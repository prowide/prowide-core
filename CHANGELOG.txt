--- conflicted
+++ resolved
@@ -2,11 +2,7 @@
  Prowide Core - CHANGELOG
 -----------------------------------------------------------------------------------------------------------------------
 
-<<<<<<< HEAD
 9.3.1 SNAPSHOT
-=======
-RELEASE 9.2.14 - June 2022
->>>>>>> 4683fa49
   * PW-867: Enhanced the parsing of party fields A, B and D, to be more strict when splitting the /D/ or /C/ prefix from the account
   * Enhanced MtId constructor with regex matching
   * Added method namespaceURI() in the MtId class to return for example "urn:swift:xsd:fin.103.2021" for the MT103
