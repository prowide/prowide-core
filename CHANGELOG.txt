-----------------------------------------------------------------------------------------------------------------------
 Prowide Core - CHANGELOG
-----------------------------------------------------------------------------------------------------------------------

<<<<<<< HEAD
9.3.2 SNAPSHOT
  * (PW-977) Changed MT210 inner structure from sequence to inner loop
=======
9.2.16 SNAPSHOT
  * (PW-977) Changed the MT203 and MT210 inner structure from regular sequence to inner loop named Loop1
  * Added Loop1 getter API to MTs: 110, 201, 203, 210, 410, 412, 420, 422, 450, 456, 604, 605, 801, 920, 973
>>>>>>> d5a63995

RELEASE 9.3.1 - July 2022
  * (PW-976) Added new MonetaryAmountContainer interface for fields having both an Amount and Currency
  * (PW-969) Modified field 12E, 12K and 12R labels
  * (PW-969) Added an optional narrative component to field 12R (required when the field is used in SCORE messages)
  * (PW-898) Changed the heuristic to retrieve sequence B1 from MT300 and MT304 to be more efficient even if the message structure is invalid
  * (PW-867) Enhanced the parsing of party fields A, B and D, to be more strict when splitting the /D/ or /C/ prefix from the account
  * Enhanced MtId constructor with regex matching
  * Added method namespaceURI() in the MtId class to return for example "urn:swift:xsd:fin.103.2021" for the MT103

RELEASE 9.3.0 - May 2022
  * SWIFT Standard release update 2022 (live 20 November 2022)
  * Yearly revision of deprecation phase (see http://www.prowidesoftware.com/resources/deprecation-policy)
  * Updated gson dependency to 2.9.0

RELEASE 9.2.13 - April 2022
  * (PW-892) Fixed AbstractMT#create when the message type number is less than 100
  * Added a convenient String message() method in the SwiftMessage object to get the FIN serialization of the message
  * Fixed error in Field 94G getValue

RELEASE 9.2.12 - March 2022
  * (GH-103) fixed invalid ConstraintValidator annotation on CurrencyValidator
  * (GH-95) patterns getters are now non-final to avoid overwriting; static constants have been deprecated
  * RJE and PPC readers, added a constructor with explicit charset (same in swift parser from input stream)
  * Validate.notNull -> Objects.requireNonNull
  * Spotbugs code review

RELEASE 9.2.11 - January 2022
  * Added LineWrapper (utils) to replace Apache's WordUtils.wrap and thus the commons-text dependency
  * Added convenient method in the envelop message MT798 to get the sub-message type as a SwiftMessage
  * Added a copy constructor to the Tag class

RELEASE 9.2.10 - January 2022
  * (PW-815) Fixed getValue in field 12H (SCORE) where narrative is optional
  * (GH-89) MT530: Fixed repetition of sequence C ADDINFO
  * Updated dependency: gson:2.8.8 -> gson:2.8.9
  * Java 11 and 17 compatibility updates
  * Added plugins for automatic versioning and code quality reporting

RELEASE 9.2.9 - December 2021
  * (GH-78) Fixed MT537#getSequenceBList where sequence B delimiter "STAT" overlaps with C3 and D1a1B1a delimiters
  * (GH-74) Fixed parser for Field48 and similar cases to avoid trimming content when the component contains also the slash separator as part of the value
  * (GH-62) Added com.prowidesoftware.core as automatic module name in the MANIFEST for JPMS support
  * Fields getComponentLabel is now public, returning the specific label for each field component
  * Fixed bug in PartyIdentifierUtils.getPartyIdentifier
  * Fixes in field component names and optional status
  * Fixes in field parsing
  * Incompatible change in field 71N (changed from 7 Narrative lines to Code + 6 Narrative lines)
  * Incompatible change for field 11T to have two lines (MT new-line DATE + TIME)
  * Fixed Structured Narrative parsing to return an empty Narrative object with null string values

RELEASE 9.2.8 - November 2021
  * (PW-764) Added new variant values (RFDD, ISLFIN)
  * (PW-703) Block 2 parser: lenient parser to avoid duplicate error when exception on invalid Input/Output indicator
  * (CR-23) Enhanced getValueDisplay for fields (no decimal separator for numbers that are not amounts)

RELEASE 9.2.7 - October 2021
  * Field 98D, 98E and 98G: removed invalid get{Component4|Sign}AsCurrency and set{Component4|Sign}(Currency) as no currency applies to these fields
  * Fields 94L and 85L: separated component 2 (Legal Entity Identifier) into two (Legal Entity Identifier Code and Legal Entity Identifier Number). Kept get/setLegalEntityIdentifier for backwards compatibility
  * Field 94H: second component now has get{name}AsBIC and set{name}(BIC) methods
  * Field 56B: now inherits from OptionBPartyField (to have get/setPartyIdentifier)
  * Field 26C: separated component 5 into 5 (Denomination) and 6 (Form) for compatibility with Swift. Kept get/setDenominationForm for backwards compatibility
  * Field 26A: now has 2 components (Number 1 and Number 2) for compatibility with Swift. get/setNumber is kept for backwards compatibility
  * Field 23: fixed getValue and parse to properly handle missing intermediate fields
  * Field 14S: has 4 new compatibility methods: getRateSource/setRateSource for Source and Number components and getTimeAndLocation/setTimeAndLocation for Time and Location components
  * Field 12: component is now of expected to have a numeric type
  * Code cleanup for Fields and Date|BIC|Amount|Currency Container
  * Added support for BigDecimal and Long component types (instead of just Number) in several fields
  * Fixed display text generation for fields having a date with pattern MMDD (only the month was included in the text)
  * OptionAPartyField: added set/getPartyIdentifier (for components 1 and 2) and renamed BIC to IdentifierCode. Affects fields 42A, 51A, 52A, 53A, 54A, 55A, 56A, 57A, 58A, 81A, 82A, 83A, 84A, 85A, 86A, 87A, 88A, 89A, 91A and 96A
  * OptionDPartyField: added set/getPartyIdentifier (for components 1 and 2). Affects fields 42D, 50D, 51D, 52D, 53D, 54D, 55D, 56D, 57D, 58D, 81D, 82D, 83D, 84D, 85D, 86D, 87D, 88D, 89D, 91D and 96D
  * OptionBPartyField: added set/getPartyIdentifier (for components 1 and 2). Affects fields 52B, 53B, 54B, 55B, 57B, 58B, 82B, 84B, 85B, 86B, 87B and 88B
  * Prepared Option A, B and D classes to support the PartyIdentifier interface with methods getPartyIdentifier and setPartyIdentifier
  * Enhanced Block2 creation by enriching Block Type to "O" or "I".
  * (PW-746) Fixed MT reference extraction for 20C in categories other than 5, and with MUR as fallback option
  * (CR-23) Added SwiftMessage#getMOR
  * Updated dependency: Apache Commons Lang 3.8.1 -> 3.12.0
  * Updated dependency: Apache Commons Text 1.6 -> 1.9
  * Updated dependency: Gson 2.8.2 -> 2.8.8

RELEASE 9.2.6 - October 2021
  * (GH-60) Enhanced parser for field 98C
  * (PW-703) Enhanced SwiftParser in order to validate "Input" or "Output" Block 2 type
  * Enhanced the MtId to automatically extract the variant from String identifiers such as "fin.103.STP" or "202.COV"

RELEASE 9.2.5 - September 2021
  * (PW-664) Parser enhancement to be lenient on LF before block identifier

RELEASE 9.2.4 - August 2021
  * MultiLineField: preserve starting component separator when getting lines with offset

RELEASE 9.2.3 - August 2021
  * Added user assigned country codes (example "XE") as valid codes in the IsoUtils country validation
  * Added field classes for SCORE messages: 11T, 12[S,R], 25G, 31[J,K,T], 34[D,K,L,M,S,T,U,X,V,W], 49[J,K,L] (to be used in the proprietary payload of the MT798 envelop)
  * MT564: Minor scheme fix, 92a TAXR and WITL can be repeated in CASHMOVE (E2)

RELEASE 9.2.2 - July 2021
  * (PW-627) fixed Narrative.builder() to compute "//" size in the lines wrapping
  * (PW-581) the MultiLineField API now preserves any starting and trailing spaces in field lines
  * MT565: fixed repetition of sequence B2 (multiple to single)
  * MT548: Minor scheme fix, added letter option "C" in field "98C:SCTS" in sequence "C1a1B1"

RELEASE 9.2.1 - June 2021
  * Added "ignore block 3" and "ignore priority" options to the SwiftMessageComparator
  * Added field classes for SCORE messages: 12[H,K,L], 20E, 25F, 29[D,F], 31R, 78B (to be used in the proprietary payload of the MT798 envelop)
  * Enhanced parser for LogicalTerminalAddress when the parameter has 9 characters
  * (PW-534) allowed null value for the Tag constructor

RELEASE 9.2.0 - May 2021
  * SWIFT Standard release update 2021 (live 21 November 2021)
  * Yearly revision of deprecation phase (see http://www.prowidesoftware.com/resources/deprecation-policy)
  * Fixed the getSequence API in MT classes when the sequence boundary field is repetitive, in some scenarios produced invalid results
  * (PW-519) Field92H: Added "Rate Status" accessors
  * (PW-519) Field92J: Replaced "Narrative" accessors by "Rate Status" accessors

RELEASE 9.1.4 - April 2021
  * Fixed getConditionalQualifier in fields 69C, 69D and 92H
  * Fixed field 41D isOptional(component) method
  * (PW-510) Fixed parser of field 90L
  * (PW-508) Fixed validator pattern in field 98K
  * Added MultiLineField interface implementation to fields: 45C, 45L and 49Z
  * Removed MultiLineField interface implementation to field 77H since its value is always a single line
  * (PW-501) Added getNarrative(deli), getNameAndAddress(deli) and similar getters in Field classes to get a concatenation of the relevant components with a specific delimiter
  * (PW-501) Fixed the getNarrative(), getNameAndAddress() and similar getters in Field classes to do a simple join of the relevant components, without CRLF and without components value trim
  * (PW-505) Fixed SwiftFormatUtils#decimalsInAmount(BigDecimal)
  * NPE prevention in AbstractMT.getFields() when the parsed FIN content is invalid
  * Added UETRUtils to generate the GPI unique end-to-end transaction reference, mandatory for several payment messages
  * Added customizable strategies to set the MtSwiftMessage metadata fields: reference, main amount, value date, etc...
  * Added field classes for SCORE messages: 13E, 21S, 21T, 27A, 29P, 29S, 29U, 49Z (to be used in the proprietary payload of the MT798 envelop)
  * (PW-451) Added backward compatible implementation in setComponent* and SetNarrative* API of narrative container fields: 29A, 37N, 70, 71B, 71D, 72Z, 72, 73A, 73, 74, 75, 76, 77A, 77B, 77D, 77
  * (PW-445) Added backward compatible fromJson for narrative container fields: 29A, 37N, 45B, 46B, 49M, 49N, 70, 71B, 71D, 72Z, 72, 73A, 73, 74, 75, 76, 77A, 77B, 77D, 77J, 77
  * Added Direction to the SwiftBlock2Field enumeration
  * Added more message type cases to the SwiftMessageUtils valueDate
  * Minor fixes in MT530 model: fields B/22F and C/90[A,B]

RELEASE 9.1.3 - December 2020
  * Changed SwiftMessage#isGpi() to be true for: 103, 199, 299, 192, 196, 202COV or 205COV (mandatory outgoing GPI types)
  * Removed the indexes from the AbstractSwiftMessage JPA mapping (can be created directly in the DB as needed)
  * Added options in the MT message comparator to ignore the LT identifier or test flag when comparing header LT addresses
  * Added asTestBic in BIC to create a test BIC by setting the second component of the location to zero
  * Added API in the SwiftBlock2Output to set the MIR date and receiver date time fields from Calendar object

RELEASE 9.1.2 - October 2020
  * Fixed set of MUR when an MtSwiftMessage is created from an acknowledge (service 21 message)
  * Changed AbstractSwiftMessage JPA mapping to EAGER load the status trail and the properties
  * Added a new MessageDirection enum as alternative to the legacy MessageIOType

RELEASE 9.1.1 - September 2020
  * Fixed parser for fields 94L and 95L
  * Added MurMessageComparator to match ACKs based on the MUR
  * Changed the SwiftMessage#getMUR to retrieve field 108 from either block 3 or block 4 (system messages)
  * Enhanced the AckMessageComparator to still match on differences in block 2 optional fields or block 4 EOL characters
  * Minor refactor in MtSwiftMessage update from model (SwiftMessage)
  * Added a trim to the content parsed from the RJE reader
  * Fixed setPdm in MtSwiftMessage that was over writing the pde field
  * Minor changes in the MtSwiftMessage to avoid log warnings when setting metadata from message model
  * Added convenient field getters in the ServiceMessage21 (ACK/NAK) model class and made the getMtId() return "gpa.021"

RELEASE 9.1.0 - May 2020
  * SWIFT Standard release update 2020 (live 22 November 2020)
  * Yearly revision of deprecation phase (see http://www.prowidesoftware.com/resources/deprecation-policy)
  * Enhanced components namings in field 98[DEGH]
  * Added rich API to parse and build narrative fields: 29A, 37N, 45B, 46B, 49M, 49N, 70, 71B, 71D, 72Z, 72, 73A, 73, 74, 75, 76, 77A, 77B, 77D, 77J, 77
  * Mx related classes moved to the prowide-iso20022 project (open source since October 2020)

RELEASE 8.0.2 - April 2019 - LTS maintenance version for current SRU (2019)
  * Added IBAN validation for Seychelles
  * Added field setters API in the SwiftBlock5
  * Added SwiftBlock5Field enumeration with commonly used block 5 trailer fields
  * (CR #235) Added SafeXmlUtils to disallow XXE in all XML parsing code
  * Fixed parser for fields 70[C,D,E,G], 94E, 95V when first line second component contains slashes
  * Changed default root element for Mx from message to RequestPayload
  * Fixed month day parsing in SwiftFormatUtils for leap years
  * Added MxParser#containsLegacyHeader() to check weather the message uses the legacy SWIFT header or the ISO business header
  * Added MtSwiftMessage constructor from AbstractMT
  * Fixed parser to preserve trailing lines in field values, even if the lines are empty (empty trailing lines were trimmed before)
  * (CR #203) Enhanced parser for party fields, explicit /D/ and /C/ is parsed as mark, otherwise any content following the / is parsed as account
  * Fixed field 108 order and overwrite if exist logic in SwiftBlock3#generateMUR
  * (CR #207) Added optional parameter in SwiftWriter and FINWriterVisitor to control whether field values should be trimmed

RELEASE 8.0.1 - October 2019 - LTS version for SRU2019
  * Added SwiftMessageUtils#currencyAmount to retrieve the main currency and amount from a message
  * (CR #192) Fixed ConversionService#getFIN(SwiftMessage) to avoid altering the message parameter when removing empty blocks
  * Added an optional SwiftWriter#writeMessage with ignoreEmptyBlocks parameter
  * SwiftMessage#setUserBlocks(List) made public
  * Removed the trim to field values in the XML to enable consistent round trip conversion between FIN and XML
  * Explicit UTF-8 encoding was added where necessary to ensure portability
  * Added MultiLineField implementation to 45D, 49G, 49M and 49N

RELEASE 8.0.0 - May 2019
  * JRE requirement increased to Java 1.8
  * SWIFT Standard release update 2019 (live 17 November 2019)
  * Yearly revision of deprecation phase (see http://www.prowidesoftware.com/resources/deprecation-policy)
  * Added common hierarchy for option J party fields

RELEASE 7.10.4 - May 2019 - LTS maintenance version for current SRU (2018)
  * Updated dependencies: apache-commons-lang 3.7 -> 3.8.1
  * Updated dependencies: apache-text 1.3 -> 1.6
  * Added copy constructors to MT header blocks
  * Added setDate(Calendar) to MIR object
  * (Issue #25) Fixed padding in PPCWriter
  * Added helper API SwiftTagListBlock#splitByTagName to get sub-blocks by field boundary
  * Fixed IOB exception in SwiftBlock2Output#setMIR in lenient mode
  * SwiftParser#tagStarts changed to protected to allow overwriting in custom parsers for non-compliant messages
  * Moved getMessageType from MtSwiftMessage to parent class AbstractSwiftMessage
  * Added getVariant and getMtId to MtSwiftMessage; added getMxId to MxSwiftMessage
  * Added setMUR in SwiftMessage
  * Added helper method in SwiftWriter to ensure break lines of any String has CRLF
  * Added setSignature and getSignature to SwiftMessage and AbstractMT to set and retrieve MDG tag in S block (LAU computation available in Prowide Integrator)
  * Added propertyValue to AbstractSwiftMessage to check if a property is set with a given value
  * Changed IsoUtils implementation to use Currency.getAvailableCurrencies() in the initialization
  * Deprecated AckSystemMessage in favor of ServiceMessage21
  * Fixed negative index bug in AbstractSwiftMessage#getPreviousStatusInfo when message has less than two statuses in the trail
  * Fixed getLines API in Fields that in some cases was trimming the first line starting slash from the result
  * Fixed eventual NPE produced in MxSwiftMessage#updateFromMessage() when creating MxSwiftMessage from XML document
  * Fixed column length for "variant" in MxSwiftMessage persistence mapping
  * Added a fields() method in SwiftTagListBlock to get all block Tag objects as Field objects
  * Added API to field 50F and 59F to get structured content for the line numbers

RELEASE 7.10.3 - October 2018 - LTS version for SRU2018
  * License changed from LGPL to the more permissive Apache License 2.0
  * Fixed serialization of field 48
  * Completed SwiftMessageUtils#currencyAmount for missing MTs
  * Fixed NPE in SwiftBlock4.removeEmptySequences with fields 15A as sequence boundary
  * (Issue #15) MxParser.java typo analiseMessage -> analyseMessage
  * Added getFields() to MT classes
  * Added bean validation annotations for BIC, IBAN, ISO country and currency
  * Enhanced the BIC internal model to allow accessor for all subfields
  * Enhanced the BIC validation with enum to report the specific validation problem found
  * Changed the default SwiftParser behavior to lenient, meaning by default it will not throw any IllegalArgumentException when headers size is invalid
  * Fixed FIN writer to preserve trailing spaces in tag value
  * Added JPA annotations to the SWIFT model intended for persistence (AbstractSwiftMessage and subclasses)
  * Removed the old Hibernate XML mapping AbstractSwiftMessage.hbm.xml (in favor of generic JPA annotations in model)
  * Added SwiftTagListBlock#removeSubBlocks to remove all instances of a given subblock
  * (Issue #13) Fixed SwifttagListBlock#removeSubBlock
  * Added JsonSerializable interface to all model classes implementing toJson()
  * Added toJson and fromJson to MT and Field classes
  * Added toJson and fromJson to the MtSwiftMessage and MxSwiftMessage model
  * Added field 434 in SwiftBlock3Builder

RELEASE 7.10.2 - May 2018
  * Revamped the JSON API implementation using Gson, added missing fromJson methods

RELEASE 7.10.1 - April 2018
  * FIN writer: reverted the trim in tag values introduced in 7.8.9

RELEASE 7.10.0 - April 2018
  * SWIFT Standard release update 2018
  * JRE requirement increased to Java 1.7
  * Dependencies: updated apache commons-lang from 2.6 to 3.7
  * Yearly revision of deprecation phase (see http://www.prowidesoftware.com/resources/deprecation-policy)
  * Added API in SwiftMessage for the SWIFT gpi service: getters and setters for the service type identifier and UETR
  * Added an automatically generated UETR when creating new MT instances for 103, 103 STP, 103 REMIT, 202, 202 COV, 205, or 205 COV
  * Added API in SwiftMessage to set the variant (STP, REMIT, COV)
  * New helper API for block 3 (SwiftBlock3Builder) to ensure only expected fields are added and in proper order

RELEASE 7.9.7 - April 2018 - LTS maintenance version for current SRU (2017)
  * Dependencies: added gson 2.8.2
  * Added full IBAN validation including control digits and custom account numbers per country
  * Added SwiftCharset and SwiftCharsetUtils helper API to validate SWIFT related charsets.
  * Added SwiftTagListBlock#getFieldByQualifiers(name, qualifier, conditionalQualifier) to gather generic fields based on qualifiers content
  * Added addTag(index, tag) and setTag(index, tag) in SwiftTagListBlock to insert new field in specific positions
  * Added Field#is(String ...) to test component 1 of fields against a list of possible values
  * Added non-ISO country code XK (Kosovo) to IsoUtils
  * Added API in IsoUtils to add custom codes for countries and currencies
  * Added read-only properties in AbstractSwiftMessage for the message creation year, month and day of moth
  * Added support for custom split char in RJE reader/writer
  * Fixed missing repetitive 35B in MT549
  * Build migrated to Gradle

RELEASE 7.9.6 - December 2017
  * Fixed conversion to XML with compressed parameter true in ConversionService

RELEASE 7.9.5 - December 2017
  * Fixed getValueDisplay in field 50F to strip the starting slash in the account number
  * Added getLabelForLineNumber(String subfieldNumber) in Field50F to return the labels for the structured line identifiers
  * Enhanced getComponentLabel(final int number) in Field50F to return proper dynamic labels based on line number identifiers
  * Added getCorrespondentBIC to SwiftMessage and AbstractSwiftMessage
  * Expanded sender/receiver in MtSwiftMessage and MxSwiftMessage from BIC8 to BIC11 in order to keep branch information in those cached attributes
  * Added checksumBody to AbstractSwiftMessage for proprietary checksum calculated on the body only, as a complement to the existing checksum on the whole message
  * Fixed AbstractSwiftMessage#copyTo(msg) implementation to perform hard copy of list objects (similar to a copy constructor implementation)
  * Expanded precision in getValueDisplay for all numeric fields to preserve the decimal digits present in the original value
  * Implemented SwiftMessage#getUUID and added getUID(Calendar, Long)
  * Implemented SwiftMessageUtils#calculateChecksum as MD5 hash on whole FIN message content and added new checksum for the text block only

RELEASE 7.9.4 - November 2017
  * Internal code maintenance release

RELEASE 7.9.3 - October 2017 - LTS version for SRU2017
  * JRE requirement increased to Java 1.6
  * Added API in BIC to return the distinguished name (DN) for a BIC
  * Added equalsIgnoreCR in Tag to compare values regardless of carriage return character being present or not in new lines
  * Fixed MxParser#parseBusinessApplicationHeaderV01 (it was setting the FinInstnId/Nm as BIC)
  * Removed invalid component in field 86J
  * Fixed order of components in fields 98J and 98K
  * Completed the component labels for all fields
  * Changed field 22C structure into individual components for the <SB-LC> function
  * Enhanced fields parse/serialization to preserve any whitespace in a component

RELEASE 7.9.2 - August 2017
  * Fixed FINWriterVisitor to prevent printing 'null' tag values
  * Deprecated custom resource properties for currency and country codes, in favor of Java nativa API in Currency and Locale
  * Removed package-info.class from target jar to avoid class modifier issue in Java8 runtime
  * Fixed serialization of field 50F to allow the first line without a starting forward slash

RELEASE 7.9.1 - June 2017
  * (Issue #5) Enhanced performance in SwiftParser
  * Removed sequence API for inner loops (non sequence) in MTs 306, 320, 340, 360, 361, 362, 410, 412, 420, 422, 450, 456

RELEASE 7.9 - May 2017
  * SWIFT Standard release update 2017 (live 19 November 2017 for MT and 18 November for MX)
  * (Issue #2) maven build issues
  * (Issue #3) Field61 component 5 treated as amount
  * (Issue #4) Field72 structure fixed to allow 6 components at most
  * Field99A implements AmountContainer
  * Field95L implements BICContainer

RELEASE 7.8.9 - May 2017 - LTS maintenance version for current SRU (2016)
  * Yearly revision of deprecation phase (see http://www.prowidesoftware.com/resources/deprecation-policy)
  * Added convenient isType(int) to SwiftMessage
  * Fixed amounts() in AmountContainer fields

RELEASE 7.8.8 - March 2017
  * Added hashcode and equals to MxId
  * Added MUR generation in block 3
  * Added a multi-purpose SwiftMessageComparator for MT, as an abstraction of the existing AckMessageComparator
  * Added helper API to remove empty sequences in block 4
  * Added ACK/NAK identifier constants and API in AbstractSwiftMessage
  * Added getDateAsCalendar in MIR/MOR
  * Added MtCategory enum for MT message categories and convenient category API in SwiftMessage
  * Added support for system and service messages in metadata gathered from SwiftMesasge in MtSwiftMessage
  * Added isServiceMessage in SwiftMessage
  * Added static factory method parse to SwiftMessage
  * Added new fields in AbstractSwiftMessage to hold main currency and amount, automatically set for most MTs from fields 32a, 33a, 34a, 19a and 62a
  * Added conversion to and from LT address in SwiftFormatUtils
  * (CR #10) Added comprehensive implementation of MT and Field classes for system messages (category 0)
  * Added custom name for internal loop sequences in MTs 110, 360, 361, 604, 605, 609, 824, 920, 935, 940, 942, 971 and 973
  * Added more options to retrieve information from the status trail in AbstractSwiftMessage
  * Reduced visibility from public to protected for MTs inner sequence classes mutable fields; START, END, TAIL.
  * Fixed analyze and strip API in MxParser to support nested Document elements
  * Fixed MT500 removed invalid fields after GENL linkage sequence
  * Fixed AckMessageComparator to cover all fields in block 2 input and output
  * Fixed getSender and getReceiver for service messages in SwiftMessage
  * Fixed MT600, removed invalid fields 26F, 34G, 31C in sequence A
  * Fixed parse for DATE1 (MMDD) to handle properly leap years
  * Fixed RJEWriter to avoid writing the split character '$' and the end of the file, afterwards the last message
  * Expanded helper API in AckSystemMessage
  * TagListBlock tags field made private instead of package protected
  * Enabled mutability of LogicalTerminalAddress objects, allowing setting the branch from superclass BIC
  * Enhanced parser for fields 11R, 11S and 37H (NPE prevention)
  * Removed invalid generated code for internal loops (non-sequence) in MTs: 110, 201, 360, 361, 559, 604, 605, 609, 824, 920, 935, 940, 942, 971, 973
  * Enhanced from() and to() methods in BusinessHeader to catch more options

RELEASE 7.8.7 - December 2016
  * Fixed getMessageType in MT103_STP, MT102_STP, MT103_REMIT, MT202COV and MT205COV to return the number without the validation flag (as expected per javadoc definition)
  * MT518 fixed fieldset for Field 70
  * MT330 fixed qualifier in Field 22
  * MT513 and MT514 Field 11 moved outside previous fieldset
  * MT541 to MT547 Field 90[A,B] changed to fieldset.
  * MT564 fixed fieldset items in Field93[B,C]
  * MT565 to MT567 Sequence D, fixed field 13
  * MT609 and MT798_763 fixed qualifiers in Field 29
  * When creating MT instances, the validation flag (STP, REMIT, COV) will be automatically created as block 3 field 119 when applies for the created MT
  * Log warning when creating MTnnn objects from invalid message types, for example calling MT103.parse(fin) and passing FIN content for an MT 202
  * Ignore validation flag (STP, REMIT, COV) if it is not valid for the message type, when creating MT object from SwiftMessage (to avoid ClassNotFoundException)
  * Enhanced semantic in AckMessageComparator when a blocks are null or empty (see javadoc for details on how blank blocks are handled in comparison)

RELEASE 7.8.6 - November 2016
  * MxParser; IOB exception prevention in strip methods when XML has empty header or document
  * Prevention for IOB exception in ensureEOLS when converting MT message from model into FIN text
  * Expanded API in SwiftParser with static parse methods for each MT block
  * Expanded API in SwiftWriter to serialize any MT block into its native SWIFT representation, also made visit API in SwiftMessage static

RELEASE 7.8.5 - October 2016 - LTS version for SRU2016
  * Added getSubBlockByTagNames and getSubBlocksByTagNames in SwiftTagListBlock to retrieve subblocks based on comprehensive list or tag names
  * Added API in BusinessHeader to create valid BAH from simple parameters
  * Added API in BIC to get the branch and institution
  * Added API to match message identifier by regex, for example fin.*STP
  * Added API to strip header and document portion of Mx message in XML format
  * Added analizeMessage in MxParser, lightweight API to retrieve structure information from an MX messages
  * Added enumerations for message priority and delivery monitoring in MT block 2
  * Added json() to AbstractMT
  * Added getComponentLabel(int) in Field classes
  * Added updateFrom AbstractMT to MtSwiftMessage
  * Added reference as class attribute in AbstractSwiftMessage (set by subclasses)
  * Added FileFormat attribute to AbstractSwiftMessage for clear identification of content in implementing subclasses
  * Added constructor of MxSwiftMessage from AbstracMX
  * Added API to get BIC codes from DN in Mx messages
  * Added MtId class, analogous to the existing MxId for MX messages
  * SwiftParser parsing of block 4 published as static public method
  * Added AbstractMessage as base class for specific MTnnn and MXmmm model hierarchy
  * Added MessageStandardType with MT and MX values and ServiceIdType for header service id values
  * Added nextSwiftMessage in RJE/PPC readers for system messages support
  * Added valuesNumeric to MT enumeration MtType
  * Added getValueDisplay with optional locale parameter to display formatted field and individual components values
  * Added MTVariant enum and getVariant API in swift messages
  * Added CONDITIONAL_QUALIFIER component number as static class field for all generic fields (fields implementing the GenericField interface)
  * Added BusinessHeader serialization into xml and Element objects
  * Added business header parse from Element object in MxParser
  * Added RJEReader and RJEWriter to create MT message files in RJE format
  * Added PPCWriter to create MT message files in DOS-PPC format (also enhanced API for the existing PPCFileReader)
  * Added path() API in MxNode
  * Added MtType, an enumeration of all available MTnnn implementations
  * Added parse to Field classes to update field components from full value
  * Added append lists of Tag or Field to TagListBlock
  * Added support for attributes in MxNode
  * Added generic setters for attributes in header blocks 1 and 2 using qualified names (#setField)
  * Added write XML method for MX business header
  * Added validName as static method in Field, to validate field names
  * Added getField static API in Field to create new instances with reflection given the field name and value
  * Added reference(msg) to SwiftMessageUtils to get the sender reference from messages that contain a reference field
  * Added SwiftMessageRevision to the swift messages model, to hold and track changes in swift messages
  * Fixed parser for field 98F
  * Fixed field 61 parse allowing EC and ED as credit/debit mark subfield
  * Fixed from() and to() methods in BusinessHeader to return the BIC code for both possible header types
  * FIxed serialization of component 1 in field 50F
  * Fixed parser and serialization in Field98F
  * Fixed SwiftMessage.toJson single quote to double quote in timestamp field
  * Fixed getLabel when used with the parameters combination of a valid mt and a null sequence
  * Fixed getValue in Field61,
  * Added proper implementation for isOptional(component) in Field61
  * Fixed components trim to null in parser for several fields when the component value is not present
  * Fixed separators trim in getLine API
  * Fixed setComponentN(Number) when component is not a SWIFT amount, Number is now serialized as an integer (without decimal separator)
  * Fixed MT parser to allow additional lines in a field start with colon ':'
  * Fixed field 32R second component changed from currency to string to allow codewords ’FOZ’, ’GOZ’, ’GRM’, ’KLO’, ‘LIT’, ’LOT’, ‘OTH’, ‘PND’, ’TAL’, ’TOL’, ‘TON’, ‘TOZ’, ’UNT’
  * Fixed field 33B first component changed from currency to string to allow codeword ’PCT’ used in MT601
  * Fixed API inconsistencies in MtSwiftMessage when updating from SwiftMessage objects.
  * Bugfix MT506 added mandatory field 28E
  * Added missing getters for Sequence E1 in MT300
  * Changed MX messages detection in MxParser to lighter implementation using Stax
  * Normalized Input/Output Outgoing/Incoming API in AbstractMT and SwiftMessage
  * SwiftMessage.toJson changed timestamp format to the recommended ISO 8601
  * MxSwiftMessage meta-data (sender, receiver, reference, identifier) read and set from raw XML content
  * Added support in XmlParser for the field version of Core proprietary XML format for MTs, the parser now reads both formats seamlessly
  * Better header API in MxSwiftMessage to support both ISO and SWIFT business headers
  * Elaborated identifier in MtSwiftMessage, using fin.<msgtype>[.<mug|variant>] instead of just the message type
  * Added comprehensive sequence names into pw_swift_label property files
  * Added translations of pw_swift_label property files to FR, DE and IT (complementing the existent EN, ES and RU files)
  * Completed pw_swift_label property files for all field + mt + sequence combinations
  * Complete application header parsing in MxParser
  * Better application header detection in MxParser based on namespaces
  * Added component labels for field 13K
  * Fields 11R and 11S component 3 split into two independent components.
  * In Field61, component 6 was splitted into two independent components to hold the "transaction type" and the "identification code" as stated in the standard definition for function <SUB-6>
  * Added SwiftParserConfiguration to encapsulate several parsing options, allowing fast parsing of AbstractMT by reading the text block in raw format

RELEASE 7.7
  * valueDate in SwiftMessageUtils
  * isType(int...) in SwiftMessage
  * Enhanced the getSequence API in MT classes with support to nested sequences, allowing for ex: getSequenceE1(getSequenceEList().get(n))
  * getLine API for FieldNN classes based on semantic lines number identification
  * Copy constructors for FieldNN classes, performing a deep copy of the components' list
  * MxParser message detection
  * New generic XML model and API, as backbone for MX messages.
  * Headers Blocks: new generic getters in blocks 1 and 2 to retrieve attributes using full qualified names from enums; for example getField(SwiftBlock1Field.LogicalTerminal)
  * Static labels for subfields in FieldNN classes to allow for example getComponent(Field93B.BALANCE)
  * BIC: API to check for live and non-live bics
  * MxParser: parseApplicationHeader and constructors from several sources
  * Added missing labels' API to fields: 36E, 69A, 69C, 69D, 70C, 70D, 70G, 90F, 90J, 92D, 92L, 92M, 92N, 92R
  * Added the ApplicationHeader attribute to AbstractMX
  * Added API to search nodes or content by path or name in the MxNode tree returned by the MxParser
  * Added json() and xml() methods to MT classes
  * Added write to file and output streams to AbstractMT and AbstractMX
  * Added consistent constructors from String, File or InputStream to MTnnn classes
  * Added static parse methods to create MTnnn objects from String, File, InputStream or MtSwiftMessage
  * Added consistent constructors from String, File or InputStream to AbstractSwiftMessage and subclasses MtSwiftMessage and MxSwiftMessage
  * Added static parse methods to create MtSwiftMessage and MxSwiftMessage objects from String, File or InputStream
  * Lib: added read from input streams
  * NPE prevention in SwiftFormatUtils.getCurrency
  * Fixed getSender and getReceiver for MTxxx to return accurate information regardless the message being of type input or output (also to be consistent with analogous methods in SwiftMessage)
  * Added CR and LF to charset z and x at SwiftcharsetUtils
  * Fixed validation of fields 70F, 77S and 77T that unnecessary restricted the allowed amount of lines (not it is unlimited because charset Z allows CRLF).
  * Fixed OutOfBound exception at MxNode findFirst implementation when a node has multiple children
  * Fixed getDescription for Field35B, now returning component 3 instead of 2
  * Better API consistency between MT and MX implementations, with common ways to parse and build.
  * Changed sender and receiver attributes for MtSwiftMessage to hold BIC8 instead of full LT identifiers.
  * Deprecated the use of model message inside MtSwiftMessage
  * Simplified distribution zip with -sources and -javadoc jars

RELEASE 7.6 - October 2014
  * New BIC API: isTestAndTraining(), getLogicalTerminalIdentifier(), bic8() and bic11()
  * New model for LT addresses, and its related API in header classes
  * New SwiftMessage API: AbstractMT toMT()
  * New AbstractMT API: getSequence(name), getSequenceList(name)
  * Added builder API: constructors and append methods to add content with chaining support
  * Added missing getValue() implementations to field classes. Example: Field26C
  * Added annotations to MTNNN classes to identify sequence split strategy involved (more traceable code)
  * SRU 2014. Affected MTs: 300, 304, 305, 306, 340, 341, 360, 361, 380, 381, 502, 506, 508, 509, 513, 514, 515, 518, 527, 530, 536, 537, 538, 540, 541, 542, 543, 544, 545, 546, 547, 548, 549, 558, 564, 565, 566, 567, 568, 569, 575, 600, 601, 942
  * Added description and release javadoc comments to MT classes
  * Added MX Generic model support
  * Added MX parse
  * Added MT300.getSequenceE()
  * Minor fix in MT300 sequences structure, B1 and B2 inside B, and named D's subsequence as D1
  * SwiftTagListBlock implements Iterable<Tag>
  * Bugfix SwitTagListBlock.countTagsStarsWith(string,string) was ignoring tagnames in count

RELEASE 7.5 - August 2014
  * Added toJson in SwiftMessage and SwiftTagListBlock, SwiftBlock1 and 2
  * Added to SwiftTagListBlock  getFieldByName(String, being)
  * Added to SwiftTagListBlock  getFieldByName(String, being, component2)
  * Added to SwiftTagListBlock  getFieldByNumber(int , being)
  * Added START_TAG and END_TAG constant to Sequence inner classes
  * Added Sequence.newInstance() method
  * Added static method Field.emptyTag()
  * Added to SwiftTagListBlock append(SwiftTagListBlock)
  * Changed SwiftFormatUtils.getNumber(Number) to allow variable amount of decimal parts without the previous limit of two
  * Added support for national clearing system codes in party identifier components: example 52A starting with //AT123
  * JSON serialization: fixed missing quotes escaping and newline
  * in some occasions, getSequenceA() incorrectly returned null instead of empty sequence as stated in javadoc
  * Refactored Field77A to include 20 independent components instead of just one (current implementation is similar to Field79)
  * Deprecated isAnyOf(String ... names) and added isNameAnyOf(String ... names) semantics of method more clear with its name
  * Changed the semantic of getAccount methods to remove starting slashes if any
  * Some javadoc for BICRecord
  * Added serialization timestamp to JSON generation
  * In Field* void set changed to Class set so we can support the code style new Field().setThis().setThat().setThatToo()
  * Added Field.asTag()
  * Added option in XMLWriterVisitor to serialize field instead of tag

RELEASE 7.4 - March 2014
  * In BIC added subtype attribute and getBranch method
  * ReaderIterator to read a file from a classpath resource and split its content by the '$' symbol
  * In SwiftMessage new API to check and get linkages sequences
  * In AbstractSwiftMessage new constructor using MTSwiftMessage as parameter
  * In MTSwiftMessage updateFromModel and updateFromFIN using internal attributes
  * Several helper methods to parse field content using SwiftParseUtils
  * Field classes implementation for fields belonging to System and Service Messages (i.e. 451)
  * Resource bundle labels for System and Service Messages fields
  * MOR class to represent the message output reference (inherited from the MIR)
  * SwiftParseUtils: getTokenSecond and getTokenSecondLast with prefix
  * getAll(SwiftMessage) in every FieldNN class
  * getAll(SwiftTagListBlock) in every FieldNN class
  * New constant in Field suitable for import static
  * SwiftTagListBlock: constructors made public
  * SwiftTagListBlock: added filterByNameOrdered(String ...)
  * SwiftTagListBlock: added getFieldsByNumber(int)
  * SwiftTagListBlock: added removeSubBlock(String)
  * SwiftTagListBlock: deprecated int getTagCount(String)
  * SwiftTagListBlock: added int countByName(String)
  * SwiftTagListBlock: deprecated int getTagCount()
  * SwiftTagListBlock: added int countAll()
  * SwiftTagListBlock: added method boolean containsAllOf(String...)
  * Improved toString in SwiftTagListBlock and Tag
  * Javadoc improvements
  * Fixed SwiftBlock1 constructor to allow LTs missing the optional A, B or C identifier (11 characters length); ex. FOOOAR22XXX
  * Fixed getStatusInfo and getPreviousStatus in messages base class that was causing IOB exceptions
  * Issue 39: missing trimToEmpty in getComponent2 in 50H
  * MT207: fixed maximum repetitions of sequence B from 1 to unlimited

RELEASE 7.3 - January 2014
  * removed log4j.properties
  * New API: Field.isAnyOf(String...)
  * Added many methods in SwiftTagListBlock in resemblance to String manipulation API
  * SwiftTagListBlock added: getTagsByNumber(int), SwiftTagListBlock removeAfterFirst(String, boolean)
  * Added Tag.startsWith
  * Added Tag.contains
  * Added PPCFileReader iterator to read and split pc connect files

RELEASE 7.2 - September 2013
  * Added Field.letterOption
  * Added SwiftTagListBlock.getSubBlockBeforeFirst
  * Added SwiftTagListBlock.filterByName
  * Fixed Field.appendInLines that was causing the getValue of several fields (ex 35B) to start with unexpected EOL
  * Fixed NPE in XMLParser with null value in tags
  * Fixed Avoid usage of double in amount resolver

RELEASE 7.0 - August 2013
  * Enhanced messages model with base support for MX messages.
  * New messages meta-data model to handle additional information: Status history, User notes, Properties list.
  * Useful API to SwiftMessage to get: direction, PDE, PDM, UUID, MIR, MUR and getTypeInt
  * Complete FieldNN implementation classes
  * Complete MT helper classes, covering all message types
  * Added model and API to handle Sequences at MT classes, covering all sequences based on 16R/16S boundaries.
  * New API to handle sub blocks: SwiftTagListBlock.removeUntilFirst, SwiftTagListBlock.containsAnyOf
  * Ensuring of SWIFT EOL at ConversionService.getFIN
  * Fixed getValue of several fields to prevent printing of null
  * Fixed getValue of several fields with missing slash separator on optional components
  * Added missing field getters for MT classes with fieldsets: for example 93B at MT564.
  * getValue for Field35B. Thanks to Raghu rathorr@users.sf.net
  * getCalendar bug related to unused format parameter
  * Changed Field26C parser and subfields structure to split the string before the VAR-SEQU into independent components
  * Removed deprecated net.sourceforge classes
  * Removed unimplemented method amounts() in AmountContainer

RELEASE 6.4 - March 2013
  * Added visitor API on tag list block
  * New interface to identify and use generic fields (notice DSS methods are not part of non-generic fields)
  * Added API on MT classes to simplify messages creation
  * Comprehensive getters and setter API for field classes using functional names
  * Added PatternContainer interface and implemented in field
  * Better CurrencyContainer API
  * Added API to SwiftFormatUtils to get String components from Calendar using different SWIFT date/time formats
  * Implemented API for CurrencyContainer for all Fields
  * Added MT helper classes for MTs: 518, 549, 800, 801, 802, 824, 600, 601, 604, 605, 606, 607, 608, 609
  * Added Field implementations for 33G, 35U, 86B, 68A, 68B, 68C, 94C, 31F, 37a, 34J, 35H, 31X
  * Added API to simplify messages creation; defaults for header blocks attributes, addField to Block4, setSender at Block1

RELEASE 6.3 - October 2012
  * Added MT helper classes for MTs: 500, 501, 502, 503, 504, 505, 506, 507, 508, 509, 510, 565
  * Fixed getAsCalendar for year component of field 77H
  * Fixed parsing of field 50F
  * Added field class for: 26C
  * Support to identify which sequence a tag belongs to
  * Added API to FieldNN classes to get the DSS field
  * Added API to FieldNN classes to get the qualifier and conditional qualifier components
  * Added API to FieldNN classes to determine if field is generic or non generic
  * Field class made abstract
  * FieldNN isOptional: method to check if a given component is optional for the field
  * Field getLabel: support for label exceptions per mt and sequence
  * SwiftParser changes to distinguish the presence of brackets when they are block boundaries or part of an invalid field value
  * Improved parsing of Field35B, first and second components are set only if "ISIN " is present
  * SR2012 update: deprecated fields 23C, 23F. Updated MT300, MT304, MT305 with field changes.
  * Added serialization for: 20E, 29G, 31G, 36E, 50G, 50H, 69B, 69D, 69F, 77H, 90F, 90J, 90K, 92D, 92L, 92M, 92N, 94D, 94G, 95T, 98F
  * Fixed serialization of field 59A

RELEASE 6.2 - June 2012
  * Purged and some tunning of parser log
  * Added getField* API con block4
  * Added Tag API: public boolean contains(String ... values)
  * Added more API to get subblocks based on tag number boundaries regardless of letter options
  * Fixed Tag.isNumber to consider the whole number and not just the prefix, isNumber(58) returns true to 58A but not to 5
  * Added Tag.getNumber() API
  * Fixed build to include MTs and FieldNN source codes in the package
  * Fixed parser for fields: 94D, 50H, 50G and 52G
  * Added MT helper classes for MTs: 567, 900, 910, 920, 935, 941, 970, 971, 972, 973, 985, 986
  * Added API for getLabel at Field objects, to retrieve business oriented names from resource bundles

RELEASE 6.1 - March 2012
  * Added BICContainer interface
  * Added MT helper classes for MTs: 360, 361, 362, 364, 365, 381, n90, n92, n95, n96, n98, 420, 422, 430, 450, 455, 456, 701, 705, 711, 720, 721, 732, 734, 740, 742, 747, 750, 752, 754, 756, 768
  * Added getValue for Field13E
  * Fixed getValue for Field31R (2nd component is optional)

RELEASE 6.0 - February 2012
  * Merged patches from Walter Birch
  * SwiftParser: fix for parse error with malformed tag 72
  * Implemented getValue for Fields: 19B, 31D, 31P, 31R, 39P, 40B, 41D, 92F, 93B, 98E and others with the same parser pattern
  * Changed packages in Hibernate mappings from sourceforge to prowidesoftware
  * Added SwiftMessageUtils class
  * Added date container interface to Fields to better support higher level model expressions
  * Added currency container interface to Fields to better support higher level model expressions
  * SWIFT standard update (Nov 2011)
  * Fixed field parser for 35B
  * Changed SwiftParser log level
  * Build: consistent release in jar, sources and javadocs jars, include dependent jars in lib directory
  * API to create FieldNN objects from Tag objects
  * Fixed field parser for 35B when first component is an ISIN number
  * Added DATE1 support for fields parser (fixes Field61)
  * SwiftMessage API to get sender and receiver addresses from message headers
  * Added MT helper classes for MTs: 101, 104, 105, 107, 110, 111, 112, 200, 201, 204, 205, 205COV, 207, 256, 300, 305, 306, 307, 330, 340, 341, 350, 540, 541, 542, 543, 564, 566
  * MT helper classes 102_not_STP and 103_not_STP with inheritance from defaults MT103 and MT102 classes
  * Added Field implementations for 36E, 69B, 69D, 69F, 90F, 90J, 93B, 93C, 94G, 95T, 95S, 98E, 98F, 98L, 67A, 77J, 92E, 98D, 95S, 50G, 50H, 52G, 31G, 77H
  * TIME3 implementation to format utils
  * Suppress warnings for unused imports in eclipse

RELEASE 6.0-RC5 - August 2011
  * Fixed parser for Field20E
  * Added Field implementations for 90K, 92D, 92L, 92M, 92N

RELEASE 6.0-RC4 - July 2011
  * Added MT helper classes for MTs (SCORE): 798<743>, 798<745>, 798<760>, 798<761>, 798<762>, 798<763>, 798<764>, 798<766>, 798<767>, 798<769>, 798<779>, 798<788>, 798<789>, 798<790>, 798<791>, 798<793>, 798<794>, 798<799>
  * Added MT helper classes for MTs: 191, 291, 391, 399, 491, 535, 591, 691, 699, 707, 760, 767, 769, 790, 791, 891, 991, 999
  * Added Field implementations for 13E, 20E, 22L, 23X, 24E, 27A, 29D, 29G, 29S, 31R, 39D, 39P, 49H, 49J, 50M, 72C, 77C, 77E, 78B

RELEASE 6.0-RC3 - April 2011
  * Added MT helper classes for MTs: 304, 320, 321, 210, 599
  * Added Field implementations for 19B, 32H, 32R, 34E, 37G, 37M, 37R, 38J, 92F, 62A, 62B

RELEASE 6.0-RC2 - February 2011
  * Added Field implementation for 15 (A,B,C,D,E,F,G,H,I,J,K,L,M,N)
  * Added MT helper classes for MTs: 300, 400, 410, 412, 416, 499, 544, 545, 546, 547, 548, 700, 710, 730, 799
  * Added Field implementations for 31D, 31P, 40B, 41A, 41D, 45A, 45B, 46A, 46B, 47A, 47B
  * field serialization from components values into SWIFT single string value
  * Removed log4.properties from distribution jar
  * MTs API: fixed field mutiplicity when a field becomes repetitive being present on multiple sequences or at repetitive sequences.
  * Hibernate mappings: removed confusing/commented blocktype mappings at SwiftBlock.hbm.xml
  * Hibernate mappings: package rename

RELEASE 6.0-RC1 - October 2010
  * Migrated src code to java 1.5 (binary distribution is still 1.4 compatible by means of http://retroweaver.sourceforge.net/)
  * Java 1.4 compatibility changes
  * normalization of linefeeds to CRLF at Tag creation from XML parsing
  * Removed deprecated API
  * Added new package io with subpackages parser and writer; added new package utils.
  * Renamed all packages to com.prowidesoftware (backward compatibility maintained with facades)
  * Added implementation for MTs 102 not STP, 102 STP, 103 not STP, 103 STP, 195, 199, 202, 202COV, 203, 295, 299, 940, 942, 950
  * Added new SWIFT MT high level generated API, with classes for specific message types
  * New source package for generated swift model
  * Merged project "prowide SWIFT Fields" into "WIFE"
  * Added comparison options to AckMessageComparator
  * Removed old and incorrect charset validator class net.sourceforge.wife.swift.MessageValidator
  * Fix in remove user block method, thanks to Herman's contribution and patience
  * Parser API for (new SwiftParser()).parse(messageToParse);
  * Replaced commons-lang-2.3 -> 2.4
  * Fixed message writer: system messages' block4 generated with inline tags
  * SwiftMessage API to check if it's Straight Through Processing (STP), based on the content of the User Header
  * SwiftMessage API to check if it's a cover payment (COV), based on the content of the User Header
  * SwiftTagListBlock API to check if contains a specific Tag
  * Removed unimplemented and confusing package net.sourceforge.wife.validation
  * Deprecated old and unused validation-related classes
  * Added AckMessageComparator which is useful of identify the ack of a given message.
  * SwiftTagListBlock API to get a sub block given its name or its starting and ending Tag
  * SwiftTagListBlock API to get tags by content, given its exact or partial value
  * Helper methods from Block4 moved to SwiftTagListBlock
  * SwiftTagListBlock is no longer abstract, so it can be used to create instances for subblocks
  * Required JVM upgrade to 1.5
  * Initial update of upload-sf target for release to sourceforge

RELEASE 5.2 - February 2009
  * Added missing hashcode and equals
  * Javadocs improvements
  * Revised and tested hibernate mappings
  * Added getBlockType
  * Added length to unparsed text persistence mappings
  * Fixed persistence mapping for block2 inheritance
  * Updated hibernate libs to version 3.2.6
  * Added isOutput
  * isInput made concrete, not abstract
  * Added abstract isInput() method to SwiftBlock2 for safer casting subblocks when input/output is unknown

RELEASE 5.1 - July 2007
  * Migrated logging to java logging api
  * Removed SwiftBlock's deprecated methods.
  * Moved some common methods in SwiftBlock2Input/SwiftBlock2Output to parent class SwiftBlock2.
  * Upgraded commons-lang to version 2.3
  * Improved persistence mapping.
  * Move persistence (helper) package to wife-test project.
  * Minor javadoc fixes.
  * Fixed some warnings.

RELEASE 5.0 - June 2007
  * Improved Hibernate mapping for simplified and more efficient data base schema.
  * Added support for unparsed text to model, persistence mapping and conversion services (needed for some MT0xx for example).
  * XML to SwiftMessage parsing methods moved from ConversionService to XMLParser in "parser" package.
  * New package created for parser classes "net.sourceforge.wife.swift.parser".
  * Made abstract intermediate classes of blocks object hierarchy.
  * Added support for user custom blocks in model, persistence mapping and conversion services.
  * Improved overall test cases coverage and source/resources structure.
  * Fixed some warnings.
  * Swift Parser enhancements; don't throw exception on unrecognized data, but preserve an internal list of errors.
  * Added reference to current message in parser, so it can take decisions based on parsed data.
  * Added constant for possible values for application id to SwiftBlock1.
  * Updated dependency: hsqldb 1.8.0.4 -> hsqldb 1.8.0.7.
  * Updated dependency: hibernate 3.1.3 -> hibernate 3.2.3.ga.

RELEASE 4.0 - April 2007
  * Moving to junit 4 - some new tests are being written with junit4, this should make testing some features singificantly easier.
  * Move size and isEmpty methods to subclasses.
  * Improved deprecated exception messages and javadoc.
  * Added useful getter for the MIR field in Block 2 output.
  * Added support for optional fields in Block 2 input.
  * Method specific to each block moved to each block class, when possible compatibility methods were left in old places, marked as deprecated to provide a smoother migration path.
  * Removed deprecated API in SwiftBlock.
  * Adapted parser to new model refactor.
  * More javadoc in parser.
  * Improved xml writer (more clean tabs and EOL).
  * Refactored and fixed XML parsing for blocks 3 and 5.
  * Fixed build.xml to include resources in generated jar files.
  * Improved javadoc and validations in fin writer.
  * Completed basic internal XML parsing.
  * Added more tests for XML conversion.
  * Implemented XML conversion parsing for all blocks (except 4).
  * Updated passing test in conversion service.

RELEASE 3.4 - March 2007
  * Added license header to source files.
  * Minor fixes in build system.
  * Enhanced IBAN validation routine.
  * Added numerous tests for IBAN validation.
  * Added JSValidationUnit backed by Rhino, to support easy extension of validations.
  * Made all loggers private static transient final.
  * Enhanced overview documentation.
  * Javadoc updates.
  * Code clean up.
  * Added many tag specific validation units targeting MT103 validation.
  * Removed ant junit fork since it broke in ant 1.7.

RELEASE 3.3 - January 2007
  * Initiated MT103 validation rule.
  * Validation framework core classes written.
  * Utility classes for validation.
  * Removed old and deprecated/replaces writer component.
  * Dependencies clean up, ant downloads less libs now.
  * Added Currency ISO Codes (needed for validations).
  * VF: implemented TagExists and ConditionalTagPresence validation units.
  * Started implementation of validation units.
  * Initial implementation of BIC validation.
  * Initial implementation of IBAN validation.
  * Added ISO Countries for IBAN validation.
  * Fixed issue in writer with block5 as mentioned in bug 1601122.
  * Fixed issue 1595631.

RELEASE 3.2
  * Parser logging information cleanup.
  * Migrating to log4j 1.2.8 for better compatibility (issued with trace method on some servers).
  * Fixed build to properly include current timestamp in dist target when property release.name is not set.
  * Fixed bug in parser/writer integration which included double block number when using the writer with an object of a just parsed message(1595589).
  * Updated code to fix issue mentioned in https://sourceforge.net/forum/message.php?msg_id=4001538.

RELEASE 3.1.1
  * Small fixes for java 1.4 compatibility.

RELEASE 3.1
  * Fixes to compile for java 1.4 by default.
  * Fixed test for bug 1540294, typo in block number.
  * Use system EOL in XML writer.
  * Added compile timestamp to manifest in created jars.

RELEASE 3.0-RC2
  * Build: Added release.name property to manifest.

RELEASE 3.0-RC1
  * Build: added selection of tests known to fail and those known to pass.
  * Fixed persistence mapping.
  * Improved build and added control to exclude tests that are know to fail.
  * Model simplification: SwiftBlockN classes are being removed in favor of base class SwiftBlock removed list of blocks in message which was confusing when not all blocks present.
  * SwiftBlock (base class) and subclasses are mapped and persisted ok, either the base class or the subclasses.
  * Added many tests for hiberante persistence of SwiftMessage hierarchy.
  * Added XML Visitor to write a swift message to an XML representation.
  * Added ConversionService class which encapsulates many services conveniently.

RELEASE 2.0
  * New parser component highly tested on production and unit tests.
  * Writer component usable. while it has many limitations, it can be used as it is now.
  * Work in progress swift message persistence mapping.
  * Work in progress swift expression <-> regular expression conversion.<|MERGE_RESOLUTION|>--- conflicted
+++ resolved
@@ -2,14 +2,9 @@
  Prowide Core - CHANGELOG
 -----------------------------------------------------------------------------------------------------------------------
 
-<<<<<<< HEAD
 9.3.2 SNAPSHOT
-  * (PW-977) Changed MT210 inner structure from sequence to inner loop
-=======
-9.2.16 SNAPSHOT
   * (PW-977) Changed the MT203 and MT210 inner structure from regular sequence to inner loop named Loop1
   * Added Loop1 getter API to MTs: 110, 201, 203, 210, 410, 412, 420, 422, 450, 456, 604, 605, 801, 920, 973
->>>>>>> d5a63995
 
 RELEASE 9.3.1 - July 2022
   * (PW-976) Added new MonetaryAmountContainer interface for fields having both an Amount and Currency
