-----------------------------------------------------------------------------------------------------------------------
 Prowide Core - CHANGELOG
-----------------------------------------------------------------------------------------------------------------------

SNAPSHOT 9.2.7
  * (CR-23) Added SwiftMessage#getMOR
  * Enhanced Block2 creation by enriching Block Type to "O" or "I".
<<<<<<< HEAD
  * Field 98D, 98E and 98G: removed invalid get{Component4|Sign}AsCurrency and set{Component4|Sign}(Currency) as no currency applies to these fields
  * Cleanup of code for Fields and Date|BIC|Amount|Currency Container
  * Added support for BigDecimal and Long component types (instead of just Number)
  * Base generation to support component Alias names, to start modification of components names
  * Prepared Option A, B and D clases to support the PartyIdentifier interface with methods  getPartyIdentifier and setPartyIdentifier
  * Fixed display text generation for fields that have a date of the form MMDD (only month included in the text)
  * Field 12: component is now of expected to have a numeric type
  * Field 14S: has 4 new compatibility methods: getRateSource/setRateSource for Source and Number components and getTimeAndLocation/setTimeAndLocation for Time and Location components
  * Field 23: fixed getValue and parse to properly handle missing intermediate fields
  * Field 26A: now has 2 components (Number 1 and Number 2) for compatibility with Swift. get/setNumber is kept for backwards compatibility
  * Field 26C: separated component 5 into 5 (Denomination) and 6 (Form) for compatibility with Swift. Kept get/setDenominationForm for backwards compatibility
  * Field 56B: now inherits from OptionBPartyField (to have get/setPartyIdentifier)
  * Fields 94L and 85L: separated component 2 (Legal Entity Identifier) into two (Legal Entity Identifier Code and Legal Entity Identifier Number). Kept get/setLegalEntityIdentifier for backwards compatibility
  * Field 94H: second component now has get{name}AsBIC and set{name}(BIC) methods
  * OptionAPartyField: added set/getPartyIdentifier (for components 1 and 2) and renamed BIC to IdentifierCode. Affects fields 42A, 51A, 52A, 53A, 54A, 55A, 56A, 57A, 58A, 81A, 82A, 83A, 84A, 85A, 86A, 87A, 88A, 89A, 91A and 96A
  * OptionDPartyField: added set/getPartyIdentifier (for components 1 and 2). Affects fields 42D, 50D, 51D, 52D, 53D, 54D, 55D, 56D, 57D, 58D, 81D, 82D, 83D, 84D, 85D, 86D, 87D, 88D, 89D, 91D and 96D
  * OptionBPartyField: added set/getPartyIdentifier (for components 1 and 2). Affects fields 52B, 53B, 54B, 55B, 57B, 58B, 82B, 84B, 85B, 86B, 87B and 88B
  * Added tests for field Amount, BIC, Currency and Date container method
=======
  * (PW-746) Fixed MT reference extraction for 20C in categories other than 5, and with MUR as fallback option
>>>>>>> aeaf0fda

RELEASE 9.2.6 - October 2021
  * (GH-60) Enhanced parser for field 98C
  * (PW-703) Enhanced SwiftParser in order to validate "Input" or "Output" Block 2 type
  * Enhanced the MtId to automatically extract the variant from String identifiers such as "fin.103.STP" or "202.COV"

RELEASE 9.2.5 - September 2021
  * (PW-664) Parser enhancement to be lenient on LF before block identifier

RELEASE 9.2.4 - August 2021
  * MultiLineField: preserve starting component separator when getting lines with offset

RELEASE 9.2.3 - August 2021
  * Added user assigned country codes (example "XE") as valid codes in the IsoUtils country validation
  * Added field classes for SCORE messages: 11T, 12[S,R], 25G, 31[J,K,T], 34[D,K,L,M,S,T,U,X,V,W], 49[J,K,L] (to be used in the proprietary payload of the MT798 envelop)
  * MT564: Minor scheme fix, 92a TAXR and WITL can be repeated in CASHMOVE (E2)

RELEASE 9.2.2 - July 2021
  * (PW-627) fixed Narrative.builder() to compute "//" size in the lines wrapping
  * (PW-581) the MultiLineField API now preserves any starting and trailing spaces in field lines
  * MT565: fixed repetition of sequence B2 (multiple to single)
  * MT548: Minor scheme fix, added letter option "C" in field "98C:SCTS" in sequence "C1a1B1"

RELEASE 9.2.1 - June 2021
  * Added "ignore block 3" and "ignore priority" options to the SwiftMessageComparator
  * Added field classes for SCORE messages: 12[H,K,L], 20E, 25F, 29[D,F], 31R, 78B (to be used in the proprietary payload of the MT798 envelop)
  * Enhanced parser for LogicalTerminalAddress when the parameter has 9 characters
  * (PW-534) allowed null value for the Tag constructor

RELEASE 9.2.0 - May 2021
  * SWIFT Standard release update 2021 (live 21 November 2021)
  * Yearly revision of deprecation phase (see http://www.prowidesoftware.com/resources/deprecation-policy)
  * Fixed the getSequence API in MT classes when the sequence boundary field is repetitive, in some scenarios produced invalid results
  * (PW-519) Field92H: Added "Rate Status" accessors
  * (PW-519) Field92J: Replaced "Narrative" accessors by "Rate Status" accessors

RELEASE 9.1.4 - April 2021
  * Fixed getConditionalQualifier in fields 69C, 69D and 92H
  * Fixed field 41D isOptional(component) method
  * (PW-510) Fixed parser of field 90L
  * (PW-508) Fixed validator pattern in field 98K
  * Added MultiLineField interface implementation to fields: 45C, 45L and 49Z
  * Removed MultiLineField interface implementation to field 77H since its value is always a single line
  * (PW-501) Added getNarrative(deli), getNameAndAddress(deli) and similar getters in Field classes to get a concatenation of the relevant components with a specific delimiter
  * (PW-501) Fixed the getNarrative(), getNameAndAddress() and similar getters in Field classes to do a simple join of the relevant components, without CRLF and without components value trim
  * (PW-505) Fixed SwiftFormatUtils#decimalsInAmount(BigDecimal)
  * NPE prevention in AbstractMT.getFields() when the parsed FIN content is invalid
  * Added UETRUtils to generate the GPI unique end-to-end transaction reference, mandatory for several payment messages
  * Added customizable strategies to set the MtSwiftMessage metadata fields: reference, main amount, value date, etc...
  * Added field classes for SCORE messages: 13E, 21S, 21T, 27A, 29P, 29S, 29U, 49Z (to be used in the proprietary payload of the MT798 envelop)
  * (PW-451) Added backward compatible implementation in setComponent* and SetNarrative* API of narrative container fields: 29A, 37N, 70, 71B, 71D, 72Z, 72, 73A, 73, 74, 75, 76, 77A, 77B, 77D, 77
  * (PW-445) Added backward compatible fromJson for narrative container fields: 29A, 37N, 45B, 46B, 49M, 49N, 70, 71B, 71D, 72Z, 72, 73A, 73, 74, 75, 76, 77A, 77B, 77D, 77J, 77
  * Added Direction to the SwiftBlock2Field enumeration
  * Added more message type cases to the SwiftMessageUtils valueDate
  * Minor fixes in MT530 model: fields B/22F and C/90[A,B]

RELEASE 9.1.3 - December 2020
  * Changed SwiftMessage#isGpi() to be true for: 103, 199, 299, 192, 196, 202COV or 205COV (mandatory outgoing GPI types)
  * Removed the indexes from the AbstractSwiftMessage JPA mapping (can be created directly in the DB as needed)
  * Added options in the MT message comparator to ignore the LT identifier or test flag when comparing header LT addresses
  * Added asTestBic in BIC to create a test BIC by setting the second component of the location to zero
  * Added API in the SwiftBlock2Output to set the MIR date and receiver date time fields from Calendar object

RELEASE 9.1.2 - October 2020
  * Fixed set of MUR when an MtSwiftMessage is created from an acknowledge (service 21 message)
  * Changed AbstractSwiftMessage JPA mapping to EAGER load the status trail and the properties
  * Added a new MessageDirection enum as alternative to the legacy MessageIOType

RELEASE 9.1.1 - September 2020
  * Fixed parser for fields 94L and 95L
  * Added MurMessageComparator to match ACKs based on the MUR
  * Changed the SwiftMessage#getMUR to retrieve field 108 from either block 3 or block 4 (system messages)
  * Enhanced the AckMessageComparator to still match on differences in block 2 optional fields or block 4 EOL characters
  * Minor refactor in MtSwiftMessage update from model (SwiftMessage)
  * Added a trim to the content parsed from the RJE reader
  * Fixed setPdm in MtSwiftMessage that was over writing the pde field
  * Minor changes in the MtSwiftMessage to avoid log warnings when setting metadata from message model
  * Added convenient field getters in the ServiceMessage21 (ACK/NAK) model class and made the getMtId() return "gpa.021"

RELEASE 9.1.0 - May 2020
  * SWIFT Standard release update 2020 (live 22 November 2020)
  * Yearly revision of deprecation phase (see http://www.prowidesoftware.com/resources/deprecation-policy)
  * Enhanced components namings in field 98[DEGH]
  * Added rich API to parse and build narrative fields: 29A, 37N, 45B, 46B, 49M, 49N, 70, 71B, 71D, 72Z, 72, 73A, 73, 74, 75, 76, 77A, 77B, 77D, 77J, 77
  * Mx related classes moved to the prowide-iso20022 project (open source since October 2020)

RELEASE 8.0.2 - April 2019 - LTS maintenance version for current SRU (2019)
  * Added IBAN validation for Seychelles
  * Added field setters API in the SwiftBlock5
  * Added SwiftBlock5Field enumeration with commonly used block 5 trailer fields
  * (CR #235) Added SafeXmlUtils to disallow XXE in all XML parsing code
  * Fixed parser for fields 70[C,D,E,G], 94E, 95V when first line second component contains slashes
  * Changed default root element for Mx from message to RequestPayload
  * Fixed month day parsing in SwiftFormatUtils for leap years
  * Added MxParser#containsLegacyHeader() to check weather the message uses the legacy SWIFT header or the ISO business header
  * Added MtSwiftMessage constructor from AbstractMT
  * Fixed parser to preserve trailing lines in field values, even if the lines are empty (empty trailing lines were trimmed before)
  * (CR #203) Enhanced parser for party fields, explicit /D/ and /C/ is parsed as mark, otherwise any content following the / is parsed as account
  * Fixed field 108 order and overwrite if exist logic in SwiftBlock3#generateMUR
  * (CR #207) Added optional parameter in SwiftWriter and FINWriterVisitor to control whether field values should be trimmed

RELEASE 8.0.1 - October 2019 - LTS version for SRU2019
  * Added SwiftMessageUtils#currencyAmount to retrieve the main currency and amount from a message
  * (CR #192) Fixed ConversionService#getFIN(SwiftMessage) to avoid altering the message parameter when removing empty blocks
  * Added an optional SwiftWriter#writeMessage with ignoreEmptyBlocks parameter
  * SwiftMessage#setUserBlocks(List) made public
  * Removed the trim to field values in the XML to enable consistent round trip conversion between FIN and XML
  * Explicit UTF-8 encoding was added where necessary to ensure portability
  * Added MultiLineField implementation to 45D, 49G, 49M and 49N

RELEASE 8.0.0 - May 2019
  * JRE requirement increased to Java 1.8
  * SWIFT Standard release update 2019 (live 17 November 2019)
  * Yearly revision of deprecation phase (see http://www.prowidesoftware.com/resources/deprecation-policy)
  * Added common hierarchy for option J party fields

RELEASE 7.10.4 - May 2019 - LTS maintenance version for current SRU (2018)
  * Updated dependencies: apache-commons-lang 3.7 -> 3.8.1
  * Updated dependencies: apache-text 1.3 -> 1.6
  * Added copy constructors to MT header blocks
  * Added setDate(Calendar) to MIR object
  * (Issue #25) Fixed padding in PPCWriter
  * Added helper API SwiftTagListBlock#splitByTagName to get sub-blocks by field boundary
  * Fixed IOB exception in SwiftBlock2Output#setMIR in lenient mode
  * SwiftParser#tagStarts changed to protected to allow overwriting in custom parsers for non-compliant messages
  * Moved getMessageType from MtSwiftMessage to parent class AbstractSwiftMessage
  * Added getVariant and getMtId to MtSwiftMessage; added getMxId to MxSwiftMessage
  * Added setMUR in SwiftMessage
  * Added helper method in SwiftWriter to ensure break lines of any String has CRLF
  * Added setSignature and getSignature to SwiftMessage and AbstractMT to set and retrieve MDG tag in S block (LAU computation available in Prowide Integrator)
  * Added propertyValue to AbstractSwiftMessage to check if a property is set with a given value
  * Changed IsoUtils implementation to use Currency.getAvailableCurrencies() in the initialization
  * Deprecated AckSystemMessage in favor of ServiceMessage21
  * Fixed negative index bug in AbstractSwiftMessage#getPreviousStatusInfo when message has less than two statuses in the trail
  * Fixed getLines API in Fields that in some cases was trimming the first line starting slash from the result
  * Fixed eventual NPE produced in MxSwiftMessage#updateFromMessage() when creating MxSwiftMessage from XML document
  * Fixed column length for "variant" in MxSwiftMessage persistence mapping
  * Added a fields() method in SwiftTagListBlock to get all block Tag objects as Field objects
  * Added API to field 50F and 59F to get structured content for the line numbers

RELEASE 7.10.3 - October 2018 - LTS version for SRU2018
  * License changed from LGPL to the more permissive Apache License 2.0
  * Fixed serialization of field 48
  * Completed SwiftMessageUtils#currencyAmount for missing MTs
  * Fixed NPE in SwiftBlock4.removeEmptySequences with fields 15A as sequence boundary
  * (Issue #15) MxParser.java typo analiseMessage -> analyseMessage
  * Added getFields() to MT classes
  * Added bean validation annotations for BIC, IBAN, ISO country and currency
  * Enhanced the BIC internal model to allow accessor for all subfields
  * Enhanced the BIC validation with enum to report the specific validation problem found
  * Changed the default SwiftParser behavior to lenient, meaning by default it will not throw any IllegalArgumentException when headers size is invalid
  * Fixed FIN writer to preserve trailing spaces in tag value
  * Added JPA annotations to the SWIFT model intended for persistence (AbstractSwiftMessage and subclasses)
  * Removed the old Hibernate XML mapping AbstractSwiftMessage.hbm.xml (in favor of generic JPA annotations in model)
  * Added SwiftTagListBlock#removeSubBlocks to remove all instances of a given subblock
  * (Issue #13) Fixed SwifttagListBlock#removeSubBlock
  * Added JsonSerializable interface to all model classes implementing toJson()
  * Added toJson and fromJson to MT and Field classes
  * Added toJson and fromJson to the MtSwiftMessage and MxSwiftMessage model
  * Added field 434 in SwiftBlock3Builder

RELEASE 7.10.2 - May 2018
  * Revamped the JSON API implementation using Gson, added missing fromJson methods

RELEASE 7.10.1 - April 2018
  * FIN writer: reverted the trim in tag values introduced in 7.8.9

RELEASE 7.10.0 - April 2018
  * SWIFT Standard release update 2018
  * JRE requirement increased to Java 1.7
  * Dependencies: updated apache commons-lang from 2.6 to 3.7
  * Yearly revision of deprecation phase (see http://www.prowidesoftware.com/resources/deprecation-policy)
  * Added API in SwiftMessage for the SWIFT gpi service: getters and setters for the service type identifier and UETR
  * Added an automatically generated UETR when creating new MT instances for 103, 103 STP, 103 REMIT, 202, 202 COV, 205, or 205 COV
  * Added API in SwiftMessage to set the variant (STP, REMIT, COV)
  * New helper API for block 3 (SwiftBlock3Builder) to ensure only expected fields are added and in proper order

RELEASE 7.9.7 - April 2018 - LTS maintenance version for current SRU (2017)
  * Dependencies: added gson 2.8.2
  * Added full IBAN validation including control digits and custom account numbers per country
  * Added SwiftCharset and SwiftCharsetUtils helper API to validate SWIFT related charsets.
  * Added SwiftTagListBlock#getFieldByQualifiers(name, qualifier, conditionalQualifier) to gather generic fields based on qualifiers content
  * Added addTag(index, tag) and setTag(index, tag) in SwiftTagListBlock to insert new field in specific positions
  * Added Field#is(String ...) to test component 1 of fields against a list of possible values
  * Added non-ISO country code XK (Kosovo) to IsoUtils
  * Added API in IsoUtils to add custom codes for countries and currencies
  * Added read-only properties in AbstractSwiftMessage for the message creation year, month and day of moth
  * Added support for custom split char in RJE reader/writer
  * Fixed missing repetitive 35B in MT549
  * Build migrated to Gradle

RELEASE 7.9.6 - December 2017
  * Fixed conversion to XML with compressed parameter true in ConversionService

RELEASE 7.9.5 - December 2017
  * Fixed getValueDisplay in field 50F to strip the starting slash in the account number
  * Added getLabelForLineNumber(String subfieldNumber) in Field50F to return the labels for the structured line identifiers
  * Enhanced getComponentLabel(final int number) in Field50F to return proper dynamic labels based on line number identifiers
  * Added getCorrespondentBIC to SwiftMessage and AbstractSwiftMessage
  * Expanded sender/receiver in MtSwiftMessage and MxSwiftMessage from BIC8 to BIC11 in order to keep branch information in those cached attributes
  * Added checksumBody to AbstractSwiftMessage for proprietary checksum calculated on the body only, as a complement to the existing checksum on the whole message
  * Fixed AbstractSwiftMessage#copyTo(msg) implementation to perform hard copy of list objects (similar to a copy constructor implementation)
  * Expanded precision in getValueDisplay for all numeric fields to preserve the decimal digits present in the original value
  * Implemented SwiftMessage#getUUID and added getUID(Calendar, Long)
  * Implemented SwiftMessageUtils#calculateChecksum as MD5 hash on whole FIN message content and added new checksum for the text block only

RELEASE 7.9.4 - November 2017
  * Internal code maintenance release

RELEASE 7.9.3 - October 2017 - LTS version for SRU2017
  * JRE requirement increased to Java 1.6
  * Added API in BIC to return the distinguished name (DN) for a BIC
  * Added equalsIgnoreCR in Tag to compare values regardless of carriage return character being present or not in new lines
  *	Fixed MxParser#parseBusinessApplicationHeaderV01 (it was setting the FinInstnId/Nm as BIC)
  * Removed invalid component in field 86J
  * Fixed order of components in fields 98J and 98K
  *	Completed the component labels for all fields
  *	Changed field 22C structure into individual components for the <SB-LC> function
  *	Enhanced fields parse/serialization to preserve any whitespace in a component

RELEASE 7.9.2 - August 2017
  * Fixed FINWriterVisitor to prevent printing 'null' tag values
  * Deprecated custom resource properties for currency and country codes, in favor of Java nativa API in Currency and Locale
  * Removed package-info.class from target jar to avoid class modifier issue in Java8 runtime
  * Fixed serialization of field 50F to allow the first line without a starting forward slash

RELEASE 7.9.1 - June 2017
  * (Issue #5) Enhanced performance in SwiftParser
  * Removed sequence API for inner loops (non sequence) in MTs 306, 320, 340, 360, 361, 362, 410, 412, 420, 422, 450, 456

RELEASE 7.9 - May 2017
  * SWIFT Standard release update 2017 (live 19 November 2017 for MT and 18 November for MX)
  * (Issue #2) maven build issues
  * (Issue #3) Field61 component 5 treated as amount
  * (Issue #4) Field72 structure fixed to allow 6 components at most
  * Field99A implements AmountContainer
  * Field95L implements BICContainer

RELEASE 7.8.9 - May 2017 - LTS maintenance version for current SRU (2016)
  * Yearly revision of deprecation phase (see http://www.prowidesoftware.com/resources/deprecation-policy)
  * Added convenient isType(int) to SwiftMessage
  * Fixed amounts() in AmountContainer fields

RELEASE 7.8.8 - March 2017
  * Added hashcode and equals to MxId
  * Added MUR generation in block 3
  * Added a multi-purpose SwiftMessageComparator for MT, as an abstraction of the existing AckMessageComparator
  * Added helper API to remove empty sequences in block 4
  * Added ACK/NAK identifier constants and API in AbstractSwiftMessage
  * Added getDateAsCalendar in MIR/MOR
  * Added MtCategory enum for MT message categories and convenient category API in SwiftMessage
  * Added support for system and service messages in metadata gathered from SwiftMesasge in MtSwiftMessage
  * Added isServiceMessage in SwiftMessage
  * Added static factory method parse to SwiftMessage
  * Added new fields in AbstractSwiftMessage to hold main currency and amount, automatically set for most MTs from fields 32a, 33a, 34a, 19a and 62a
  * Added conversion to and from LT address in SwiftFormatUtils
  * (CR #10) Added comprehensive implementation of MT and Field classes for system messages (category 0)
  * Added custom name for internal loop sequences in MTs 110, 360, 361, 604, 605, 609, 824, 920, 935, 940, 942, 971 and 973
  * Added more options to retrieve information from the status trail in AbstractSwiftMessage
  * Reduced visibility from public to protected for MTs inner sequence classes mutable fields; START, END, TAIL.
  * Fixed analyze and strip API in MxParser to support nested Document elements
  * Fixed MT500 removed invalid fields after GENL linkage sequence
  * Fixed AckMessageComparator to cover all fields in block 2 input and output
  * Fixed getSender and getReceiver for service messages in SwiftMessage
  * Fixed MT600, removed invalid fields 26F, 34G, 31C in sequence A
  * Fixed parse for DATE1 (MMDD) to handle properly leap years
  * Fixed RJEWriter to avoid writing the split character '$' and the end of the file, afterwards the last message
  * Expanded helper API in AckSystemMessage
  * TagListBlock tags field made private instead of package protected
  * Enabled mutability of LogicalTerminalAddress objects, allowing setting the branch from superclass BIC
  * Enhanced parser for fields 11R, 11S and 37H (NPE prevention)
  * Removed invalid generated code for internal loops (non-sequence) in MTs: 110, 201, 360, 361, 559, 604, 605, 609, 824, 920, 935, 940, 942, 971, 973
  * Enhanced from() and to() methods in BusinessHeader to catch more options

RELEASE 7.8.7 - December 2016
  * Fixed getMessageType in MT103_STP, MT102_STP, MT103_REMIT, MT202COV and MT205COV to return the number without the validation flag (as expected per javadoc definition)
  * MT518 fixed fieldset for Field 70
  * MT330 fixed qualifier in Field 22
  * MT513 and MT514 Field 11 moved outside previous fieldset
  * MT541 to MT547 Field 90[A,B] changed to fieldset.
  * MT564 fixed fieldset items in Field93[B,C]
  * MT565 to MT567 Sequence D, fixed field 13
  * MT609 and MT798_763 fixed qualifiers in Field 29
  * When creating MT instances, the validation flag (STP, REMIT, COV) will be automatically created as block 3 field 119 when applies for the created MT
  * Log warning when creating MTnnn objects from invalid message types, for example calling MT103.parse(fin) and passing FIN content for an MT 202
  * Ignore validation flag (STP, REMIT, COV) if it is not valid for the message type, when creating MT object from SwiftMessage (to avoid ClassNotFoundException)
  * Enhanced semantic in AckMessageComparator when a blocks are null or empty (see javadoc for details on how blank blocks are handled in comparison)

RELEASE 7.8.6 - November 2016
  * MxParser; IOB exception prevention in strip methods when XML has empty header or document
  * Prevention for IOB exception in ensureEOLS when converting MT message from model into FIN text
  * Expanded API in SwiftParser with static parse methods for each MT block
  * Expanded API in SwiftWriter to serialize any MT block into its native SWIFT representation, also made visit API in SwiftMessage static

RELEASE 7.8.5 - October 2016 - LTS version for SRU2016
  * Added getSubBlockByTagNames and getSubBlocksByTagNames in SwiftTagListBlock to retrieve subblocks based on comprehensive list or tag names
  * Added API in BusinessHeader to create valid BAH from simple parameters
  * Added API in BIC to get the branch and institution
  * Added API to match message identifier by regex, for example fin.*STP
  * Added API to strip header and document portion of Mx message in XML format
  * Added analizeMessage in MxParser, lightweight API to retrieve structure information from an MX messages
  * Added enumerations for message priority and delivery monitoring in MT block 2
  * Added json() to AbstractMT
  * Added getComponentLabel(int) in Field classes
  * Added updateFrom AbstractMT to MtSwiftMessage
  * Added reference as class attribute in AbstractSwiftMessage (set by subclasses)
  * Added FileFormat attribute to AbstractSwiftMessage for clear identification of content in implementing subclasses
  * Added constructor of MxSwiftMessage from AbstracMX
  * Added API to get BIC codes from DN in Mx messages
  * Added MtId class, analogous to the existing MxId for MX messages
  * SwiftParser parsing of block 4 published as static public method
  * Added AbstractMessage as base class for specific MTnnn and MXmmm model hierarchy
  * Added MessageStandardType with MT and MX values and ServiceIdType for header service id values
  * Added nextSwiftMessage in RJE/PPC readers for system messages support
  * Added valuesNumeric to MT enumeration MtType
  * Added getValueDisplay with optional locale parameter to display formatted field and individual components values
  * Added MTVariant enum and getVariant API in swift messages
  * Added CONDITIONAL_QUALIFIER component number as static class field for all generic fields (fields implementing the GenericField interface)
  * Added BusinessHeader serialization into xml and Element objects
  * Added business header parse from Element object in MxParser
  * Added RJEReader and RJEWriter to create MT message files in RJE format
  * Added PPCWriter to create MT message files in DOS-PPC format (also enhanced API for the existing PPCFileReader)
  * Added path() API in MxNode
  * Added MtType, an enumeration of all available MTnnn implementations
  * Added parse to Field classes to update field components from full value
  * Added append lists of Tag or Field to TagListBlock
  * Added support for attributes in MxNode
  * Added generic setters for attributes in header blocks 1 and 2 using qualified names (#setField)
  * Added write XML method for MX business header
  * Added validName as static method in Field, to validate field names
  * Added getField static API in Field to create new instances with reflection given the field name and value
  * Added reference(msg) to SwiftMessageUtils to get the sender reference from messages that contain a reference field
  * Added SwiftMessageRevision to the swift messages model, to hold and track changes in swift messages
  * Fixed parser for field 98F
  * Fixed field 61 parse allowing EC and ED as credit/debit mark subfield
  * Fixed from() and to() methods in BusinessHeader to return the BIC code for both possible header types
  * FIxed serialization of component 1 in field 50F
  * Fixed parser and serialization in Field98F
  * Fixed SwiftMessage.toJson single quote to double quote in timestamp field
  * Fixed getLabel when used with the parameters combination of a valid mt and a null sequence
  * Fixed getValue in Field61,
  * Added proper implementation for isOptional(component) in Field61
  * Fixed components trim to null in parser for several fields when the component value is not present
  * Fixed separators trim in getLine API
  * Fixed setComponentN(Number) when component is not a SWIFT amount, Number is now serialized as an integer (without decimal separator)
  * Fixed MT parser to allow additional lines in a field start with colon ':'
  * Fixed field 32R second component changed from currency to string to allow codewords ’FOZ’, ’GOZ’, ’GRM’, ’KLO’, ‘LIT’, ’LOT’, ‘OTH’, ‘PND’, ’TAL’, ’TOL’, ‘TON’, ‘TOZ’, ’UNT’
  * Fixed field 33B first component changed from currency to string to allow codeword ’PCT’ used in MT601
  * Fixed API inconsistencies in MtSwiftMessage when updating from SwiftMessage objects.
  * Bugfix MT506 added mandatory field 28E
  * Added missing getters for Sequence E1 in MT300
  * Changed MX messages detection in MxParser to lighter implementation using Stax
  * Normalized Input/Output Outgoing/Incoming API in AbstractMT and SwiftMessage
  * SwiftMessage.toJson changed timestamp format to the recommended ISO 8601
  * MxSwiftMessage meta-data (sender, receiver, reference, identifier) read and set from raw XML content
  * Added support in XmlParser for the field version of Core proprietary XML format for MTs, the parser now reads both formats seamlessly
  * Better header API in MxSwiftMessage to support both ISO and SWIFT business headers
  * Elaborated identifier in MtSwiftMessage, using fin.<msgtype>[.<mug|variant>] instead of just the message type
  * Added comprehensive sequence names into pw_swift_label property files
  * Added translations of pw_swift_label property files to FR, DE and IT (complementing the existent EN, ES and RU files)
  * Completed pw_swift_label property files for all field + mt + sequence combinations
  * Complete application header parsing in MxParser
  * Better application header detection in MxParser based on namespaces
  * Added component labels for field 13K
  * Fields 11R and 11S component 3 split into two independent components.
  * In Field61, component 6 was splitted into two independent components to hold the "transaction type" and the "identification code" as stated in the standard definition for function <SUB-6>
  * Added SwiftParserConfiguration to encapsulate several parsing options, allowing fast parsing of AbstractMT by reading the text block in raw format

RELEASE 7.7
  * valueDate in SwiftMessageUtils
  * isType(int...) in SwiftMessage
  * Enhanced the getSequence API in MT classes with support to nested sequences, allowing for ex: getSequenceE1(getSequenceEList().get(n))
  * getLine API for FieldNN classes based on semantic lines number identification
  * Copy constructors for FieldNN classes, performing a deep copy of the components' list
  * MxParser message detection
  * New generic XML model and API, as backbone for MX messages.
  * Headers Blocks: new generic getters in blocks 1 and 2 to retrieve attributes using full qualified names from enums; for example getField(SwiftBlock1Field.LogicalTerminal)
  * Static labels for subfields in FieldNN classes to allow for example getComponent(Field93B.BALANCE)
  * BIC: API to check for live and non-live bics
  * MxParser: parseApplicationHeader and constructors from several sources
  * Added missing labels' API to fields: 36E, 69A, 69C, 69D, 70C, 70D, 70G, 90F, 90J, 92D, 92L, 92M, 92N, 92R
  * Added the ApplicationHeader attribute to AbstractMX
  * Added API to search nodes or content by path or name in the MxNode tree returned by the MxParser
  * Added json() and xml() methods to MT classes
  * Added write to file and output streams to AbstractMT and AbstractMX
  * Added consistent constructors from String, File or InputStream to MTnnn classes
  * Added static parse methods to create MTnnn objects from String, File, InputStream or MtSwiftMessage
  * Added consistent constructors from String, File or InputStream to AbstractSwiftMessage and subclasses MtSwiftMessage and MxSwiftMessage
  * Added static parse methods to create MtSwiftMessage and MxSwiftMessage objects from String, File or InputStream
  * Lib: added read from input streams
  * NPE prevention in SwiftFormatUtils.getCurrency
  * Fixed getSender and getReceiver for MTxxx to return accurate information regardless the message being of type input or output (also to be consistent with analogous methods in SwiftMessage)
  * Added CR and LF to charset z and x at SwiftcharsetUtils
  * Fixed validation of fields 70F, 77S and 77T that unnecessary restricted the allowed amount of lines (not it is unlimited because charset Z allows CRLF).
  * Fixed OutOfBound exception at MxNode findFirst implementation when a node has multiple children
  * Fixed getDescription for Field35B, now returning component 3 instead of 2
  * Better API consistency between MT and MX implementations, with common ways to parse and build.
  * Changed sender and receiver attributes for MtSwiftMessage to hold BIC8 instead of full LT identifiers.
  * Deprecated the use of model message inside MtSwiftMessage
  * Simplified distribution zip with -sources and -javadoc jars
 
RELEASE 7.6 - October 2014
  * New BIC API: isTestAndTraining(), getLogicalTerminalIdentifier(), bic8() and bic11()
  * New model for LT addresses, and its related API in header classes
  * New SwiftMessage API: AbstractMT toMT()
  * New AbstractMT API: getSequence(name), getSequenceList(name)
  * Added builder API: constructors and append methods to add content with chaining support
  * Added missing getValue() implementations to field classes. Example: Field26C
  * Added annotations to MTNNN classes to identify sequence split strategy involved (more traceable code)
  * SRU 2014. Affected MTs: 300, 304, 305, 306, 340, 341, 360, 361, 380, 381, 502, 506, 508, 509, 513, 514, 515, 518, 527, 530, 536, 537, 538, 540, 541, 542, 543, 544, 545, 546, 547, 548, 549, 558, 564, 565, 566, 567, 568, 569, 575, 600, 601, 942
  * Added description and release javadoc comments to MT classes
  * Added MX Generic model support
  * Added MX parse
  * Added MT300.getSequenceE()
  * Minor fix in MT300 sequences structure, B1 and B2 inside B, and named D's subsequence as D1
  * SwiftTagListBlock implements Iterable<Tag>
  * Bugfix SwitTagListBlock.countTagsStarsWith(string,string) was ignoring tagnames in count

RELEASE 7.5 - August 2014
  * Added toJson in SwiftMessage and SwiftTagListBlock, SwiftBlock1 and 2
  * Added to SwiftTagListBlock  getFieldByName(String, being)
  * Added to SwiftTagListBlock  getFieldByName(String, being, component2)
  * Added to SwiftTagListBlock  getFieldByNumber(int , being)
  * Added START_TAG and END_TAG constant to Sequence inner classes
  * Added Sequence.newInstance() method
  * Added static method Field.emptyTag()
  * Added to SwiftTagListBlock append(SwiftTagListBlock)
  * Changed SwiftFormatUtils.getNumber(Number) to allow variable amount of decimal parts without the previous limit of two
  * Added support for national clearing system codes in party identifier components: example 52A starting with //AT123
  * JSON serialization: fixed missing quotes escaping and newline
  * in some occasions, getSequenceA() incorrectly returned null instead of empty sequence as stated in javadoc
  * Refactored Field77A to include 20 independent components instead of just one (current implementation is similar to Field79)
  * Deprecated isAnyOf(String ... names) and added isNameAnyOf(String ... names) semantics of method more clear with its name
  * Changed the semantic of getAccount methods to remove starting slashes if any
  * Some javadoc for BICRecord
  * Added serialization timestamp to JSON generation
  * In Field* void set changed to Class set so we can support the code style new Field().setThis().setThat().setThatToo()
  * Added Field.asTag()
  * Added option in XMLWriterVisitor to serialize field instead of tag
	
RELEASE 7.4 - March 2014
  * In BIC added subtype attribute and getBranch method
  * ReaderIterator to read a file from a classpath resource and split its content by the '$' symbol
  * In SwiftMessage new API to check and get linkages sequences
  * In AbstractSwiftMessage new constructor using MTSwiftMessage as parameter
  * In MTSwiftMessage updateFromModel and updateFromFIN using internal attributes
  * Several helper methods to parse field content using SwiftParseUtils
  * Field classes implementation for fields belonging to System and Service Messages (i.e. 451)
  * Resource bundle labels for System and Service Messages fields
  * MOR class to represent the message output reference (inherited from the MIR)
  * SwiftParseUtils: getTokenSecond and getTokenSecondLast with prefix
  * getAll(SwiftMessage) in every FieldNN class
  * getAll(SwiftTagListBlock) in every FieldNN class
  * New constant in Field suitable for import static
  * SwiftTagListBlock: constructors made public
  * SwiftTagListBlock: added filterByNameOrdered(String ...)
  * SwiftTagListBlock: added getFieldsByNumber(int)
  * SwiftTagListBlock: added removeSubBlock(String)
  * SwiftTagListBlock: deprecated int getTagCount(String)
  * SwiftTagListBlock: added int countByName(String)
  * SwiftTagListBlock: deprecated int getTagCount()
  * SwiftTagListBlock: added int countAll()
  * SwiftTagListBlock: added method boolean containsAllOf(String...)
  * Improved toString in SwiftTagListBlock and Tag
  * Javadoc improvements
  * Fixed SwiftBlock1 constructor to allow LTs missing the optional A, B or C identifier (11 characters length); ex. FOOOAR22XXX
  * Fixed getStatusInfo and getPreviousStatus in messages base class that was causing IOB exceptions
  * Issue 39: missing trimToEmpty in getComponent2 in 50H
  * MT207: fixed maximum repetitions of sequence B from 1 to unlimited

RELEASE 7.3 - January 2014
  * removed log4j.properties
  * New API: Field.isAnyOf(String...)
  * Added many methods in SwiftTagListBlock in resemblance to String manipulation API
  * SwiftTagListBlock added: getTagsByNumber(int), SwiftTagListBlock removeAfterFirst(String, boolean)
  * Added Tag.startsWith
  * Added Tag.contains
  * Added PPCFileReader iterator to read and split pc connect files
		
RELEASE 7.2 - September 2013
  * Added Field.letterOption
  * Added SwiftTagListBlock.getSubBlockBeforeFirst
  * Added SwiftTagListBlock.filterByName
  * Fixed Field.appendInLines that was causing the getValue of several fields (ex 35B) to start with unexpected EOL
  * Fixed NPE in XMLParser with null value in tags
  * Fixed Avoid usage of double in amount resolver

RELEASE 7.0 - August 2013
  * Enhanced messages model with base support for MX messages.
  * New messages meta-data model to handle additional information: Status history, User notes, Properties list.
  * Useful API to SwiftMessage to get: direction, PDE, PDM, UUID, MIR, MUR and getTypeInt
  * Complete FieldNN implementation classes
  * Complete MT helper classes, covering all message types
  * Added model and API to handle Sequences at MT classes, covering all sequences based on 16R/16S boundaries.
  * New API to handle sub blocks: SwiftTagListBlock.removeUntilFirst, SwiftTagListBlock.containsAnyOf
  * Ensuring of SWIFT EOL at ConversionService.getFIN
  * Fixed getValue of several fields to prevent printing of null
  * Fixed getValue of several fields with missing slash separator on optional components
  * Added missing field getters for MT classes with fieldsets: for example 93B at MT564.
  * getValue for Field35B. Thanks to Raghu rathorr@users.sf.net
  * getCalendar bug related to unused format parameter
  * Changed Field26C parser and subfields structure to split the string before the VAR-SEQU into independent components
  * Removed deprecated net.sourceforge classes
  * Removed unimplemented method amounts() in AmountContainer

RELEASE 6.4 - March 2013
  * Added visitor API on tag list block
  * New interface to identify and use generic fields (notice DSS methods are not part of non-generic fields)
  * Added API on MT classes to simplify messages creation
  * Comprehensive getters and setter API for field classes using functional names
  * Added PatternContainer interface and implemented in field
  * Better CurrencyContainer API
  * Added API to SwiftFormatUtils to get String components from Calendar using different SWIFT date/time formats
  * Implemented API for CurrencyContainer for all Fields
  * Added MT helper classes for MTs: 518, 549, 800, 801, 802, 824, 600, 601, 604, 605, 606, 607, 608, 609
  * Added Field implementations for 33G, 35U, 86B, 68A, 68B, 68C, 94C, 31F, 37a, 34J, 35H, 31X
  * Added API to simplify messages creation; defaults for header blocks attributes, addField to Block4, setSender at Block1

RELEASE 6.3 - October 2012
  * Added MT helper classes for MTs: 500, 501, 502, 503, 504, 505, 506, 507, 508, 509, 510, 565
  * Fixed getAsCalendar for year component of field 77H
  * Fixed parsing of field 50F
  * Added field class for: 26C
  * Support to identify which sequence a tag belongs to
  * Added API to FieldNN classes to get the DSS field
  * Added API to FieldNN classes to get the qualifier and conditional qualifier components
  * Added API to FieldNN classes to determine if field is generic or non generic
  * Field class made abstract
  * FieldNN isOptional: method to check if a given component is optional for the field
  * Field getLabel: support for label exceptions per mt and sequence
  * SwiftParser changes to distinguish the presence of brackets when they are block boundaries or part of an invalid field value
  * Improved parsing of Field35B, first and second components are set only if "ISIN " is present
  * SR2012 update: deprecated fields 23C, 23F. Updated MT300, MT304, MT305 with field changes.
  * Added serialization for: 20E, 29G, 31G, 36E, 50G, 50H, 69B, 69D, 69F, 77H, 90F, 90J, 90K, 92D, 92L, 92M, 92N, 94D, 94G, 95T, 98F
  * Fixed serialization of field 59A

RELEASE 6.2 - June 2012
  * Purged and some tunning of parser log
  * Added getField* API con block4
  * Added Tag API: public boolean contains(String ... values)
  * Added more API to get subblocks based on tag number boundaries regardless of letter options
  * Fixed Tag.isNumber to consider the whole number and not just the prefix, isNumber(58) returns true to 58A but not to 5
  * Added Tag.getNumber() API
  * Fixed build to include MTs and FieldNN source codes in the package
  * Fixed parser for fields: 94D, 50H, 50G and 52G
  * Added MT helper classes for MTs: 567, 900, 910, 920, 935, 941, 970, 971, 972, 973, 985, 986
  * Added API for getLabel at Field objects, to retrieve business oriented names from resource bundles

RELEASE 6.1 - March 2012
  * Added BICContainer interface
  * Added MT helper classes for MTs: 360, 361, 362, 364, 365, 381, n90, n92, n95, n96, n98, 420, 422, 430, 450, 455, 456, 701, 705, 711, 720, 721, 732, 734, 740, 742, 747, 750, 752, 754, 756, 768
  * Added getValue for Field13E
  * Fixed getValue for Field31R (2nd component is optional)

RELEASE 6.0 - February 2012
  * Merged patches from Walter Birch
  * SwiftParser: fix for parse error with malformed tag 72
  * Implemented getValue for Fields: 19B, 31D, 31P, 31R, 39P, 40B, 41D, 92F, 93B, 98E and others with the same parser pattern
  * Changed packages in Hibernate mappings from sourceforge to prowidesoftware
  * Added SwiftMessageUtils class
  * Added date container interface to Fields to better support higher level model expressions
  * Added currency container interface to Fields to better support higher level model expressions
  * SWIFT standard update (Nov 2011)
  * Fixed field parser for 35B
  * Changed SwiftParser log level
  * Build: consistent release in jar, sources and javadocs jars, include dependent jars in lib directory
  * API to create FieldNN objects from Tag objects
  * Fixed field parser for 35B when first component is an ISIN number
  * Added DATE1 support for fields parser (fixes Field61)
  * SwiftMessage API to get sender and receiver addresses from message headers
  * Added MT helper classes for MTs: 101, 104, 105, 107, 110, 111, 112, 200, 201, 204, 205, 205COV, 207, 256, 300, 305, 306, 307, 330, 340, 341, 350, 540, 541, 542, 543, 564, 566
  * MT helper classes 102_not_STP and 103_not_STP with inheritance from defaults MT103 and MT102 classes
  * Added Field implementations for 36E, 69B, 69D, 69F, 90F, 90J, 93B, 93C, 94G, 95T, 95S, 98E, 98F, 98L, 67A, 77J, 92E, 98D, 95S, 50G, 50H, 52G, 31G, 77H
  * TIME3 implementation to format utils
  * Suppress warnings for unused imports in eclipse

RELEASE 6.0-RC5 - August 2011
  * Fixed parser for Field20E
  * Added Field implementations for 90K, 92D, 92L, 92M, 92N

RELEASE 6.0-RC4 - July 2011
  * Added MT helper classes for MTs (SCORE): 798<743>, 798<745>, 798<760>, 798<761>, 798<762>, 798<763>, 798<764>, 798<766>, 798<767>, 798<769>, 798<779>, 798<788>, 798<789>, 798<790>, 798<791>, 798<793>, 798<794>, 798<799>
  * Added MT helper classes for MTs: 191, 291, 391, 399, 491, 535, 591, 691, 699, 707, 760, 767, 769, 790, 791, 891, 991, 999
  * Added Field implementations for 13E, 20E, 22L, 23X, 24E, 27A, 29D, 29G, 29S, 31R, 39D, 39P, 49H, 49J, 50M, 72C, 77C, 77E, 78B

RELEASE 6.0-RC3 - April 2011
  * Added MT helper classes for MTs: 304, 320, 321, 210, 599
  * Added Field implementations for 19B, 32H, 32R, 34E, 37G, 37M, 37R, 38J, 92F, 62A, 62B

RELEASE 6.0-RC2 - February 2011
  * Added Field implementation for 15 (A,B,C,D,E,F,G,H,I,J,K,L,M,N)
  * Added MT helper classes for MTs: 300, 400, 410, 412, 416, 499, 544, 545, 546, 547, 548, 700, 710, 730, 799
  * Added Field implementations for 31D, 31P, 40B, 41A, 41D, 45A, 45B, 46A, 46B, 47A, 47B
  * field serialization from components values into SWIFT single string value
  * Removed log4.properties from distribution jar
  * MTs API: fixed field mutiplicity when a field becomes repetitive being present on multiple sequences or at repetitive sequences.
  * Hibernate mappings: removed confusing/commented blocktype mappings at SwiftBlock.hbm.xml
  * Hibernate mappings: package rename

RELEASE 6.0-RC1 - October 2010
  * Migrated src code to java 1.5 (binary distribution is still 1.4 compatible by means of http://retroweaver.sourceforge.net/)
  * Java 1.4 compatibility changes
  * normalization of linefeeds to CRLF at Tag creation from XML parsing
  * Removed deprecated API
  * Added new package io with subpackages parser and writer; added new package utils.
  * Renamed all packages to com.prowidesoftware (backward compatibility maintained with facades)
  * Added implementation for MTs 102 not STP, 102 STP, 103 not STP, 103 STP, 195, 199, 202, 202COV, 203, 295, 299, 940, 942, 950
  * Added new SWIFT MT high level generated API, with classes for specific message types
  * New source package for generated swift model
  * Merged project "prowide SWIFT Fields" into "WIFE"
  * Added comparison options to AckMessageComparator
  * Removed old and incorrect charset validator class net.sourceforge.wife.swift.MessageValidator
  * Fix in remove user block method, thanks to Herman's contribution and patience
  * Parser API for (new SwiftParser()).parse(messageToParse);
  * Replaced commons-lang-2.3 -> 2.4
  * Fixed message writer: system messages' block4 generated with inline tags
  * SwiftMessage API to check if it's Straight Through Processing (STP), based on the content of the User Header
  * SwiftMessage API to check if it's a cover payment (COV), based on the content of the User Header
  * SwiftTagListBlock API to check if contains a specific Tag
  * Removed unimplemented and confusing package net.sourceforge.wife.validation
  * Deprecated old and unused validation-related classes
  * Added AckMessageComparator which is useful of identify the ack of a given message.
  * SwiftTagListBlock API to get a sub block given its name or its starting and ending Tag
  * SwiftTagListBlock API to get tags by content, given its exact or partial value
  * Helper methods from Block4 moved to SwiftTagListBlock
  * SwiftTagListBlock is no longer abstract, so it can be used to create instances for subblocks
  * Required JVM upgrade to 1.5
  * Initial update of upload-sf target for release to sourceforge

RELEASE 5.2 - February 2009
  * Added missing hashcode and equals
  * Javadocs improvements
  * Revised and tested hibernate mappings
  * Added getBlockType
  * Added length to unparsed text persistence mappings
  * Fixed persistence mapping for block2 inheritance
  * Updated hibernate libs to version 3.2.6
  * Added isOutput
  * isInput made concrete, not abstract
  * Added abstract isInput() method to SwiftBlock2 for safer casting subblocks when input/output is unknown

RELEASE 5.1 - July 2007
  * Migrated logging to java logging api
  * Removed SwiftBlock's deprecated methods.
  * Moved some common methods in SwiftBlock2Input/SwiftBlock2Output to parent class SwiftBlock2.
  * Upgraded commons-lang to version 2.3
  * Improved persistence mapping.
  * Move persistence (helper) package to wife-test project.
  * Minor javadoc fixes.
  * Fixed some warnings.

RELEASE 5.0 - June 2007
  * Improved Hibernate mapping for simplified and more efficient data base schema.
  * Added support for unparsed text to model, persistence mapping and conversion services (needed for some MT0xx for example).
  * XML to SwiftMessage parsing methods moved from ConversionService to XMLParser in "parser" package.
  * New package created for parser classes "net.sourceforge.wife.swift.parser".
  * Made abstract intermediate classes of blocks object hierarchy.
  * Added support for user custom blocks in model, persistence mapping and conversion services.
  * Improved overall test cases coverage and source/resources structure.
  * Fixed some warnings.
  * Swift Parser enhancements; don't throw exception on unrecognized data, but preserve an internal list of errors.
  * Added reference to current message in parser, so it can take decisions based on parsed data.
  * Added constant for possible values for application id to SwiftBlock1.
  * Updated dependency: hsqldb 1.8.0.4 -> hsqldb 1.8.0.7.
  * Updated dependency: hibernate 3.1.3 -> hibernate 3.2.3.ga.
	
RELEASE 4.0 - April 2007
  * Moving to junit 4 - some new tests are being written with junit4, this should make testing some features singificantly easier.
  * Move size and isEmpty methods to subclasses.
  * Improved deprecated exception messages and javadoc.
  * Added useful getter for the MIR field in Block 2 output.
  * Added support for optional fields in Block 2 input.
  * Method specific to each block moved to each block class, when possible compatibility methods were left in old places, marked as deprecated to provide a smoother migration path.
  * Removed deprecated API in SwiftBlock.
  * Adapted parser to new model refactor.
  * More javadoc in parser.
  * Improved xml writer (more clean tabs and EOL).
  * Refactored and fixed XML parsing for blocks 3 and 5.
  * Fixed build.xml to include resources in generated jar files.
  * Improved javadoc and validations in fin writer.
  * Completed basic internal XML parsing.
  * Added more tests for XML conversion.
  * Implemented XML conversion parsing for all blocks (except 4).
  * Updated passing test in conversion service.

RELEASE 3.4 - March 2007
  * Added license header to source files.
  * Minor fixes in build system.
  * Enhanced IBAN validation routine.
  * Added numerous tests for IBAN validation.
  * Added JSValidationUnit backed by Rhino, to support easy extension of validations.
  * Made all loggers private static transient final.
  * Enhanced overview documentation.
  * Javadoc updates.
  * Code clean up.
  * Added many tag specific validation units targeting MT103 validation.
  * Removed ant junit fork since it broke in ant 1.7.

RELEASE 3.3 - January 2007
  * Initiated MT103 validation rule.
  * Validation framework core classes written.
  * Utility classes for validation.
  * Removed old and deprecated/replaces writer component.
  * Dependencies clean up, ant downloads less libs now.
  * Added Currency ISO Codes (needed for validations).
  * VF: implemented TagExists and ConditionalTagPresence validation units.
  * Started implementation of validation units.
  * Initial implementation of BIC validation.
  * Initial implementation of IBAN validation.
  * Added ISO Countries for IBAN validation.
  * Fixed issue in writer with block5 as mentioned in bug 1601122.
  * Fixed issue 1595631.

RELEASE 3.2
  * Parser logging information cleanup.
  * Migrating to log4j 1.2.8 for better compatibility (issued with trace method on some servers).
  * Fixed build to properly include current timestamp in dist target when property release.name is not set.
  * Fixed bug in parser/writer integration which included double block number when using the writer with an object of a just parsed message(1595589).
  * Updated code to fix issue mentioned in https://sourceforge.net/forum/message.php?msg_id=4001538.

RELEASE 3.1.1
  * Small fixes for java 1.4 compatibility.

RELEASE 3.1
  * Fixes to compile for java 1.4 by default.
  * Fixed test for bug 1540294, typo in block number.
  * Use system EOL in XML writer.
  * Added compile timestamp to manifest in created jars.

RELEASE 3.0-RC2
  * Build: Added release.name property to manifest.
	
RELEASE 3.0-RC1
  * Build: added selection of tests known to fail and those known to pass.
  * Fixed persistence mapping.
  * Improved build and added control to exclude tests that are know to fail.
  * Model simplification: SwiftBlockN classes are being removed in favor of base class SwiftBlock	removed list of blocks in message which was confusing when not all blocks present.
  * SwiftBlock (base class) and subclasses are mapped and persisted ok, either the base class or the subclasses.
  * Added many tests for hiberante persistence of SwiftMessage hierarchy.
  * Added XML Visitor to write a swift message to an XML representation.
  * Added ConversionService class which encapsulates many services conveniently.

RELEASE 2.0
  * New parser component highly tested on production and unit tests.
  * Writer component usable. while it has many limitations, it can be used as it is now.
  * Work in progress swift message persistence mapping.
  * Work in progress swift expression <-> regular expression conversion.<|MERGE_RESOLUTION|>--- conflicted
+++ resolved
@@ -3,9 +3,6 @@
 -----------------------------------------------------------------------------------------------------------------------
 
 SNAPSHOT 9.2.7
-  * (CR-23) Added SwiftMessage#getMOR
-  * Enhanced Block2 creation by enriching Block Type to "O" or "I".
-<<<<<<< HEAD
   * Field 98D, 98E and 98G: removed invalid get{Component4|Sign}AsCurrency and set{Component4|Sign}(Currency) as no currency applies to these fields
   * Cleanup of code for Fields and Date|BIC|Amount|Currency Container
   * Added support for BigDecimal and Long component types (instead of just Number)
@@ -24,9 +21,9 @@
   * OptionDPartyField: added set/getPartyIdentifier (for components 1 and 2). Affects fields 42D, 50D, 51D, 52D, 53D, 54D, 55D, 56D, 57D, 58D, 81D, 82D, 83D, 84D, 85D, 86D, 87D, 88D, 89D, 91D and 96D
   * OptionBPartyField: added set/getPartyIdentifier (for components 1 and 2). Affects fields 52B, 53B, 54B, 55B, 57B, 58B, 82B, 84B, 85B, 86B, 87B and 88B
   * Added tests for field Amount, BIC, Currency and Date container method
-=======
+  * Enhanced Block2 creation by enriching Block Type to "O" or "I".
   * (PW-746) Fixed MT reference extraction for 20C in categories other than 5, and with MUR as fallback option
->>>>>>> aeaf0fda
+  * (CR-23) Added SwiftMessage#getMOR
 
 RELEASE 9.2.6 - October 2021
   * (GH-60) Enhanced parser for field 98C
