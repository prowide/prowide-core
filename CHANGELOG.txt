--- conflicted
+++ resolved
@@ -2,14 +2,10 @@
  Prowide Core - CHANGELOG
 -----------------------------------------------------------------------------------------------------------------------
 
-<<<<<<< HEAD
+9.3.4-SNAPSHOT
+  * Added getCADETL method for "CADETL" separator sequences
+
 RELEASE 9.3.3 - August 2022
-=======
-RELEASE 9.2.18-SNAPSHOT
-  * Added getCADETL method for "CADETL" separator sequences
-
-RELEASE 9.2.17 - August 2022
->>>>>>> 16bdcb77
   * (PW-1015) Added field model classes for 47E, 49D and 49F (required in SCORE MT798_774)
 
 RELEASE 9.3.2 - July 2022
