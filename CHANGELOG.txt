-----------------------------------------------------------------------------------------------------------------------
 Prowide Core - CHANGELOG
-----------------------------------------------------------------------------------------------------------------------

<<<<<<< HEAD
SNAPSHOT 9.2.0 - May 2021
  * SWIFT Standard release update 2021 (live 21 November 2021)
=======
SNAPSHOT 9.1.5
  * (JIRA-519) Field92H: Added "Rate Status" accessors
  * (JIRA-519) Field92J: Replaced "Narrative" accessors by "Rate Status" accessors
>>>>>>> 40719c92

RELEASE 9.1.4 - April 2021
  * Fixed getConditionalQualifier in fields 69C, 69D and 92H
  * Fixed field 41D isOptional(component) method
  * (JIRA-510) Fixed parser of field 90L
  * (JIRA-508) Fixed validator pattern in field 98K
  * Added MultiLineField interface implementation to fields: 45C, 45L and 49Z
  * Removed MultiLineField interface implementation to field 77H since its value is always a single line
  * (JIRA-501) Added getNarrative(deli), getNameAndAddress(deli) and similar getters in Field classes to get a concatenation of the relevant components with a specific delimiter
  * (JIRA-501) Fixed the getNarrative(), getNameAndAddress() and similar getters in Field classes to do a simple join of the relevant components, without CRLF and without components value trim
  * (JIRA-505) Fixed SwiftFormatUtils#decimalsInAmount(BigDecimal)
  * NPE prevention in AbstractMT.getFields() when the parsed FIN content is invalid
  * Added UETRUtils to generate the GPI unique end-to-end transaction reference, mandatory for several payment messages
  * Added customizable strategies to set the MtSwiftMessage metadata fields: reference, main amount, value date, etc...
  * Added field classes for SCORE messages: 13E, 21S, 21T, 27A, 29P, 29S, 29U, 49Z (to be used in the proprietary payload of the MT798 envelop)
  * (JIRA-451) Added backward compatible implementation in setComponent* and SetNarrative* API of narrative container fields: 29A, 37N, 70, 71B, 71D, 72Z, 72, 73A, 73, 74, 75, 76, 77A, 77B, 77D, 77
  * (JIRA-445) Added backward compatible fromJson for narrative container fields: 29A, 37N, 45B, 46B, 49M, 49N, 70, 71B, 71D, 72Z, 72, 73A, 73, 74, 75, 76, 77A, 77B, 77D, 77J, 77
  * Added Direction to the SwiftBlock2Field enumeration
  * Added more message type cases to the SwiftMessageUtils valueDate
  * Minor fixes in MT530 model: fields B/22F and C/90[A,B]

RELEASE 9.1.3 - December 2020
  * Changed SwiftMessage#isGpi() to be true for: 103, 199, 299, 192, 196, 202COV or 205COV (mandatory outgoing GPI types)
  * Removed the indexes from the AbstractSwiftMessage JPA mapping (can be created directly in the DB as needed)
  * Added options in the MT message comparator to ignore the LT identifier or test flag when comparing header LT addresses
  * Added asTestBic in BIC to create a test BIC by setting the second component of the location to zero
  * Added API in the SwiftBlock2Output to set the MIR date and receiver date time fields from Calendar object

RELEASE 9.1.2 - October 2020
  * Fixed set of MUR when an MtSwiftMessage is created from an acknowledge (service 21 message)
  * Changed AbstractSwiftMessage JPA mapping to EAGER load the status trail and the properties
  * Added a new MessageDirection enum as alternative to the legacy MessageIOType

RELEASE 9.1.1 - September 2020
  * Fixed parser for fields 94L and 95L
  * Added MurMessageComparator to match ACKs based on the MUR
  * Changed the SwiftMessage#getMUR to retrieve field 108 from either block 3 or block 4 (system messages)
  * Enhanced the AckMessageComparator to still match on differences in block 2 optional fields or block 4 EOL characters
  * Minor refactor in MtSwiftMessage update from model (SwiftMessage)
  * Added a trim to the content parsed from the RJE reader
  * Fixed setPdm in MtSwiftMessage that was over writing the pde field
  * Minor changes in the MtSwiftMessage to avoid log warnings when setting metadata from message model
  * Added convenient field getters in the ServiceMessage21 (ACK/NAK) model class and made the getMtId() return "gpa.021"

RELEASE 9.1.0 - May 2020
  * SWIFT Standard release update 2020 (live 22 November 2020)
  * Yearly revision of deprecation phase (see http://www.prowidesoftware.com/resources/deprecation-policy)
  * Enhanced components namings in field 98[DEGH]
  * Added rich API to parse and build narrative fields: 29A, 37N, 45B, 46B, 49M, 49N, 70, 71B, 71D, 72Z, 72, 73A, 73, 74, 75, 76, 77A, 77B, 77D, 77J, 77
  * Mx related classes moved to the prowide-iso20022 project (open source since October 2020)

RELEASE 8.0.2 - April 2019 - LTS maintenance version for current SRU (2019)
  * Added IBAN validation for Seychelles
  * Added field setters API in the SwiftBlock5
  * Added SwiftBlock5Field enumeration with commonly used block 5 trailer fields
  * (CR #235) Added SafeXmlUtils to disallow XXE in all XML parsing code
  * Fixed parser for fields 70[C,D,E,G], 94E, 95V when first line second component contains slashes
  * Changed default root element for Mx from message to RequestPayload
  * Fixed month day parsing in SwiftFormatUtils for leap years
  * Added MxParser#containsLegacyHeader() to check weather the message uses the legacy SWIFT header or the ISO business header
  * Added MtSwiftMessage constructor from AbstractMT
  * Fixed parser to preserve trailing lines in field values, even if the lines are empty (empty trailing lines were trimmed before)
  * (CR #203) Enhanced parser for party fields, explicit /D/ and /C/ is parsed as mark, otherwise any content following the / is parsed as account
  * Fixed field 108 order and overwrite if exist logic in SwiftBlock3#generateMUR
  * (CR #207) Added optional parameter in SwiftWriter and FINWriterVisitor to control whether field values should be trimmed

RELEASE 8.0.1 - October 2019 - LTS version for SRU2019
  * Added SwiftMessageUtils#currencyAmount to retrieve the main currency and amount from a message
  * (CR #192) Fixed ConversionService#getFIN(SwiftMessage) to avoid altering the message parameter when removing empty blocks
  * Added an optional SwiftWriter#writeMessage with ignoreEmptyBlocks parameter
  * SwiftMessage#setUserBlocks(List) made public
  * Removed the trim to field values in the XML to enable consistent round trip conversion between FIN and XML
  * Explicit UTF-8 encoding was added where necessary to ensure portability
  * Added MultiLineField implementation to 45D, 49G, 49M and 49N

RELEASE 8.0.0 - May 2019
  * JRE requirement increased to Java 1.8
  * SWIFT Standard release update 2019 (live 17 November 2019)
  * Yearly revision of deprecation phase (see http://www.prowidesoftware.com/resources/deprecation-policy)
  * Added common hierarchy for option J party fields

RELEASE 7.10.4 - May 2019 - LTS maintenance version for current SRU (2018)
  * Updated dependencies: apache-commons-lang 3.7 -> 3.8.1
  * Updated dependencies: apache-text 1.3 -> 1.6
  * Added copy constructors to MT header blocks
  * Added setDate(Calendar) to MIR object
  * (Issue #25) Fixed padding in PPCWriter
  * Added helper API SwiftTagListBlock#splitByTagName to get sub-blocks by field boundary
  * Fixed IOB exception in SwiftBlock2Output#setMIR in lenient mode
  * SwiftParser#tagStarts changed to protected to allow overwriting in custom parsers for non-compliant messages
  * Moved getMessageType from MtSwiftMessage to parent class AbstractSwiftMessage
  * Added getVariant and getMtId to MtSwiftMessage; added getMxId to MxSwiftMessage
  * Added setMUR in SwiftMessage
  * Added helper method in SwiftWriter to ensure break lines of any String has CRLF
  * Added setSignature and getSignature to SwiftMessage and AbstractMT to set and retrieve MDG tag in S block (LAU computation available in Prowide Integrator)
  * Added propertyValue to AbstractSwiftMessage to check if a property is set with a given value
  * Changed IsoUtils implementation to use Currency.getAvailableCurrencies() in the initialization
  * Deprecated AckSystemMessage in favor of ServiceMessage21
  * Fixed negative index bug in AbstractSwiftMessage#getPreviousStatusInfo when message has less than two statuses in the trail
  * Fixed getLines API in Fields that in some cases was trimming the first line starting slash from the result
  * Fixed eventual NPE produced in MxSwiftMessage#updateFromMessage() when creating MxSwiftMessage from XML document
  * Fixed column length for "variant" in MxSwiftMessage persistence mapping
  * Added a fields() method in SwiftTagListBlock to get all block Tag objects as Field objects
  * Added API to field 50F and 59F to get structured content for the line numbers

RELEASE 7.10.3 - October 2018 - LTS version for SRU2018
  * License changed from LGPL to the more permissive Apache License 2.0
  * Fixed serialization of field 48
  * Completed SwiftMessageUtils#currencyAmount for missing MTs
  * Fixed NPE in SwiftBlock4.removeEmptySequences with fields 15A as sequence boundary
  * (Issue #15) MxParser.java typo analiseMessage -> analyseMessage
  * Added getFields() to MT classes
  * Added bean validation annotations for BIC, IBAN, ISO country and currency
  * Enhanced the BIC internal model to allow accessor for all subfields
  * Enhanced the BIC validation with enum to report the specific validation problem found
  * Changed the default SwiftParser behavior to lenient, meaning by default it will not throw any IllegalArgumentException when headers size is invalid
  * Fixed FIN writer to preserve trailing spaces in tag value
  * Added JPA annotations to the SWIFT model intended for persistence (AbstractSwiftMessage and subclasses)
  * Removed the old Hibernate XML mapping AbstractSwiftMessage.hbm.xml (in favor of generic JPA annotations in model)
  * Added SwiftTagListBlock#removeSubBlocks to remove all instances of a given subblock
  * (Issue #13) Fixed SwifttagListBlock#removeSubBlock
  * Added JsonSerializable interface to all model classes implementing toJson()
  * Added toJson and fromJson to MT and Field classes
  * Added toJson and fromJson to the MtSwiftMessage and MxSwiftMessage model
  * Added field 434 in SwiftBlock3Builder

RELEASE 7.10.2 - May 2018
  * Revamped the JSON API implementation using Gson, added missing fromJson methods

RELEASE 7.10.1 - April 2018
  * FIN writer: reverted the trim in tag values introduced in 7.8.9

RELEASE 7.10.0 - April 2018
  * SWIFT Standard release update 2018
  * JRE requirement increased to Java 1.7
  * Dependencies: updated apache commons-lang from 2.6 to 3.7
  * Yearly revision of deprecation phase (see http://www.prowidesoftware.com/resources/deprecation-policy)
  * Added API in SwiftMessage for the SWIFT gpi service: getters and setters for the service type identifier and UETR
  * Added an automatically generated UETR when creating new MT instances for 103, 103 STP, 103 REMIT, 202, 202 COV, 205, or 205 COV
  * Added API in SwiftMessage to set the variant (STP, REMIT, COV)
  * New helper API for block 3 (SwiftBlock3Builder) to ensure only expected fields are added and in proper order

RELEASE 7.9.7 - April 2018 - LTS maintenance version for current SRU (2017)
  * Dependencies: added gson 2.8.2
  * Added full IBAN validation including control digits and custom account numbers per country
  * Added SwiftCharset and SwiftCharsetUtils helper API to validate SWIFT related charsets.
  * Added SwiftTagListBlock#getFieldByQualifiers(name, qualifier, conditionalQualifier) to gather generic fields based on qualifiers content
  * Added addTag(index, tag) and setTag(index, tag) in SwiftTagListBlock to insert new field in specific positions
  * Added Field#is(String ...) to test component 1 of fields against a list of possible values
  * Added non-ISO country code XK (Kosovo) to IsoUtils
  * Added API in IsoUtils to add custom codes for countries and currencies
  * Added read-only properties in AbstractSwiftMessage for the message creation year, month and day of moth
  * Added support for custom split char in RJE reader/writer
  * Fixed missing repetitive 35B in MT549
  * Build migrated to Gradle

RELEASE 7.9.6 - December 2017
  * Fixed conversion to XML with compressed parameter true in ConversionService

RELEASE 7.9.5 - December 2017
  * Fixed getValueDisplay in field 50F to strip the starting slash in the account number
  * Added getLabelForLineNumber(String subfieldNumber) in Field50F to return the labels for the structured line identifiers
  * Enhanced getComponentLabel(final int number) in Field50F to return proper dynamic labels based on line number identifiers
  * Added getCorrespondentBIC to SwiftMessage and AbstractSwiftMessage
  * Expanded sender/receiver in MtSwiftMessage and MxSwiftMessage from BIC8 to BIC11 in order to keep branch information in those cached attributes
  * Added checksumBody to AbstractSwiftMessage for proprietary checksum calculated on the body only, as a complement to the existing checksum on the whole message
  * Fixed AbstractSwiftMessage#copyTo(msg) implementation to perform hard copy of list objects (similar to a copy constructor implementation)
  * Expanded precision in getValueDisplay for all numeric fields to preserve the decimal digits present in the original value
  * Implemented SwiftMessage#getUUID and added getUID(Calendar, Long)
  * Implemented SwiftMessageUtils#calculateChecksum as MD5 hash on whole FIN message content and added new checksum for the text block only

RELEASE 7.9.4 - November 2017
  * Internal code maintenance release

RELEASE 7.9.3 - October 2017 - LTS version for SRU2017
  * JRE requirement increased to Java 1.6
  * Added API in BIC to return the distinguished name (DN) for a BIC
  * Added equalsIgnoreCR in Tag to compare values regardless of carriage return character being present or not in new lines
  *	Fixed MxParser#parseBusinessApplicationHeaderV01 (it was setting the FinInstnId/Nm as BIC)
  * Removed invalid component in field 86J
  * Fixed order of components in fields 98J and 98K
  *	Completed the component labels for all fields
  *	Changed field 22C structure into individual components for the <SB-LC> function
  *	Enhanced fields parse/serialization to preserve any whitespace in a component

RELEASE 7.9.2 - August 2017
  * Fixed FINWriterVisitor to prevent printing 'null' tag values
  * Deprecated custom resource properties for currency and country codes, in favor of Java nativa API in Currency and Locale
  * Removed package-info.class from target jar to avoid class modifier issue in Java8 runtime
  * Fixed serialization of field 50F to allow the first line without a starting forward slash

RELEASE 7.9.1 - June 2017
  * (Issue #5) Enhanced performance in SwiftParser
  * Removed sequence API for inner loops (non sequence) in MTs 306, 320, 340, 360, 361, 362, 410, 412, 420, 422, 450, 456

RELEASE 7.9 - May 2017
  * SWIFT Standard release update 2017 (live 19 November 2017 for MT and 18 November for MX)
  * (Issue #2) maven build issues
  * (Issue #3) Field61 component 5 treated as amount
  * (Issue #4) Field72 structure fixed to allow 6 components at most
  * Field99A implements AmountContainer
  * Field95L implements BICContainer

RELEASE 7.8.9 - May 2017 - LTS maintenance version for current SRU (2016)
  * Yearly revision of deprecation phase (see http://www.prowidesoftware.com/resources/deprecation-policy)
  * Added convenient isType(int) to SwiftMessage
  * Fixed amounts() in AmountContainer fields

RELEASE 7.8.8 - March 2017
  * Added hashcode and equals to MxId
  * Added MUR generation in block 3
  * Added a multi-purpose SwiftMessageComparator for MT, as an abstraction of the existing AckMessageComparator
  * Added helper API to remove empty sequences in block 4
  * Added ACK/NAK identifier constants and API in AbstractSwiftMessage
  * Added getDateAsCalendar in MIR/MOR
  * Added MtCategory enum for MT message categories and convenient category API in SwiftMessage
  * Added support for system and service messages in metadata gathered from SwiftMesasge in MtSwiftMessage
  * Added isServiceMessage in SwiftMessage
  * Added static factory method parse to SwiftMessage
  * Added new fields in AbstractSwiftMessage to hold main currency and amount, automatically set for most MTs from fields 32a, 33a, 34a, 19a and 62a
  * Added conversion to and from LT address in SwiftFormatUtils
  * (CR #10) Added comprehensive implementation of MT and Field classes for system messages (category 0)
  * Added custom name for internal loop sequences in MTs 110, 360, 361, 604, 605, 609, 824, 920, 935, 940, 942, 971 and 973
  * Added more options to retrieve information from the status trail in AbstractSwiftMessage
  * Reduced visibility from public to protected for MTs inner sequence classes mutable fields; START, END, TAIL.
  * Fixed analyze and strip API in MxParser to support nested Document elements
  * Fixed MT500 removed invalid fields after GENL linkage sequence
  * Fixed AckMessageComparator to cover all fields in block 2 input and output
  * Fixed getSender and getReceiver for service messages in SwiftMessage
  * Fixed MT600, removed invalid fields 26F, 34G, 31C in sequence A
  * Fixed parse for DATE1 (MMDD) to handle properly leap years
  * Fixed RJEWriter to avoid writing the split character '$' and the end of the file, afterwards the last message
  * Expanded helper API in AckSystemMessage
  * TagListBlock tags field made private instead of package protected
  * Enabled mutability of LogicalTerminalAddress objects, allowing setting the branch from superclass BIC
  * Enhanced parser for fields 11R, 11S and 37H (NPE prevention)
  * Removed invalid generated code for internal loops (non-sequence) in MTs: 110, 201, 360, 361, 559, 604, 605, 609, 824, 920, 935, 940, 942, 971, 973
  * Enhanced from() and to() methods in BusinessHeader to catch more options

RELEASE 7.8.7 - December 2016
  * Fixed getMessageType in MT103_STP, MT102_STP, MT103_REMIT, MT202COV and MT205COV to return the number without the validation flag (as expected per javadoc definition)
  * MT518 fixed fieldset for Field 70
  * MT330 fixed qualifier in Field 22
  * MT513 and MT514 Field 11 moved outside previous fieldset
  * MT541 to MT547 Field 90[A,B] changed to fieldset.
  * MT564 fixed fieldset items in Field93[B,C]
  * MT565 to MT567 Sequence D, fixed field 13
  * MT609 and MT798_763 fixed qualifiers in Field 29
  * When creating MT instances, the validation flag (STP, REMIT, COV) will be automatically created as block 3 field 119 when applies for the created MT
  * Log warning when creating MTnnn objects from invalid message types, for example calling MT103.parse(fin) and passing FIN content for an MT 202
  * Ignore validation flag (STP, REMIT, COV) if it is not valid for the message type, when creating MT object from SwiftMessage (to avoid ClassNotFoundException)
  * Enhanced semantic in AckMessageComparator when a blocks are null or empty (see javadoc for details on how blank blocks are handled in comparison)

RELEASE 7.8.6 - November 2016
  * MxParser; IOB exception prevention in strip methods when XML has empty header or document
  * Prevention for IOB exception in ensureEOLS when converting MT message from model into FIN text
  * Expanded API in SwiftParser with static parse methods for each MT block
  * Expanded API in SwiftWriter to serialize any MT block into its native SWIFT representation, also made visit API in SwiftMessage static

RELEASE 7.8.5 - October 2016 - LTS version for SRU2016
  * Added getSubBlockByTagNames and getSubBlocksByTagNames in SwiftTagListBlock to retrieve subblocks based on comprehensive list or tag names
  * Added API in BusinessHeader to create valid BAH from simple parameters
  * Added API in BIC to get the branch and institution
  * Added API to match message identifier by regex, for example fin.*STP
  * Added API to strip header and document portion of Mx message in XML format
  * Added analizeMessage in MxParser, lightweight API to retrieve structure information from an MX messages
  * Added enumerations for message priority and delivery monitoring in MT block 2
  * Added json() to AbstractMT
  * Added getComponentLabel(int) in Field classes
  * Added updateFrom AbstractMT to MtSwiftMessage
  * Added reference as class attribute in AbstractSwiftMessage (set by subclasses)
  * Added FileFormat attribute to AbstractSwiftMessage for clear identification of content in implementing subclasses
  * Added constructor of MxSwiftMessage from AbstracMX
  * Added API to get BIC codes from DN in Mx messages
  * Added MtId class, analogous to the existing MxId for MX messages
  * SwiftParser parsing of block 4 published as static public method
  * Added AbstractMessage as base class for specific MTnnn and MXmmm model hierarchy
  * Added MessageStandardType with MT and MX values and ServiceIdType for header service id values
  * Added nextSwiftMessage in RJE/PPC readers for system messages support
  * Added valuesNumeric to MT enumeration MtType
  * Added getValueDisplay with optional locale parameter to display formatted field and individual components values
  * Added MTVariant enum and getVariant API in swift messages
  * Added CONDITIONAL_QUALIFIER component number as static class field for all generic fields (fields implementing the GenericField interface)
  * Added BusinessHeader serialization into xml and Element objects
  * Added business header parse from Element object in MxParser
  * Added RJEReader and RJEWriter to create MT message files in RJE format
  * Added PPCWriter to create MT message files in DOS-PPC format (also enhanced API for the existing PPCFileReader)
  * Added path() API in MxNode
  * Added MtType, an enumeration of all available MTnnn implementations
  * Added parse to Field classes to update field components from full value
  * Added append lists of Tag or Field to TagListBlock
  * Added support for attributes in MxNode
  * Added generic setters for attributes in header blocks 1 and 2 using qualified names (#setField)
  * Added write XML method for MX business header
  * Added validName as static method in Field, to validate field names
  * Added getField static API in Field to create new instances with reflection given the field name and value
  * Added reference(msg) to SwiftMessageUtils to get the sender reference from messages that contain a reference field
  * Added SwiftMessageRevision to the swift messages model, to hold and track changes in swift messages
  * Fixed parser for field 98F
  * Fixed field 61 parse allowing EC and ED as credit/debit mark subfield
  * Fixed from() and to() methods in BusinessHeader to return the BIC code for both possible header types
  * FIxed serialization of component 1 in field 50F
  * Fixed parser and serialization in Field98F
  * Fixed SwiftMessage.toJson single quote to double quote in timestamp field
  * Fixed getLabel when used with the parameters combination of a valid mt and a null sequence
  * Fixed getValue in Field61,
  * Added proper implementation for isOptional(component) in Field61
  * Fixed components trim to null in parser for several fields when the component value is not present
  * Fixed separators trim in getLine API
  * Fixed setComponentN(Number) when component is not a SWIFT amount, Number is now serialized as an integer (without decimal separator)
  * Fixed MT parser to allow additional lines in a field start with colon ':'
  * Fixed field 32R second component changed from currency to string to allow codewords ’FOZ’, ’GOZ’, ’GRM’, ’KLO’, ‘LIT’, ’LOT’, ‘OTH’, ‘PND’, ’TAL’, ’TOL’, ‘TON’, ‘TOZ’, ’UNT’
  * Fixed field 33B first component changed from currency to string to allow codeword ’PCT’ used in MT601
  * Fixed API inconsistencies in MtSwiftMessage when updating from SwiftMessage objects.
  * Bugfix MT506 added mandatory field 28E
  * Added missing getters for Sequence E1 in MT300
  * Changed MX messages detection in MxParser to lighter implementation using Stax
  * Normalized Input/Output Outgoing/Incoming API in AbstractMT and SwiftMessage
  * SwiftMessage.toJson changed timestamp format to the recommended ISO 8601
  * MxSwiftMessage meta-data (sender, receiver, reference, identifier) read and set from raw XML content
  * Added support in XmlParser for the field version of Core proprietary XML format for MTs, the parser now reads both formats seamlessly
  * Better header API in MxSwiftMessage to support both ISO and SWIFT business headers
  * Elaborated identifier in MtSwiftMessage, using fin.<msgtype>[.<mug|variant>] instead of just the message type
  * Added comprehensive sequence names into pw_swift_label property files
  * Added translations of pw_swift_label property files to FR, DE and IT (complementing the existent EN, ES and RU files)
  * Completed pw_swift_label property files for all field + mt + sequence combinations
  * Complete application header parsing in MxParser
  * Better application header detection in MxParser based on namespaces
  * Added component labels for field 13K
  * Fields 11R and 11S component 3 split into two independent components.
  * In Field61, component 6 was splitted into two independent components to hold the "transaction type" and the "identification code" as stated in the standard definition for function <SUB-6>
  * Added SwiftParserConfiguration to encapsulate several parsing options, allowing fast parsing of AbstractMT by reading the text block in raw format

RELEASE 7.7
  * valueDate in SwiftMessageUtils
  * isType(int...) in SwiftMessage
  * Enhanced the getSequence API in MT classes with support to nested sequences, allowing for ex: getSequenceE1(getSequenceEList().get(n))
  * getLine API for FieldNN classes based on semantic lines number identification
  * Copy constructors for FieldNN classes, performing a deep copy of the components' list
  * MxParser message detection
  * New generic XML model and API, as backbone for MX messages.
  * Headers Blocks: new generic getters in blocks 1 and 2 to retrieve attributes using full qualified names from enums; for example getField(SwiftBlock1Field.LogicalTerminal)
  * Static labels for subfields in FieldNN classes to allow for example getComponent(Field93B.BALANCE)
  * BIC: API to check for live and non-live bics
  * MxParser: parseApplicationHeader and constructors from several sources
  * Added missing labels' API to fields: 36E, 69A, 69C, 69D, 70C, 70D, 70G, 90F, 90J, 92D, 92L, 92M, 92N, 92R
  * Added the ApplicationHeader attribute to AbstractMX
  * Added API to search nodes or content by path or name in the MxNode tree returned by the MxParser
  * Added json() and xml() methods to MT classes
  * Added write to file and output streams to AbstractMT and AbstractMX
  * Added consistent constructors from String, File or InputStream to MTnnn classes
  * Added static parse methods to create MTnnn objects from String, File, InputStream or MtSwiftMessage
  * Added consistent constructors from String, File or InputStream to AbstractSwiftMessage and subclasses MtSwiftMessage and MxSwiftMessage
  * Added static parse methods to create MtSwiftMessage and MxSwiftMessage objects from String, File or InputStream
  * Lib: added read from input streams
  * NPE prevention in SwiftFormatUtils.getCurrency
  * Fixed getSender and getReceiver for MTxxx to return accurate information regardless the message being of type input or output (also to be consistent with analogous methods in SwiftMessage)
  * Added CR and LF to charset z and x at SwiftcharsetUtils
  * Fixed validation of fields 70F, 77S and 77T that unnecessary restricted the allowed amount of lines (not it is unlimited because charset Z allows CRLF).
  * Fixed OutOfBound exception at MxNode findFirst implementation when a node has multiple children
  * Fixed getDescription for Field35B, now returning component 3 instead of 2
  * Better API consistency between MT and MX implementations, with common ways to parse and build.
  * Changed sender and receiver attributes for MtSwiftMessage to hold BIC8 instead of full LT identifiers.
  * Deprecated the use of model message inside MtSwiftMessage
  * Simplified distribution zip with -sources and -javadoc jars
 
RELEASE 7.6 - October 2014
  * New BIC API: isTestAndTraining(), getLogicalTerminalIdentifier(), bic8() and bic11()
  * New model for LT addresses, and its related API in header classes
  * New SwiftMessage API: AbstractMT toMT()
  * New AbstractMT API: getSequence(name), getSequenceList(name)
  * Added builder API: constructors and append methods to add content with chaining support
  * Added missing getValue() implementations to field classes. Example: Field26C
  * Added annotations to MTNNN classes to identify sequence split strategy involved (more traceable code)
  * SRU 2014. Affected MTs: 300, 304, 305, 306, 340, 341, 360, 361, 380, 381, 502, 506, 508, 509, 513, 514, 515, 518, 527, 530, 536, 537, 538, 540, 541, 542, 543, 544, 545, 546, 547, 548, 549, 558, 564, 565, 566, 567, 568, 569, 575, 600, 601, 942
  * Added description and release javadoc comments to MT classes
  * Added MX Generic model support
  * Added MX parse
  * Added MT300.getSequenceE()
  * Minor fix in MT300 sequences structure, B1 and B2 inside B, and named D's subsequence as D1
  * SwiftTagListBlock implements Iterable<Tag>
  * Bugfix SwitTagListBlock.countTagsStarsWith(string,string) was ignoring tagnames in count

RELEASE 7.5 - August 2014
  * Added toJson in SwiftMessage and SwiftTagListBlock, SwiftBlock1 and 2
  * Added to SwiftTagListBlock  getFieldByName(String, being)
  * Added to SwiftTagListBlock  getFieldByName(String, being, component2)
  * Added to SwiftTagListBlock  getFieldByNumber(int , being)
  * Added START_TAG and END_TAG constant to Sequence inner classes
  * Added Sequence.newInstance() method
  * Added static method Field.emptyTag()
  * Added to SwiftTagListBlock append(SwiftTagListBlock)
  * Changed SwiftFormatUtils.getNumber(Number) to allow variable amount of decimal parts without the previous limit of two
  * Added support for national clearing system codes in party identifier components: example 52A starting with //AT123
  * JSON serialization: fixed missing quotes escaping and newline
  * in some occasions, getSequenceA() incorrectly returned null instead of empty sequence as stated in javadoc
  * Refactored Field77A to include 20 independent components instead of just one (current implementation is similar to Field79)
  * Deprecated isAnyOf(String ... names) and added isNameAnyOf(String ... names) semantics of method more clear with its name
  * Changed the semantic of getAccount methods to remove starting slashes if any
  * Some javadoc for BICRecord
  * Added serialization timestamp to JSON generation
  * In Field* void set changed to Class set so we can support the code style new Field().setThis().setThat().setThatToo()
  * Added Field.asTag()
  * Added option in XMLWriterVisitor to serialize field instead of tag
	
RELEASE 7.4 - March 2014
  * In BIC added subtype attribute and getBranch method
  * ReaderIterator to read a file from a classpath resource and split its content by the '$' symbol
  * In SwiftMessage new API to check and get linkages sequences
  * In AbstractSwiftMessage new constructor using MTSwiftMessage as parameter
  * In MTSwiftMessage updateFromModel and updateFromFIN using internal attributes
  * Several helper methods to parse field content using SwiftParseUtils
  * Field classes implementation for fields belonging to System and Service Messages (i.e. 451)
  * Resource bundle labels for System and Service Messages fields
  * MOR class to represent the message output reference (inherited from the MIR)
  * SwiftParseUtils: getTokenSecond and getTokenSecondLast with prefix
  * getAll(SwiftMessage) in every FieldNN class
  * getAll(SwiftTagListBlock) in every FieldNN class
  * New constant in Field suitable for import static
  * SwiftTagListBlock: constructors made public
  * SwiftTagListBlock: added filterByNameOrdered(String ...)
  * SwiftTagListBlock: added getFieldsByNumber(int)
  * SwiftTagListBlock: added removeSubBlock(String)
  * SwiftTagListBlock: deprecated int getTagCount(String)
  * SwiftTagListBlock: added int countByName(String)
  * SwiftTagListBlock: deprecated int getTagCount()
  * SwiftTagListBlock: added int countAll()
  * SwiftTagListBlock: added method boolean containsAllOf(String...)
  * Improved toString in SwiftTagListBlock and Tag
  * Javadoc improvements
  * Fixed SwiftBlock1 constructor to allow LTs missing the optional A, B or C identifier (11 characters length); ex. FOOOAR22XXX
  * Fixed getStatusInfo and getPreviousStatus in messages base class that was causing IOB exceptions
  * Issue 39: missing trimToEmpty in getComponent2 in 50H
  * MT207: fixed maximum repetitions of sequence B from 1 to unlimited

RELEASE 7.3 - January 2014
  * removed log4j.properties
  * New API: Field.isAnyOf(String...)
  * Added many methods in SwiftTagListBlock in resemblance to String manipulation API
  * SwiftTagListBlock added: getTagsByNumber(int), SwiftTagListBlock removeAfterFirst(String, boolean)
  * Added Tag.startsWith
  * Added Tag.contains
  * Added PPCFileReader iterator to read and split pc connect files
		
RELEASE 7.2 - September 2013
  * Added Field.letterOption
  * Added SwiftTagListBlock.getSubBlockBeforeFirst
  * Added SwiftTagListBlock.filterByName
  * Fixed Field.appendInLines that was causing the getValue of several fields (ex 35B) to start with unexpected EOL
  * Fixed NPE in XMLParser with null value in tags
  * Fixed Avoid usage of double in amount resolver

RELEASE 7.0 - August 2013
  * Enhanced messages model with base support for MX messages.
  * New messages meta-data model to handle additional information: Status history, User notes, Properties list.
  * Useful API to SwiftMessage to get: direction, PDE, PDM, UUID, MIR, MUR and getTypeInt
  * Complete FieldNN implementation classes
  * Complete MT helper classes, covering all message types
  * Added model and API to handle Sequences at MT classes, covering all sequences based on 16R/16S boundaries.
  * New API to handle sub blocks: SwiftTagListBlock.removeUntilFirst, SwiftTagListBlock.containsAnyOf
  * Ensuring of SWIFT EOL at ConversionService.getFIN
  * Fixed getValue of several fields to prevent printing of null
  * Fixed getValue of several fields with missing slash separator on optional components
  * Added missing field getters for MT classes with fieldsets: for example 93B at MT564.
  * getValue for Field35B. Thanks to Raghu rathorr@users.sf.net
  * getCalendar bug related to unused format parameter
  * Changed Field26C parser and subfields structure to split the string before the VAR-SEQU into independent components
  * Removed deprecated net.sourceforge classes
  * Removed unimplemented method amounts() in AmountContainer

RELEASE 6.4 - March 2013
  * Added visitor API on tag list block
  * New interface to identify and use generic fields (notice DSS methods are not part of non-generic fields)
  * Added API on MT classes to simplify messages creation
  * Comprehensive getters and setter API for field classes using functional names
  * Added PatternContainer interface and implemented in field
  * Better CurrencyContainer API
  * Added API to SwiftFormatUtils to get String components from Calendar using different SWIFT date/time formats
  * Implemented API for CurrencyContainer for all Fields
  * Added MT helper classes for MTs: 518, 549, 800, 801, 802, 824, 600, 601, 604, 605, 606, 607, 608, 609
  * Added Field implementations for 33G, 35U, 86B, 68A, 68B, 68C, 94C, 31F, 37a, 34J, 35H, 31X
  * Added API to simplify messages creation; defaults for header blocks attributes, addField to Block4, setSender at Block1

RELEASE 6.3 - October 2012
  * Added MT helper classes for MTs: 500, 501, 502, 503, 504, 505, 506, 507, 508, 509, 510, 565
  * Fixed getAsCalendar for year component of field 77H
  * Fixed parsing of field 50F
  * Added field class for: 26C
  * Support to identify which sequence a tag belongs to
  * Added API to FieldNN classes to get the DSS field
  * Added API to FieldNN classes to get the qualifier and conditional qualifier components
  * Added API to FieldNN classes to determine if field is generic or non generic
  * Field class made abstract
  * FieldNN isOptional: method to check if a given component is optional for the field
  * Field getLabel: support for label exceptions per mt and sequence
  * SwiftParser changes to distinguish the presence of brackets when they are block boundaries or part of an invalid field value
  * Improved parsing of Field35B, first and second components are set only if "ISIN " is present
  * SR2012 update: deprecated fields 23C, 23F. Updated MT300, MT304, MT305 with field changes.
  * Added serialization for: 20E, 29G, 31G, 36E, 50G, 50H, 69B, 69D, 69F, 77H, 90F, 90J, 90K, 92D, 92L, 92M, 92N, 94D, 94G, 95T, 98F
  * Fixed serialization of field 59A

RELEASE 6.2 - June 2012
  * Purged and some tunning of parser log
  * Added getField* API con block4
  * Added Tag API: public boolean contains(String ... values)
  * Added more API to get subblocks based on tag number boundaries regardless of letter options
  * Fixed Tag.isNumber to consider the whole number and not just the prefix, isNumber(58) returns true to 58A but not to 5
  * Added Tag.getNumber() API
  * Fixed build to include MTs and FieldNN source codes in the package
  * Fixed parser for fields: 94D, 50H, 50G and 52G
  * Added MT helper classes for MTs: 567, 900, 910, 920, 935, 941, 970, 971, 972, 973, 985, 986
  * Added API for getLabel at Field objects, to retrieve business oriented names from resource bundles

RELEASE 6.1 - March 2012
  * Added BICContainer interface
  * Added MT helper classes for MTs: 360, 361, 362, 364, 365, 381, n90, n92, n95, n96, n98, 420, 422, 430, 450, 455, 456, 701, 705, 711, 720, 721, 732, 734, 740, 742, 747, 750, 752, 754, 756, 768
  * Added getValue for Field13E
  * Fixed getValue for Field31R (2nd component is optional)

RELEASE 6.0 - February 2012
  * Merged patches from Walter Birch
  * SwiftParser: fix for parse error with malformed tag 72
  * Implemented getValue for Fields: 19B, 31D, 31P, 31R, 39P, 40B, 41D, 92F, 93B, 98E and others with the same parser pattern
  * Changed packages in Hibernate mappings from sourceforge to prowidesoftware
  * Added SwiftMessageUtils class
  * Added date container interface to Fields to better support higher level model expressions
  * Added currency container interface to Fields to better support higher level model expressions
  * SWIFT standard update (Nov 2011)
  * Fixed field parser for 35B
  * Changed SwiftParser log level
  * Build: consistent release in jar, sources and javadocs jars, include dependent jars in lib directory
  * API to create FieldNN objects from Tag objects
  * Fixed field parser for 35B when first component is an ISIN number
  * Added DATE1 support for fields parser (fixes Field61)
  * SwiftMessage API to get sender and receiver addresses from message headers
  * Added MT helper classes for MTs: 101, 104, 105, 107, 110, 111, 112, 200, 201, 204, 205, 205COV, 207, 256, 300, 305, 306, 307, 330, 340, 341, 350, 540, 541, 542, 543, 564, 566
  * MT helper classes 102_not_STP and 103_not_STP with inheritance from defaults MT103 and MT102 classes
  * Added Field implementations for 36E, 69B, 69D, 69F, 90F, 90J, 93B, 93C, 94G, 95T, 95S, 98E, 98F, 98L, 67A, 77J, 92E, 98D, 95S, 50G, 50H, 52G, 31G, 77H
  * TIME3 implementation to format utils
  * Suppress warnings for unused imports in eclipse

RELEASE 6.0-RC5 - August 2011
  * Fixed parser for Field20E
  * Added Field implementations for 90K, 92D, 92L, 92M, 92N

RELEASE 6.0-RC4 - July 2011
  * Added MT helper classes for MTs (SCORE): 798<743>, 798<745>, 798<760>, 798<761>, 798<762>, 798<763>, 798<764>, 798<766>, 798<767>, 798<769>, 798<779>, 798<788>, 798<789>, 798<790>, 798<791>, 798<793>, 798<794>, 798<799>
  * Added MT helper classes for MTs: 191, 291, 391, 399, 491, 535, 591, 691, 699, 707, 760, 767, 769, 790, 791, 891, 991, 999
  * Added Field implementations for 13E, 20E, 22L, 23X, 24E, 27A, 29D, 29G, 29S, 31R, 39D, 39P, 49H, 49J, 50M, 72C, 77C, 77E, 78B

RELEASE 6.0-RC3 - April 2011
  * Added MT helper classes for MTs: 304, 320, 321, 210, 599
  * Added Field implementations for 19B, 32H, 32R, 34E, 37G, 37M, 37R, 38J, 92F, 62A, 62B

RELEASE 6.0-RC2 - February 2011
  * Added Field implementation for 15 (A,B,C,D,E,F,G,H,I,J,K,L,M,N)
  * Added MT helper classes for MTs: 300, 400, 410, 412, 416, 499, 544, 545, 546, 547, 548, 700, 710, 730, 799
  * Added Field implementations for 31D, 31P, 40B, 41A, 41D, 45A, 45B, 46A, 46B, 47A, 47B
  * field serialization from components values into SWIFT single string value
  * Removed log4.properties from distribution jar
  * MTs API: fixed field mutiplicity when a field becomes repetitive being present on multiple sequences or at repetitive sequences.
  * Hibernate mappings: removed confusing/commented blocktype mappings at SwiftBlock.hbm.xml
  * Hibernate mappings: package rename

RELEASE 6.0-RC1 - October 2010
  * Migrated src code to java 1.5 (binary distribution is still 1.4 compatible by means of http://retroweaver.sourceforge.net/)
  * Java 1.4 compatibility changes
  * normalization of linefeeds to CRLF at Tag creation from XML parsing
  * Removed deprecated API
  * Added new package io with subpackages parser and writer; added new package utils.
  * Renamed all packages to com.prowidesoftware (backward compatibility maintained with facades)
  * Added implementation for MTs 102 not STP, 102 STP, 103 not STP, 103 STP, 195, 199, 202, 202COV, 203, 295, 299, 940, 942, 950
  * Added new SWIFT MT high level generated API, with classes for specific message types
  * New source package for generated swift model
  * Merged project "prowide SWIFT Fields" into "WIFE"
  * Added comparison options to AckMessageComparator
  * Removed old and incorrect charset validator class net.sourceforge.wife.swift.MessageValidator
  * Fix in remove user block method, thanks to Herman's contribution and patience
  * Parser API for (new SwiftParser()).parse(messageToParse);
  * Replaced commons-lang-2.3 -> 2.4
  * Fixed message writer: system messages' block4 generated with inline tags
  * SwiftMessage API to check if it's Straight Through Processing (STP), based on the content of the User Header
  * SwiftMessage API to check if it's a cover payment (COV), based on the content of the User Header
  * SwiftTagListBlock API to check if contains a specific Tag
  * Removed unimplemented and confusing package net.sourceforge.wife.validation
  * Deprecated old and unused validation-related classes
  * Added AckMessageComparator which is useful of identify the ack of a given message.
  * SwiftTagListBlock API to get a sub block given its name or its starting and ending Tag
  * SwiftTagListBlock API to get tags by content, given its exact or partial value
  * Helper methods from Block4 moved to SwiftTagListBlock
  * SwiftTagListBlock is no longer abstract, so it can be used to create instances for subblocks
  * Required JVM upgrade to 1.5
  * Initial update of upload-sf target for release to sourceforge

RELEASE 5.2 - February 2009
  * Added missing hashcode and equals
  * Javadocs improvements
  * Revised and tested hibernate mappings
  * Added getBlockType
  * Added length to unparsed text persistence mappings
  * Fixed persistence mapping for block2 inheritance
  * Updated hibernate libs to version 3.2.6
  * Added isOutput
  * isInput made concrete, not abstract
  * Added abstract isInput() method to SwiftBlock2 for safer casting subblocks when input/output is unknown

RELEASE 5.1 - July 2007
  * Migrated logging to java logging api
  * Removed SwiftBlock's deprecated methods.
  * Moved some common methods in SwiftBlock2Input/SwiftBlock2Output to parent class SwiftBlock2.
  * Upgraded commons-lang to version 2.3
  * Improved persistence mapping.
  * Move persistence (helper) package to wife-test project.
  * Minor javadoc fixes.
  * Fixed some warnings.

RELEASE 5.0 - June 2007
  * Improved Hibernate mapping for simplified and more efficient data base schema.
  * Added support for unparsed text to model, persistence mapping and conversion services (needed for some MT0xx for example).
  * XML to SwiftMessage parsing methods moved from ConversionService to XMLParser in "parser" package.
  * New package created for parser classes "net.sourceforge.wife.swift.parser".
  * Made abstract intermediate classes of blocks object hierarchy.
  * Added support for user custom blocks in model, persistence mapping and conversion services.
  * Improved overall test cases coverage and source/resources structure.
  * Fixed some warnings.
  * Swift Parser enhancements; don't throw exception on unrecognized data, but preserve an internal list of errors.
  * Added reference to current message in parser, so it can take decisions based on parsed data.
  * Added constant for possible values for application id to SwiftBlock1.
  * Updated dependency: hsqldb 1.8.0.4 -> hsqldb 1.8.0.7.
  * Updated dependency: hibernate 3.1.3 -> hibernate 3.2.3.ga.
	
RELEASE 4.0 - April 2007
  * Moving to junit 4 - some new tests are being written with junit4, this should make testing some features singificantly easier.
  * Move size and isEmpty methods to subclasses.
  * Improved deprecated exception messages and javadoc.
  * Added useful getter for the MIR field in Block 2 output.
  * Added support for optional fields in Block 2 input.
  * Method specific to each block moved to each block class, when possible compatibility methods were left in old places, marked as deprecated to provide a smoother migration path.
  * Removed deprecated API in SwiftBlock.
  * Adapted parser to new model refactor.
  * More javadoc in parser.
  * Improved xml writer (more clean tabs and EOL).
  * Refactored and fixed XML parsing for blocks 3 and 5.
  * Fixed build.xml to include resources in generated jar files.
  * Improved javadoc and validations in fin writer.
  * Completed basic internal XML parsing.
  * Added more tests for XML conversion.
  * Implemented XML conversion parsing for all blocks (except 4).
  * Updated passing test in conversion service.

RELEASE 3.4 - March 2007
  * Added license header to source files.
  * Minor fixes in build system.
  * Enhanced IBAN validation routine.
  * Added numerous tests for IBAN validation.
  * Added JSValidationUnit backed by Rhino, to support easy extension of validations.
  * Made all loggers private static transient final.
  * Enhanced overview documentation.
  * Javadoc updates.
  * Code clean up.
  * Added many tag specific validation units targeting MT103 validation.
  * Removed ant junit fork since it broke in ant 1.7.

RELEASE 3.3 - January 2007
  * Initiated MT103 validation rule.
  * Validation framework core classes written.
  * Utility classes for validation.
  * Removed old and deprecated/replaces writer component.
  * Dependencies clean up, ant downloads less libs now.
  * Added Currency ISO Codes (needed for validations).
  * VF: implemented TagExists and ConditionalTagPresence validation units.
  * Started implementation of validation units.
  * Initial implementation of BIC validation.
  * Initial implementation of IBAN validation.
  * Added ISO Countries for IBAN validation.
  * Fixed issue in writer with block5 as mentioned in bug 1601122.
  * Fixed issue 1595631.

RELEASE 3.2
  * Parser logging information cleanup.
  * Migrating to log4j 1.2.8 for better compatibility (issued with trace method on some servers).
  * Fixed build to properly include current timestamp in dist target when property release.name is not set.
  * Fixed bug in parser/writer integration which included double block number when using the writer with an object of a just parsed message(1595589).
  * Updated code to fix issue mentioned in https://sourceforge.net/forum/message.php?msg_id=4001538.

RELEASE 3.1.1
  * Small fixes for java 1.4 compatibility.

RELEASE 3.1
  * Fixes to compile for java 1.4 by default.
  * Fixed test for bug 1540294, typo in block number.
  * Use system EOL in XML writer.
  * Added compile timestamp to manifest in created jars.

RELEASE 3.0-RC2
  * Build: Added release.name property to manifest.
	
RELEASE 3.0-RC1
  * Build: added selection of tests known to fail and those known to pass.
  * Fixed persistence mapping.
  * Improved build and added control to exclude tests that are know to fail.
  * Model simplification: SwiftBlockN classes are being removed in favor of base class SwiftBlock	removed list of blocks in message which was confusing when not all blocks present.
  * SwiftBlock (base class) and subclasses are mapped and persisted ok, either the base class or the subclasses.
  * Added many tests for hiberante persistence of SwiftMessage hierarchy.
  * Added XML Visitor to write a swift message to an XML representation.
  * Added ConversionService class which encapsulates many services conveniently.

RELEASE 2.0
  * New parser component highly tested on production and unit tests.
  * Writer component usable. while it has many limitations, it can be used as it is now.
  * Work in progress swift message persistence mapping.
  * Work in progress swift expression <-> regular expression conversion.<|MERGE_RESOLUTION|>--- conflicted
+++ resolved
@@ -2,14 +2,12 @@
  Prowide Core - CHANGELOG
 -----------------------------------------------------------------------------------------------------------------------
 
-<<<<<<< HEAD
 SNAPSHOT 9.2.0 - May 2021
   * SWIFT Standard release update 2021 (live 21 November 2021)
-=======
+
 SNAPSHOT 9.1.5
   * (JIRA-519) Field92H: Added "Rate Status" accessors
   * (JIRA-519) Field92J: Replaced "Narrative" accessors by "Rate Status" accessors
->>>>>>> 40719c92
 
 RELEASE 9.1.4 - April 2021
   * Fixed getConditionalQualifier in fields 69C, 69D and 92H
