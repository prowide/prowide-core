--- conflicted
+++ resolved
@@ -2,14 +2,10 @@
  Prowide Core - CHANGELOG
 -----------------------------------------------------------------------------------------------------------------------
 
-<<<<<<< HEAD
 9.3.4-SNAPSHOT
   * Added getCADETL method for "CADETL" separator sequences
-=======
-RELEASE 9.2.18 - September 2022
   * (GH-119) MT566: Fixed repetitions of sequence USECU/FIA that is not repetitive
   * Added sequence getters using the boundary field qualifier, for example getSequenceGENL() as equivalent to the existing getSequenceA()
->>>>>>> d1543d06
 
 RELEASE 9.3.3 - August 2022
   * (PW-1015) Added field model classes for 47E, 49D and 49F (required in SCORE MT798_774)
