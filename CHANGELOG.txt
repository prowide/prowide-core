--- conflicted
+++ resolved
@@ -3,14 +3,10 @@
 -----------------------------------------------------------------------------------------------------------------------
 
 RELEASE 9.2.15 SNAPSHOT
-<<<<<<< HEAD
   * PW-989: Changed the heuristic to retrieve sequence B1 from MT300 and MT304 to be more efficient even if the message structure is invalid
-  * PW-969: Modified field 12E, 12K and 12R
-=======
   * PW-976: Added new MonetaryAmountContainer interface for fields having both an Amount and Currency
   * PW-969: Modified field 12E, 12K and 12R labels
   * PW-969: Added an optional narrative component to field 12R (required when the field is used in SCORE messages)
->>>>>>> 5784263c
 
 RELEASE 9.2.14 - June 2022
   * PW-867: Enhanced the parsing of party fields A, B and D, to be more strict when splitting the /D/ or /C/ prefix from the account
