-----------------------------------------------------------------------------------------------------------------------
 Prowide Core - CHANGELOG
-----------------------------------------------------------------------------------------------------------------------

<<<<<<< HEAD
  * (CR-23) Enhanced getValueDisplay for fields (no decimal separator for numbers that are not amounts)
=======
SNAPSHOT 9.2.8
  * (PW-703) Block 2 parser: lenient parser to avoid duplicate error when exception on invalid Input/Output indicator
>>>>>>> e3f7ed6d

RELEASE 9.2.7 - October 2021
  * Field 98D, 98E and 98G: removed invalid get{Component4|Sign}AsCurrency and set{Component4|Sign}(Currency) as no currency applies to these fields
  * Fields 94L and 85L: separated component 2 (Legal Entity Identifier) into two (Legal Entity Identifier Code and Legal Entity Identifier Number). Kept get/setLegalEntityIdentifier for backwards compatibility
  * Field 94H: second component now has get{name}AsBIC and set{name}(BIC) methods
  * Field 56B: now inherits from OptionBPartyField (to have get/setPartyIdentifier)
  * Field 26C: separated component 5 into 5 (Denomination) and 6 (Form) for compatibility with Swift. Kept get/setDenominationForm for backwards compatibility
  * Field 26A: now has 2 components (Number 1 and Number 2) for compatibility with Swift. get/setNumber is kept for backwards compatibility
  * Field 23: fixed getValue and parse to properly handle missing intermediate fields
  * Field 14S: has 4 new compatibility methods: getRateSource/setRateSource for Source and Number components and getTimeAndLocation/setTimeAndLocation for Time and Location components
  * Field 12: component is now of expected to have a numeric type
  * Code cleanup for Fields and Date|BIC|Amount|Currency Container
  * Added support for BigDecimal and Long component types (instead of just Number) in several fields
  * Fixed display text generation for fields having a date with pattern MMDD (only the month was included in the text)
  * OptionAPartyField: added set/getPartyIdentifier (for components 1 and 2) and renamed BIC to IdentifierCode. Affects fields 42A, 51A, 52A, 53A, 54A, 55A, 56A, 57A, 58A, 81A, 82A, 83A, 84A, 85A, 86A, 87A, 88A, 89A, 91A and 96A
  * OptionDPartyField: added set/getPartyIdentifier (for components 1 and 2). Affects fields 42D, 50D, 51D, 52D, 53D, 54D, 55D, 56D, 57D, 58D, 81D, 82D, 83D, 84D, 85D, 86D, 87D, 88D, 89D, 91D and 96D
  * OptionBPartyField: added set/getPartyIdentifier (for components 1 and 2). Affects fields 52B, 53B, 54B, 55B, 57B, 58B, 82B, 84B, 85B, 86B, 87B and 88B
  * Prepared Option A, B and D classes to support the PartyIdentifier interface with methods getPartyIdentifier and setPartyIdentifier
  * Enhanced Block2 creation by enriching Block Type to "O" or "I".
  * (PW-746) Fixed MT reference extraction for 20C in categories other than 5, and with MUR as fallback option
  * (CR-23) Added SwiftMessage#getMOR
  * Updated dependency: Apache Commons Lang 3.8.1 -> 3.12.0
  * Updated dependency: Apache Commons Text 1.6 -> 1.9
  * Updated dependency: Gson 2.8.2 -> 2.8.8

RELEASE 9.2.6 - October 2021
  * (GH-60) Enhanced parser for field 98C
  * (PW-703) Enhanced SwiftParser in order to validate "Input" or "Output" Block 2 type
  * Enhanced the MtId to automatically extract the variant from String identifiers such as "fin.103.STP" or "202.COV"

RELEASE 9.2.5 - September 2021
  * (PW-664) Parser enhancement to be lenient on LF before block identifier

RELEASE 9.2.4 - August 2021
  * MultiLineField: preserve starting component separator when getting lines with offset

RELEASE 9.2.3 - August 2021
  * Added user assigned country codes (example "XE") as valid codes in the IsoUtils country validation
  * Added field classes for SCORE messages: 11T, 12[S,R], 25G, 31[J,K,T], 34[D,K,L,M,S,T,U,X,V,W], 49[J,K,L] (to be used in the proprietary payload of the MT798 envelop)
  * MT564: Minor scheme fix, 92a TAXR and WITL can be repeated in CASHMOVE (E2)

RELEASE 9.2.2 - July 2021
  * (PW-627) fixed Narrative.builder() to compute "//" size in the lines wrapping
  * (PW-581) the MultiLineField API now preserves any starting and trailing spaces in field lines
  * MT565: fixed repetition of sequence B2 (multiple to single)
  * MT548: Minor scheme fix, added letter option "C" in field "98C:SCTS" in sequence "C1a1B1"

RELEASE 9.2.1 - June 2021
  * Added "ignore block 3" and "ignore priority" options to the SwiftMessageComparator
  * Added field classes for SCORE messages: 12[H,K,L], 20E, 25F, 29[D,F], 31R, 78B (to be used in the proprietary payload of the MT798 envelop)
  * Enhanced parser for LogicalTerminalAddress when the parameter has 9 characters
  * (PW-534) allowed null value for the Tag constructor

RELEASE 9.2.0 - May 2021
  * SWIFT Standard release update 2021 (live 21 November 2021)
  * Yearly revision of deprecation phase (see http://www.prowidesoftware.com/resources/deprecation-policy)
  * Fixed the getSequence API in MT classes when the sequence boundary field is repetitive, in some scenarios produced invalid results
  * (PW-519) Field92H: Added "Rate Status" accessors
  * (PW-519) Field92J: Replaced "Narrative" accessors by "Rate Status" accessors

RELEASE 9.1.4 - April 2021
  * Fixed getConditionalQualifier in fields 69C, 69D and 92H
  * Fixed field 41D isOptional(component) method
  * (PW-510) Fixed parser of field 90L
  * (PW-508) Fixed validator pattern in field 98K
  * Added MultiLineField interface implementation to fields: 45C, 45L and 49Z
  * Removed MultiLineField interface implementation to field 77H since its value is always a single line
  * (PW-501) Added getNarrative(deli), getNameAndAddress(deli) and similar getters in Field classes to get a concatenation of the relevant components with a specific delimiter
  * (PW-501) Fixed the getNarrative(), getNameAndAddress() and similar getters in Field classes to do a simple join of the relevant components, without CRLF and without components value trim
  * (PW-505) Fixed SwiftFormatUtils#decimalsInAmount(BigDecimal)
  * NPE prevention in AbstractMT.getFields() when the parsed FIN content is invalid
  * Added UETRUtils to generate the GPI unique end-to-end transaction reference, mandatory for several payment messages
  * Added customizable strategies to set the MtSwiftMessage metadata fields: reference, main amount, value date, etc...
  * Added field classes for SCORE messages: 13E, 21S, 21T, 27A, 29P, 29S, 29U, 49Z (to be used in the proprietary payload of the MT798 envelop)
  * (PW-451) Added backward compatible implementation in setComponent* and SetNarrative* API of narrative container fields: 29A, 37N, 70, 71B, 71D, 72Z, 72, 73A, 73, 74, 75, 76, 77A, 77B, 77D, 77
  * (PW-445) Added backward compatible fromJson for narrative container fields: 29A, 37N, 45B, 46B, 49M, 49N, 70, 71B, 71D, 72Z, 72, 73A, 73, 74, 75, 76, 77A, 77B, 77D, 77J, 77
  * Added Direction to the SwiftBlock2Field enumeration
  * Added more message type cases to the SwiftMessageUtils valueDate
  * Minor fixes in MT530 model: fields B/22F and C/90[A,B]

RELEASE 9.1.3 - December 2020
  * Changed SwiftMessage#isGpi() to be true for: 103, 199, 299, 192, 196, 202COV or 205COV (mandatory outgoing GPI types)
  * Removed the indexes from the AbstractSwiftMessage JPA mapping (can be created directly in the DB as needed)
  * Added options in the MT message comparator to ignore the LT identifier or test flag when comparing header LT addresses
  * Added asTestBic in BIC to create a test BIC by setting the second component of the location to zero
  * Added API in the SwiftBlock2Output to set the MIR date and receiver date time fields from Calendar object

RELEASE 9.1.2 - October 2020
  * Fixed set of MUR when an MtSwiftMessage is created from an acknowledge (service 21 message)
  * Changed AbstractSwiftMessage JPA mapping to EAGER load the status trail and the properties
  * Added a new MessageDirection enum as alternative to the legacy MessageIOType

RELEASE 9.1.1 - September 2020
  * Fixed parser for fields 94L and 95L
  * Added MurMessageComparator to match ACKs based on the MUR
  * Changed the SwiftMessage#getMUR to retrieve field 108 from either block 3 or block 4 (system messages)
  * Enhanced the AckMessageComparator to still match on differences in block 2 optional fields or block 4 EOL characters
  * Minor refactor in MtSwiftMessage update from model (SwiftMessage)
  * Added a trim to the content parsed from the RJE reader
  * Fixed setPdm in MtSwiftMessage that was over writing the pde field
  * Minor changes in the MtSwiftMessage to avoid log warnings when setting metadata from message model
  * Added convenient field getters in the ServiceMessage21 (ACK/NAK) model class and made the getMtId() return "gpa.021"

RELEASE 9.1.0 - May 2020
  * SWIFT Standard release update 2020 (live 22 November 2020)
  * Yearly revision of deprecation phase (see http://www.prowidesoftware.com/resources/deprecation-policy)
  * Enhanced components namings in field 98[DEGH]
  * Added rich API to parse and build narrative fields: 29A, 37N, 45B, 46B, 49M, 49N, 70, 71B, 71D, 72Z, 72, 73A, 73, 74, 75, 76, 77A, 77B, 77D, 77J, 77
  * Mx related classes moved to the prowide-iso20022 project (open source since October 2020)

RELEASE 8.0.2 - April 2019 - LTS maintenance version for current SRU (2019)
  * Added IBAN validation for Seychelles
  * Added field setters API in the SwiftBlock5
  * Added SwiftBlock5Field enumeration with commonly used block 5 trailer fields
  * (CR #235) Added SafeXmlUtils to disallow XXE in all XML parsing code
  * Fixed parser for fields 70[C,D,E,G], 94E, 95V when first line second component contains slashes
  * Changed default root element for Mx from message to RequestPayload
  * Fixed month day parsing in SwiftFormatUtils for leap years
  * Added MxParser#containsLegacyHeader() to check weather the message uses the legacy SWIFT header or the ISO business header
  * Added MtSwiftMessage constructor from AbstractMT
  * Fixed parser to preserve trailing lines in field values, even if the lines are empty (empty trailing lines were trimmed before)
  * (CR #203) Enhanced parser for party fields, explicit /D/ and /C/ is parsed as mark, otherwise any content following the / is parsed as account
  * Fixed field 108 order and overwrite if exist logic in SwiftBlock3#generateMUR
  * (CR #207) Added optional parameter in SwiftWriter and FINWriterVisitor to control whether field values should be trimmed

RELEASE 8.0.1 - October 2019 - LTS version for SRU2019
  * Added SwiftMessageUtils#currencyAmount to retrieve the main currency and amount from a message
  * (CR #192) Fixed ConversionService#getFIN(SwiftMessage) to avoid altering the message parameter when removing empty blocks
  * Added an optional SwiftWriter#writeMessage with ignoreEmptyBlocks parameter
  * SwiftMessage#setUserBlocks(List) made public
  * Removed the trim to field values in the XML to enable consistent round trip conversion between FIN and XML
  * Explicit UTF-8 encoding was added where necessary to ensure portability
  * Added MultiLineField implementation to 45D, 49G, 49M and 49N

RELEASE 8.0.0 - May 2019
  * JRE requirement increased to Java 1.8
  * SWIFT Standard release update 2019 (live 17 November 2019)
  * Yearly revision of deprecation phase (see http://www.prowidesoftware.com/resources/deprecation-policy)
  * Added common hierarchy for option J party fields

RELEASE 7.10.4 - May 2019 - LTS maintenance version for current SRU (2018)
  * Updated dependencies: apache-commons-lang 3.7 -> 3.8.1
  * Updated dependencies: apache-text 1.3 -> 1.6
  * Added copy constructors to MT header blocks
  * Added setDate(Calendar) to MIR object
  * (Issue #25) Fixed padding in PPCWriter
  * Added helper API SwiftTagListBlock#splitByTagName to get sub-blocks by field boundary
  * Fixed IOB exception in SwiftBlock2Output#setMIR in lenient mode
  * SwiftParser#tagStarts changed to protected to allow overwriting in custom parsers for non-compliant messages
  * Moved getMessageType from MtSwiftMessage to parent class AbstractSwiftMessage
  * Added getVariant and getMtId to MtSwiftMessage; added getMxId to MxSwiftMessage
  * Added setMUR in SwiftMessage
  * Added helper method in SwiftWriter to ensure break lines of any String has CRLF
  * Added setSignature and getSignature to SwiftMessage and AbstractMT to set and retrieve MDG tag in S block (LAU computation available in Prowide Integrator)
  * Added propertyValue to AbstractSwiftMessage to check if a property is set with a given value
  * Changed IsoUtils implementation to use Currency.getAvailableCurrencies() in the initialization
  * Deprecated AckSystemMessage in favor of ServiceMessage21
  * Fixed negative index bug in AbstractSwiftMessage#getPreviousStatusInfo when message has less than two statuses in the trail
  * Fixed getLines API in Fields that in some cases was trimming the first line starting slash from the result
  * Fixed eventual NPE produced in MxSwiftMessage#updateFromMessage() when creating MxSwiftMessage from XML document
  * Fixed column length for "variant" in MxSwiftMessage persistence mapping
  * Added a fields() method in SwiftTagListBlock to get all block Tag objects as Field objects
  * Added API to field 50F and 59F to get structured content for the line numbers

RELEASE 7.10.3 - October 2018 - LTS version for SRU2018
  * License changed from LGPL to the more permissive Apache License 2.0
  * Fixed serialization of field 48
  * Completed SwiftMessageUtils#currencyAmount for missing MTs
  * Fixed NPE in SwiftBlock4.removeEmptySequences with fields 15A as sequence boundary
  * (Issue #15) MxParser.java typo analiseMessage -> analyseMessage
  * Added getFields() to MT classes
  * Added bean validation annotations for BIC, IBAN, ISO country and currency
  * Enhanced the BIC internal model to allow accessor for all subfields
  * Enhanced the BIC validation with enum to report the specific validation problem found
  * Changed the default SwiftParser behavior to lenient, meaning by default it will not throw any IllegalArgumentException when headers size is invalid
  * Fixed FIN writer to preserve trailing spaces in tag value
  * Added JPA annotations to the SWIFT model intended for persistence (AbstractSwiftMessage and subclasses)
  * Removed the old Hibernate XML mapping AbstractSwiftMessage.hbm.xml (in favor of generic JPA annotations in model)
  * Added SwiftTagListBlock#removeSubBlocks to remove all instances of a given subblock
  * (Issue #13) Fixed SwifttagListBlock#removeSubBlock
  * Added JsonSerializable interface to all model classes implementing toJson()
  * Added toJson and fromJson to MT and Field classes
  * Added toJson and fromJson to the MtSwiftMessage and MxSwiftMessage model
  * Added field 434 in SwiftBlock3Builder

RELEASE 7.10.2 - May 2018
  * Revamped the JSON API implementation using Gson, added missing fromJson methods

RELEASE 7.10.1 - April 2018
  * FIN writer: reverted the trim in tag values introduced in 7.8.9

RELEASE 7.10.0 - April 2018
  * SWIFT Standard release update 2018
  * JRE requirement increased to Java 1.7
  * Dependencies: updated apache commons-lang from 2.6 to 3.7
  * Yearly revision of deprecation phase (see http://www.prowidesoftware.com/resources/deprecation-policy)
  * Added API in SwiftMessage for the SWIFT gpi service: getters and setters for the service type identifier and UETR
  * Added an automatically generated UETR when creating new MT instances for 103, 103 STP, 103 REMIT, 202, 202 COV, 205, or 205 COV
  * Added API in SwiftMessage to set the variant (STP, REMIT, COV)
  * New helper API for block 3 (SwiftBlock3Builder) to ensure only expected fields are added and in proper order

RELEASE 7.9.7 - April 2018 - LTS maintenance version for current SRU (2017)
  * Dependencies: added gson 2.8.2
  * Added full IBAN validation including control digits and custom account numbers per country
  * Added SwiftCharset and SwiftCharsetUtils helper API to validate SWIFT related charsets.
  * Added SwiftTagListBlock#getFieldByQualifiers(name, qualifier, conditionalQualifier) to gather generic fields based on qualifiers content
  * Added addTag(index, tag) and setTag(index, tag) in SwiftTagListBlock to insert new field in specific positions
  * Added Field#is(String ...) to test component 1 of fields against a list of possible values
  * Added non-ISO country code XK (Kosovo) to IsoUtils
  * Added API in IsoUtils to add custom codes for countries and currencies
  * Added read-only properties in AbstractSwiftMessage for the message creation year, month and day of moth
  * Added support for custom split char in RJE reader/writer
  * Fixed missing repetitive 35B in MT549
  * Build migrated to Gradle

RELEASE 7.9.6 - December 2017
  * Fixed conversion to XML with compressed parameter true in ConversionService

RELEASE 7.9.5 - December 2017
  * Fixed getValueDisplay in field 50F to strip the starting slash in the account number
  * Added getLabelForLineNumber(String subfieldNumber) in Field50F to return the labels for the structured line identifiers
  * Enhanced getComponentLabel(final int number) in Field50F to return proper dynamic labels based on line number identifiers
  * Added getCorrespondentBIC to SwiftMessage and AbstractSwiftMessage
  * Expanded sender/receiver in MtSwiftMessage and MxSwiftMessage from BIC8 to BIC11 in order to keep branch information in those cached attributes
  * Added checksumBody to AbstractSwiftMessage for proprietary checksum calculated on the body only, as a complement to the existing checksum on the whole message
  * Fixed AbstractSwiftMessage#copyTo(msg) implementation to perform hard copy of list objects (similar to a copy constructor implementation)
  * Expanded precision in getValueDisplay for all numeric fields to preserve the decimal digits present in the original value
  * Implemented SwiftMessage#getUUID and added getUID(Calendar, Long)
  * Implemented SwiftMessageUtils#calculateChecksum as MD5 hash on whole FIN message content and added new checksum for the text block only

RELEASE 7.9.4 - November 2017
  * Internal code maintenance release

RELEASE 7.9.3 - October 2017 - LTS version for SRU2017
  * JRE requirement increased to Java 1.6
  * Added API in BIC to return the distinguished name (DN) for a BIC
  * Added equalsIgnoreCR in Tag to compare values regardless of carriage return character being present or not in new lines
  *	Fixed MxParser#parseBusinessApplicationHeaderV01 (it was setting the FinInstnId/Nm as BIC)
  * Removed invalid component in field 86J
  * Fixed order of components in fields 98J and 98K
  *	Completed the component labels for all fields
  *	Changed field 22C structure into individual components for the <SB-LC> function
  *	Enhanced fields parse/serialization to preserve any whitespace in a component

RELEASE 7.9.2 - August 2017
  * Fixed FINWriterVisitor to prevent printing 'null' tag values
  * Deprecated custom resource properties for currency and country codes, in favor of Java nativa API in Currency and Locale
  * Removed package-info.class from target jar to avoid class modifier issue in Java8 runtime
  * Fixed serialization of field 50F to allow the first line without a starting forward slash

RELEASE 7.9.1 - June 2017
  * (Issue #5) Enhanced performance in SwiftParser
  * Removed sequence API for inner loops (non sequence) in MTs 306, 320, 340, 360, 361, 362, 410, 412, 420, 422, 450, 456

RELEASE 7.9 - May 2017
  * SWIFT Standard release update 2017 (live 19 November 2017 for MT and 18 November for MX)
  * (Issue #2) maven build issues
  * (Issue #3) Field61 component 5 treated as amount
  * (Issue #4) Field72 structure fixed to allow 6 components at most
  * Field99A implements AmountContainer
  * Field95L implements BICContainer

RELEASE 7.8.9 - May 2017 - LTS maintenance version for current SRU (2016)
  * Yearly revision of deprecation phase (see http://www.prowidesoftware.com/resources/deprecation-policy)
  * Added convenient isType(int) to SwiftMessage
  * Fixed amounts() in AmountContainer fields

RELEASE 7.8.8 - March 2017
  * Added hashcode and equals to MxId
  * Added MUR generation in block 3
  * Added a multi-purpose SwiftMessageComparator for MT, as an abstraction of the existing AckMessageComparator
  * Added helper API to remove empty sequences in block 4
  * Added ACK/NAK identifier constants and API in AbstractSwiftMessage
  * Added getDateAsCalendar in MIR/MOR
  * Added MtCategory enum for MT message categories and convenient category API in SwiftMessage
  * Added support for system and service messages in metadata gathered from SwiftMesasge in MtSwiftMessage
  * Added isServiceMessage in SwiftMessage
  * Added static factory method parse to SwiftMessage
  * Added new fields in AbstractSwiftMessage to hold main currency and amount, automatically set for most MTs from fields 32a, 33a, 34a, 19a and 62a
  * Added conversion to and from LT address in SwiftFormatUtils
  * (CR #10) Added comprehensive implementation of MT and Field classes for system messages (category 0)
  * Added custom name for internal loop sequences in MTs 110, 360, 361, 604, 605, 609, 824, 920, 935, 940, 942, 971 and 973
  * Added more options to retrieve information from the status trail in AbstractSwiftMessage
  * Reduced visibility from public to protected for MTs inner sequence classes mutable fields; START, END, TAIL.
  * Fixed analyze and strip API in MxParser to support nested Document elements
  * Fixed MT500 removed invalid fields after GENL linkage sequence
  * Fixed AckMessageComparator to cover all fields in block 2 input and output
  * Fixed getSender and getReceiver for service messages in SwiftMessage
  * Fixed MT600, removed invalid fields 26F, 34G, 31C in sequence A
  * Fixed parse for DATE1 (MMDD) to handle properly leap years
  * Fixed RJEWriter to avoid writing the split character '$' and the end of the file, afterwards the last message
  * Expanded helper API in AckSystemMessage
  * TagListBlock tags field made private instead of package protected
  * Enabled mutability of LogicalTerminalAddress objects, allowing setting the branch from superclass BIC
  * Enhanced parser for fields 11R, 11S and 37H (NPE prevention)
  * Removed invalid generated code for internal loops (non-sequence) in MTs: 110, 201, 360, 361, 559, 604, 605, 609, 824, 920, 935, 940, 942, 971, 973
  * Enhanced from() and to() methods in BusinessHeader to catch more options

RELEASE 7.8.7 - December 2016
  * Fixed getMessageType in MT103_STP, MT102_STP, MT103_REMIT, MT202COV and MT205COV to return the number without the validation flag (as expected per javadoc definition)
  * MT518 fixed fieldset for Field 70
  * MT330 fixed qualifier in Field 22
  * MT513 and MT514 Field 11 moved outside previous fieldset
  * MT541 to MT547 Field 90[A,B] changed to fieldset.
  * MT564 fixed fieldset items in Field93[B,C]
  * MT565 to MT567 Sequence D, fixed field 13
  * MT609 and MT798_763 fixed qualifiers in Field 29
  * When creating MT instances, the validation flag (STP, REMIT, COV) will be automatically created as block 3 field 119 when applies for the created MT
  * Log warning when creating MTnnn objects from invalid message types, for example calling MT103.parse(fin) and passing FIN content for an MT 202
  * Ignore validation flag (STP, REMIT, COV) if it is not valid for the message type, when creating MT object from SwiftMessage (to avoid ClassNotFoundException)
  * Enhanced semantic in AckMessageComparator when a blocks are null or empty (see javadoc for details on how blank blocks are handled in comparison)

RELEASE 7.8.6 - November 2016
  * MxParser; IOB exception prevention in strip methods when XML has empty header or document
  * Prevention for IOB exception in ensureEOLS when converting MT message from model into FIN text
  * Expanded API in SwiftParser with static parse methods for each MT block
  * Expanded API in SwiftWriter to serialize any MT block into its native SWIFT representation, also made visit API in SwiftMessage static

RELEASE 7.8.5 - October 2016 - LTS version for SRU2016
  * Added getSubBlockByTagNames and getSubBlocksByTagNames in SwiftTagListBlock to retrieve subblocks based on comprehensive list or tag names
  * Added API in BusinessHeader to create valid BAH from simple parameters
  * Added API in BIC to get the branch and institution
  * Added API to match message identifier by regex, for example fin.*STP
  * Added API to strip header and document portion of Mx message in XML format
  * Added analizeMessage in MxParser, lightweight API to retrieve structure information from an MX messages
  * Added enumerations for message priority and delivery monitoring in MT block 2
  * Added json() to AbstractMT
  * Added getComponentLabel(int) in Field classes
  * Added updateFrom AbstractMT to MtSwiftMessage
  * Added reference as class attribute in AbstractSwiftMessage (set by subclasses)
  * Added FileFormat attribute to AbstractSwiftMessage for clear identification of content in implementing subclasses
  * Added constructor of MxSwiftMessage from AbstracMX
  * Added API to get BIC codes from DN in Mx messages
  * Added MtId class, analogous to the existing MxId for MX messages
  * SwiftParser parsing of block 4 published as static public method
  * Added AbstractMessage as base class for specific MTnnn and MXmmm model hierarchy
  * Added MessageStandardType with MT and MX values and ServiceIdType for header service id values
  * Added nextSwiftMessage in RJE/PPC readers for system messages support
  * Added valuesNumeric to MT enumeration MtType
  * Added getValueDisplay with optional locale parameter to display formatted field and individual components values
  * Added MTVariant enum and getVariant API in swift messages
  * Added CONDITIONAL_QUALIFIER component number as static class field for all generic fields (fields implementing the GenericField interface)
  * Added BusinessHeader serialization into xml and Element objects
  * Added business header parse from Element object in MxParser
  * Added RJEReader and RJEWriter to create MT message files in RJE format
  * Added PPCWriter to create MT message files in DOS-PPC format (also enhanced API for the existing PPCFileReader)
  * Added path() API in MxNode
  * Added MtType, an enumeration of all available MTnnn implementations
  * Added parse to Field classes to update field components from full value
  * Added append lists of Tag or Field to TagListBlock
  * Added support for attributes in MxNode
  * Added generic setters for attributes in header blocks 1 and 2 using qualified names (#setField)
  * Added write XML method for MX business header
  * Added validName as static method in Field, to validate field names
  * Added getField static API in Field to create new instances with reflection given the field name and value
  * Added reference(msg) to SwiftMessageUtils to get the sender reference from messages that contain a reference field
  * Added SwiftMessageRevision to the swift messages model, to hold and track changes in swift messages
  * Fixed parser for field 98F
  * Fixed field 61 parse allowing EC and ED as credit/debit mark subfield
  * Fixed from() and to() methods in BusinessHeader to return the BIC code for both possible header types
  * FIxed serialization of component 1 in field 50F
  * Fixed parser and serialization in Field98F
  * Fixed SwiftMessage.toJson single quote to double quote in timestamp field
  * Fixed getLabel when used with the parameters combination of a valid mt and a null sequence
  * Fixed getValue in Field61,
  * Added proper implementation for isOptional(component) in Field61
  * Fixed components trim to null in parser for several fields when the component value is not present
  * Fixed separators trim in getLine API
  * Fixed setComponentN(Number) when component is not a SWIFT amount, Number is now serialized as an integer (without decimal separator)
  * Fixed MT parser to allow additional lines in a field start with colon ':'
  * Fixed field 32R second component changed from currency to string to allow codewords ’FOZ’, ’GOZ’, ’GRM’, ’KLO’, ‘LIT’, ’LOT’, ‘OTH’, ‘PND’, ’TAL’, ’TOL’, ‘TON’, ‘TOZ’, ’UNT’
  * Fixed field 33B first component changed from currency to string to allow codeword ’PCT’ used in MT601
  * Fixed API inconsistencies in MtSwiftMessage when updating from SwiftMessage objects.
  * Bugfix MT506 added mandatory field 28E
  * Added missing getters for Sequence E1 in MT300
  * Changed MX messages detection in MxParser to lighter implementation using Stax
  * Normalized Input/Output Outgoing/Incoming API in AbstractMT and SwiftMessage
  * SwiftMessage.toJson changed timestamp format to the recommended ISO 8601
  * MxSwiftMessage meta-data (sender, receiver, reference, identifier) read and set from raw XML content
  * Added support in XmlParser for the field version of Core proprietary XML format for MTs, the parser now reads both formats seamlessly
  * Better header API in MxSwiftMessage to support both ISO and SWIFT business headers
  * Elaborated identifier in MtSwiftMessage, using fin.<msgtype>[.<mug|variant>] instead of just the message type
  * Added comprehensive sequence names into pw_swift_label property files
  * Added translations of pw_swift_label property files to FR, DE and IT (complementing the existent EN, ES and RU files)
  * Completed pw_swift_label property files for all field + mt + sequence combinations
  * Complete application header parsing in MxParser
  * Better application header detection in MxParser based on namespaces
  * Added component labels for field 13K
  * Fields 11R and 11S component 3 split into two independent components.
  * In Field61, component 6 was splitted into two independent components to hold the "transaction type" and the "identification code" as stated in the standard definition for function <SUB-6>
  * Added SwiftParserConfiguration to encapsulate several parsing options, allowing fast parsing of AbstractMT by reading the text block in raw format

RELEASE 7.7
  * valueDate in SwiftMessageUtils
  * isType(int...) in SwiftMessage
  * Enhanced the getSequence API in MT classes with support to nested sequences, allowing for ex: getSequenceE1(getSequenceEList().get(n))
  * getLine API for FieldNN classes based on semantic lines number identification
  * Copy constructors for FieldNN classes, performing a deep copy of the components' list
  * MxParser message detection
  * New generic XML model and API, as backbone for MX messages.
  * Headers Blocks: new generic getters in blocks 1 and 2 to retrieve attributes using full qualified names from enums; for example getField(SwiftBlock1Field.LogicalTerminal)
  * Static labels for subfields in FieldNN classes to allow for example getComponent(Field93B.BALANCE)
  * BIC: API to check for live and non-live bics
  * MxParser: parseApplicationHeader and constructors from several sources
  * Added missing labels' API to fields: 36E, 69A, 69C, 69D, 70C, 70D, 70G, 90F, 90J, 92D, 92L, 92M, 92N, 92R
  * Added the ApplicationHeader attribute to AbstractMX
  * Added API to search nodes or content by path or name in the MxNode tree returned by the MxParser
  * Added json() and xml() methods to MT classes
  * Added write to file and output streams to AbstractMT and AbstractMX
  * Added consistent constructors from String, File or InputStream to MTnnn classes
  * Added static parse methods to create MTnnn objects from String, File, InputStream or MtSwiftMessage
  * Added consistent constructors from String, File or InputStream to AbstractSwiftMessage and subclasses MtSwiftMessage and MxSwiftMessage
  * Added static parse methods to create MtSwiftMessage and MxSwiftMessage objects from String, File or InputStream
  * Lib: added read from input streams
  * NPE prevention in SwiftFormatUtils.getCurrency
  * Fixed getSender and getReceiver for MTxxx to return accurate information regardless the message being of type input or output (also to be consistent with analogous methods in SwiftMessage)
  * Added CR and LF to charset z and x at SwiftcharsetUtils
  * Fixed validation of fields 70F, 77S and 77T that unnecessary restricted the allowed amount of lines (not it is unlimited because charset Z allows CRLF).
  * Fixed OutOfBound exception at MxNode findFirst implementation when a node has multiple children
  * Fixed getDescription for Field35B, now returning component 3 instead of 2
  * Better API consistency between MT and MX implementations, with common ways to parse and build.
  * Changed sender and receiver attributes for MtSwiftMessage to hold BIC8 instead of full LT identifiers.
  * Deprecated the use of model message inside MtSwiftMessage
  * Simplified distribution zip with -sources and -javadoc jars
 
RELEASE 7.6 - October 2014
  * New BIC API: isTestAndTraining(), getLogicalTerminalIdentifier(), bic8() and bic11()
  * New model for LT addresses, and its related API in header classes
  * New SwiftMessage API: AbstractMT toMT()
  * New AbstractMT API: getSequence(name), getSequenceList(name)
  * Added builder API: constructors and append methods to add content with chaining support
  * Added missing getValue() implementations to field classes. Example: Field26C
  * Added annotations to MTNNN classes to identify sequence split strategy involved (more traceable code)
  * SRU 2014. Affected MTs: 300, 304, 305, 306, 340, 341, 360, 361, 380, 381, 502, 506, 508, 509, 513, 514, 515, 518, 527, 530, 536, 537, 538, 540, 541, 542, 543, 544, 545, 546, 547, 548, 549, 558, 564, 565, 566, 567, 568, 569, 575, 600, 601, 942
  * Added description and release javadoc comments to MT classes
  * Added MX Generic model support
  * Added MX parse
  * Added MT300.getSequenceE()
  * Minor fix in MT300 sequences structure, B1 and B2 inside B, and named D's subsequence as D1
  * SwiftTagListBlock implements Iterable<Tag>
  * Bugfix SwitTagListBlock.countTagsStarsWith(string,string) was ignoring tagnames in count

RELEASE 7.5 - August 2014
  * Added toJson in SwiftMessage and SwiftTagListBlock, SwiftBlock1 and 2
  * Added to SwiftTagListBlock  getFieldByName(String, being)
  * Added to SwiftTagListBlock  getFieldByName(String, being, component2)
  * Added to SwiftTagListBlock  getFieldByNumber(int , being)
  * Added START_TAG and END_TAG constant to Sequence inner classes
  * Added Sequence.newInstance() method
  * Added static method Field.emptyTag()
  * Added to SwiftTagListBlock append(SwiftTagListBlock)
  * Changed SwiftFormatUtils.getNumber(Number) to allow variable amount of decimal parts without the previous limit of two
  * Added support for national clearing system codes in party identifier components: example 52A starting with //AT123
  * JSON serialization: fixed missing quotes escaping and newline
  * in some occasions, getSequenceA() incorrectly returned null instead of empty sequence as stated in javadoc
  * Refactored Field77A to include 20 independent components instead of just one (current implementation is similar to Field79)
  * Deprecated isAnyOf(String ... names) and added isNameAnyOf(String ... names) semantics of method more clear with its name
  * Changed the semantic of getAccount methods to remove starting slashes if any
  * Some javadoc for BICRecord
  * Added serialization timestamp to JSON generation
  * In Field* void set changed to Class set so we can support the code style new Field().setThis().setThat().setThatToo()
  * Added Field.asTag()
  * Added option in XMLWriterVisitor to serialize field instead of tag
	
RELEASE 7.4 - March 2014
  * In BIC added subtype attribute and getBranch method
  * ReaderIterator to read a file from a classpath resource and split its content by the '$' symbol
  * In SwiftMessage new API to check and get linkages sequences
  * In AbstractSwiftMessage new constructor using MTSwiftMessage as parameter
  * In MTSwiftMessage updateFromModel and updateFromFIN using internal attributes
  * Several helper methods to parse field content using SwiftParseUtils
  * Field classes implementation for fields belonging to System and Service Messages (i.e. 451)
  * Resource bundle labels for System and Service Messages fields
  * MOR class to represent the message output reference (inherited from the MIR)
  * SwiftParseUtils: getTokenSecond and getTokenSecondLast with prefix
  * getAll(SwiftMessage) in every FieldNN class
  * getAll(SwiftTagListBlock) in every FieldNN class
  * New constant in Field suitable for import static
  * SwiftTagListBlock: constructors made public
  * SwiftTagListBlock: added filterByNameOrdered(String ...)
  * SwiftTagListBlock: added getFieldsByNumber(int)
  * SwiftTagListBlock: added removeSubBlock(String)
  * SwiftTagListBlock: deprecated int getTagCount(String)
  * SwiftTagListBlock: added int countByName(String)
  * SwiftTagListBlock: deprecated int getTagCount()
  * SwiftTagListBlock: added int countAll()
  * SwiftTagListBlock: added method boolean containsAllOf(String...)
  * Improved toString in SwiftTagListBlock and Tag
  * Javadoc improvements
  * Fixed SwiftBlock1 constructor to allow LTs missing the optional A, B or C identifier (11 characters length); ex. FOOOAR22XXX
  * Fixed getStatusInfo and getPreviousStatus in messages base class that was causing IOB exceptions
  * Issue 39: missing trimToEmpty in getComponent2 in 50H
  * MT207: fixed maximum repetitions of sequence B from 1 to unlimited

RELEASE 7.3 - January 2014
  * removed log4j.properties
  * New API: Field.isAnyOf(String...)
  * Added many methods in SwiftTagListBlock in resemblance to String manipulation API
  * SwiftTagListBlock added: getTagsByNumber(int), SwiftTagListBlock removeAfterFirst(String, boolean)
  * Added Tag.startsWith
  * Added Tag.contains
  * Added PPCFileReader iterator to read and split pc connect files
		
RELEASE 7.2 - September 2013
  * Added Field.letterOption
  * Added SwiftTagListBlock.getSubBlockBeforeFirst
  * Added SwiftTagListBlock.filterByName
  * Fixed Field.appendInLines that was causing the getValue of several fields (ex 35B) to start with unexpected EOL
  * Fixed NPE in XMLParser with null value in tags
  * Fixed Avoid usage of double in amount resolver

RELEASE 7.0 - August 2013
  * Enhanced messages model with base support for MX messages.
  * New messages meta-data model to handle additional information: Status history, User notes, Properties list.
  * Useful API to SwiftMessage to get: direction, PDE, PDM, UUID, MIR, MUR and getTypeInt
  * Complete FieldNN implementation classes
  * Complete MT helper classes, covering all message types
  * Added model and API to handle Sequences at MT classes, covering all sequences based on 16R/16S boundaries.
  * New API to handle sub blocks: SwiftTagListBlock.removeUntilFirst, SwiftTagListBlock.containsAnyOf
  * Ensuring of SWIFT EOL at ConversionService.getFIN
  * Fixed getValue of several fields to prevent printing of null
  * Fixed getValue of several fields with missing slash separator on optional components
  * Added missing field getters for MT classes with fieldsets: for example 93B at MT564.
  * getValue for Field35B. Thanks to Raghu rathorr@users.sf.net
  * getCalendar bug related to unused format parameter
  * Changed Field26C parser and subfields structure to split the string before the VAR-SEQU into independent components
  * Removed deprecated net.sourceforge classes
  * Removed unimplemented method amounts() in AmountContainer

RELEASE 6.4 - March 2013
  * Added visitor API on tag list block
  * New interface to identify and use generic fields (notice DSS methods are not part of non-generic fields)
  * Added API on MT classes to simplify messages creation
  * Comprehensive getters and setter API for field classes using functional names
  * Added PatternContainer interface and implemented in field
  * Better CurrencyContainer API
  * Added API to SwiftFormatUtils to get String components from Calendar using different SWIFT date/time formats
  * Implemented API for CurrencyContainer for all Fields
  * Added MT helper classes for MTs: 518, 549, 800, 801, 802, 824, 600, 601, 604, 605, 606, 607, 608, 609
  * Added Field implementations for 33G, 35U, 86B, 68A, 68B, 68C, 94C, 31F, 37a, 34J, 35H, 31X
  * Added API to simplify messages creation; defaults for header blocks attributes, addField to Block4, setSender at Block1

RELEASE 6.3 - October 2012
  * Added MT helper classes for MTs: 500, 501, 502, 503, 504, 505, 506, 507, 508, 509, 510, 565
  * Fixed getAsCalendar for year component of field 77H
  * Fixed parsing of field 50F
  * Added field class for: 26C
  * Support to identify which sequence a tag belongs to
  * Added API to FieldNN classes to get the DSS field
  * Added API to FieldNN classes to get the qualifier and conditional qualifier components
  * Added API to FieldNN classes to determine if field is generic or non generic
  * Field class made abstract
  * FieldNN isOptional: method to check if a given component is optional for the field
  * Field getLabel: support for label exceptions per mt and sequence
  * SwiftParser changes to distinguish the presence of brackets when they are block boundaries or part of an invalid field value
  * Improved parsing of Field35B, first and second components are set only if "ISIN " is present
  * SR2012 update: deprecated fields 23C, 23F. Updated MT300, MT304, MT305 with field changes.
  * Added serialization for: 20E, 29G, 31G, 36E, 50G, 50H, 69B, 69D, 69F, 77H, 90F, 90J, 90K, 92D, 92L, 92M, 92N, 94D, 94G, 95T, 98F
  * Fixed serialization of field 59A

RELEASE 6.2 - June 2012
  * Purged and some tunning of parser log
  * Added getField* API con block4
  * Added Tag API: public boolean contains(String ... values)
  * Added more API to get subblocks based on tag number boundaries regardless of letter options
  * Fixed Tag.isNumber to consider the whole number and not just the prefix, isNumber(58) returns true to 58A but not to 5
  * Added Tag.getNumber() API
  * Fixed build to include MTs and FieldNN source codes in the package
  * Fixed parser for fields: 94D, 50H, 50G and 52G
  * Added MT helper classes for MTs: 567, 900, 910, 920, 935, 941, 970, 971, 972, 973, 985, 986
  * Added API for getLabel at Field objects, to retrieve business oriented names from resource bundles

RELEASE 6.1 - March 2012
  * Added BICContainer interface
  * Added MT helper classes for MTs: 360, 361, 362, 364, 365, 381, n90, n92, n95, n96, n98, 420, 422, 430, 450, 455, 456, 701, 705, 711, 720, 721, 732, 734, 740, 742, 747, 750, 752, 754, 756, 768
  * Added getValue for Field13E
  * Fixed getValue for Field31R (2nd component is optional)

RELEASE 6.0 - February 2012
  * Merged patches from Walter Birch
  * SwiftParser: fix for parse error with malformed tag 72
  * Implemented getValue for Fields: 19B, 31D, 31P, 31R, 39P, 40B, 41D, 92F, 93B, 98E and others with the same parser pattern
  * Changed packages in Hibernate mappings from sourceforge to prowidesoftware
  * Added SwiftMessageUtils class
  * Added date container interface to Fields to better support higher level model expressions
  * Added currency container interface to Fields to better support higher level model expressions
  * SWIFT standard update (Nov 2011)
  * Fixed field parser for 35B
  * Changed SwiftParser log level
  * Build: consistent release in jar, sources and javadocs jars, include dependent jars in lib directory
  * API to create FieldNN objects from Tag objects
  * Fixed field parser for 35B when first component is an ISIN number
  * Added DATE1 support for fields parser (fixes Field61)
  * SwiftMessage API to get sender and receiver addresses from message headers
  * Added MT helper classes for MTs: 101, 104, 105, 107, 110, 111, 112, 200, 201, 204, 205, 205COV, 207, 256, 300, 305, 306, 307, 330, 340, 341, 350, 540, 541, 542, 543, 564, 566
  * MT helper classes 102_not_STP and 103_not_STP with inheritance from defaults MT103 and MT102 classes
  * Added Field implementations for 36E, 69B, 69D, 69F, 90F, 90J, 93B, 93C, 94G, 95T, 95S, 98E, 98F, 98L, 67A, 77J, 92E, 98D, 95S, 50G, 50H, 52G, 31G, 77H
  * TIME3 implementation to format utils
  * Suppress warnings for unused imports in eclipse

RELEASE 6.0-RC5 - August 2011
  * Fixed parser for Field20E
  * Added Field implementations for 90K, 92D, 92L, 92M, 92N

RELEASE 6.0-RC4 - July 2011
  * Added MT helper classes for MTs (SCORE): 798<743>, 798<745>, 798<760>, 798<761>, 798<762>, 798<763>, 798<764>, 798<766>, 798<767>, 798<769>, 798<779>, 798<788>, 798<789>, 798<790>, 798<791>, 798<793>, 798<794>, 798<799>
  * Added MT helper classes for MTs: 191, 291, 391, 399, 491, 535, 591, 691, 699, 707, 760, 767, 769, 790, 791, 891, 991, 999
  * Added Field implementations for 13E, 20E, 22L, 23X, 24E, 27A, 29D, 29G, 29S, 31R, 39D, 39P, 49H, 49J, 50M, 72C, 77C, 77E, 78B

RELEASE 6.0-RC3 - April 2011
  * Added MT helper classes for MTs: 304, 320, 321, 210, 599
  * Added Field implementations for 19B, 32H, 32R, 34E, 37G, 37M, 37R, 38J, 92F, 62A, 62B

RELEASE 6.0-RC2 - February 2011
  * Added Field implementation for 15 (A,B,C,D,E,F,G,H,I,J,K,L,M,N)
  * Added MT helper classes for MTs: 300, 400, 410, 412, 416, 499, 544, 545, 546, 547, 548, 700, 710, 730, 799
  * Added Field implementations for 31D, 31P, 40B, 41A, 41D, 45A, 45B, 46A, 46B, 47A, 47B
  * field serialization from components values into SWIFT single string value
  * Removed log4.properties from distribution jar
  * MTs API: fixed field mutiplicity when a field becomes repetitive being present on multiple sequences or at repetitive sequences.
  * Hibernate mappings: removed confusing/commented blocktype mappings at SwiftBlock.hbm.xml
  * Hibernate mappings: package rename

RELEASE 6.0-RC1 - October 2010
  * Migrated src code to java 1.5 (binary distribution is still 1.4 compatible by means of http://retroweaver.sourceforge.net/)
  * Java 1.4 compatibility changes
  * normalization of linefeeds to CRLF at Tag creation from XML parsing
  * Removed deprecated API
  * Added new package io with subpackages parser and writer; added new package utils.
  * Renamed all packages to com.prowidesoftware (backward compatibility maintained with facades)
  * Added implementation for MTs 102 not STP, 102 STP, 103 not STP, 103 STP, 195, 199, 202, 202COV, 203, 295, 299, 940, 942, 950
  * Added new SWIFT MT high level generated API, with classes for specific message types
  * New source package for generated swift model
  * Merged project "prowide SWIFT Fields" into "WIFE"
  * Added comparison options to AckMessageComparator
  * Removed old and incorrect charset validator class net.sourceforge.wife.swift.MessageValidator
  * Fix in remove user block method, thanks to Herman's contribution and patience
  * Parser API for (new SwiftParser()).parse(messageToParse);
  * Replaced commons-lang-2.3 -> 2.4
  * Fixed message writer: system messages' block4 generated with inline tags
  * SwiftMessage API to check if it's Straight Through Processing (STP), based on the content of the User Header
  * SwiftMessage API to check if it's a cover payment (COV), based on the content of the User Header
  * SwiftTagListBlock API to check if contains a specific Tag
  * Removed unimplemented and confusing package net.sourceforge.wife.validation
  * Deprecated old and unused validation-related classes
  * Added AckMessageComparator which is useful of identify the ack of a given message.
  * SwiftTagListBlock API to get a sub block given its name or its starting and ending Tag
  * SwiftTagListBlock API to get tags by content, given its exact or partial value
  * Helper methods from Block4 moved to SwiftTagListBlock
  * SwiftTagListBlock is no longer abstract, so it can be used to create instances for subblocks
  * Required JVM upgrade to 1.5
  * Initial update of upload-sf target for release to sourceforge

RELEASE 5.2 - February 2009
  * Added missing hashcode and equals
  * Javadocs improvements
  * Revised and tested hibernate mappings
  * Added getBlockType
  * Added length to unparsed text persistence mappings
  * Fixed persistence mapping for block2 inheritance
  * Updated hibernate libs to version 3.2.6
  * Added isOutput
  * isInput made concrete, not abstract
  * Added abstract isInput() method to SwiftBlock2 for safer casting subblocks when input/output is unknown

RELEASE 5.1 - July 2007
  * Migrated logging to java logging api
  * Removed SwiftBlock's deprecated methods.
  * Moved some common methods in SwiftBlock2Input/SwiftBlock2Output to parent class SwiftBlock2.
  * Upgraded commons-lang to version 2.3
  * Improved persistence mapping.
  * Move persistence (helper) package to wife-test project.
  * Minor javadoc fixes.
  * Fixed some warnings.

RELEASE 5.0 - June 2007
  * Improved Hibernate mapping for simplified and more efficient data base schema.
  * Added support for unparsed text to model, persistence mapping and conversion services (needed for some MT0xx for example).
  * XML to SwiftMessage parsing methods moved from ConversionService to XMLParser in "parser" package.
  * New package created for parser classes "net.sourceforge.wife.swift.parser".
  * Made abstract intermediate classes of blocks object hierarchy.
  * Added support for user custom blocks in model, persistence mapping and conversion services.
  * Improved overall test cases coverage and source/resources structure.
  * Fixed some warnings.
  * Swift Parser enhancements; don't throw exception on unrecognized data, but preserve an internal list of errors.
  * Added reference to current message in parser, so it can take decisions based on parsed data.
  * Added constant for possible values for application id to SwiftBlock1.
  * Updated dependency: hsqldb 1.8.0.4 -> hsqldb 1.8.0.7.
  * Updated dependency: hibernate 3.1.3 -> hibernate 3.2.3.ga.
	
RELEASE 4.0 - April 2007
  * Moving to junit 4 - some new tests are being written with junit4, this should make testing some features singificantly easier.
  * Move size and isEmpty methods to subclasses.
  * Improved deprecated exception messages and javadoc.
  * Added useful getter for the MIR field in Block 2 output.
  * Added support for optional fields in Block 2 input.
  * Method specific to each block moved to each block class, when possible compatibility methods were left in old places, marked as deprecated to provide a smoother migration path.
  * Removed deprecated API in SwiftBlock.
  * Adapted parser to new model refactor.
  * More javadoc in parser.
  * Improved xml writer (more clean tabs and EOL).
  * Refactored and fixed XML parsing for blocks 3 and 5.
  * Fixed build.xml to include resources in generated jar files.
  * Improved javadoc and validations in fin writer.
  * Completed basic internal XML parsing.
  * Added more tests for XML conversion.
  * Implemented XML conversion parsing for all blocks (except 4).
  * Updated passing test in conversion service.

RELEASE 3.4 - March 2007
  * Added license header to source files.
  * Minor fixes in build system.
  * Enhanced IBAN validation routine.
  * Added numerous tests for IBAN validation.
  * Added JSValidationUnit backed by Rhino, to support easy extension of validations.
  * Made all loggers private static transient final.
  * Enhanced overview documentation.
  * Javadoc updates.
  * Code clean up.
  * Added many tag specific validation units targeting MT103 validation.
  * Removed ant junit fork since it broke in ant 1.7.

RELEASE 3.3 - January 2007
  * Initiated MT103 validation rule.
  * Validation framework core classes written.
  * Utility classes for validation.
  * Removed old and deprecated/replaces writer component.
  * Dependencies clean up, ant downloads less libs now.
  * Added Currency ISO Codes (needed for validations).
  * VF: implemented TagExists and ConditionalTagPresence validation units.
  * Started implementation of validation units.
  * Initial implementation of BIC validation.
  * Initial implementation of IBAN validation.
  * Added ISO Countries for IBAN validation.
  * Fixed issue in writer with block5 as mentioned in bug 1601122.
  * Fixed issue 1595631.

RELEASE 3.2
  * Parser logging information cleanup.
  * Migrating to log4j 1.2.8 for better compatibility (issued with trace method on some servers).
  * Fixed build to properly include current timestamp in dist target when property release.name is not set.
  * Fixed bug in parser/writer integration which included double block number when using the writer with an object of a just parsed message(1595589).
  * Updated code to fix issue mentioned in https://sourceforge.net/forum/message.php?msg_id=4001538.

RELEASE 3.1.1
  * Small fixes for java 1.4 compatibility.

RELEASE 3.1
  * Fixes to compile for java 1.4 by default.
  * Fixed test for bug 1540294, typo in block number.
  * Use system EOL in XML writer.
  * Added compile timestamp to manifest in created jars.

RELEASE 3.0-RC2
  * Build: Added release.name property to manifest.
	
RELEASE 3.0-RC1
  * Build: added selection of tests known to fail and those known to pass.
  * Fixed persistence mapping.
  * Improved build and added control to exclude tests that are know to fail.
  * Model simplification: SwiftBlockN classes are being removed in favor of base class SwiftBlock	removed list of blocks in message which was confusing when not all blocks present.
  * SwiftBlock (base class) and subclasses are mapped and persisted ok, either the base class or the subclasses.
  * Added many tests for hiberante persistence of SwiftMessage hierarchy.
  * Added XML Visitor to write a swift message to an XML representation.
  * Added ConversionService class which encapsulates many services conveniently.

RELEASE 2.0
  * New parser component highly tested on production and unit tests.
  * Writer component usable. while it has many limitations, it can be used as it is now.
  * Work in progress swift message persistence mapping.
  * Work in progress swift expression <-> regular expression conversion.<|MERGE_RESOLUTION|>--- conflicted
+++ resolved
@@ -2,12 +2,9 @@
  Prowide Core - CHANGELOG
 -----------------------------------------------------------------------------------------------------------------------
 
-<<<<<<< HEAD
-  * (CR-23) Enhanced getValueDisplay for fields (no decimal separator for numbers that are not amounts)
-=======
 SNAPSHOT 9.2.8
   * (PW-703) Block 2 parser: lenient parser to avoid duplicate error when exception on invalid Input/Output indicator
->>>>>>> e3f7ed6d
+  * (CR-23) Enhanced getValueDisplay for fields (no decimal separator for numbers that are not amounts)
 
 RELEASE 9.2.7 - October 2021
   * Field 98D, 98E and 98G: removed invalid get{Component4|Sign}AsCurrency and set{Component4|Sign}(Currency) as no currency applies to these fields
