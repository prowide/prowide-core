--- conflicted
+++ resolved
@@ -2,27 +2,20 @@
  Prowide Core - CHANGELOG
 -----------------------------------------------------------------------------------------------------------------------
 
-<<<<<<< HEAD
+RELEASE 9.2.5 - September 2021
+  * (PW-664) Parser enhancement to be lenient on LF before block identifier
+
 RELEASE 9.2.4 - August 2021
-=======
-RELEASE 9.1.7 - September 2021
-  * (PW-664) Parser enhancement to be lenient on LF before block identifier
->>>>>>> c3261846
   * MultiLineField: preserve starting component separator when getting lines with offset
 
 RELEASE 9.2.3 - August 2021
   * Added user assigned country codes (example "XE") as valid codes in the IsoUtils country validation
   * Added field classes for SCORE messages: 11T, 12[S,R], 25G, 31[J,K,T], 34[D,K,L,M,S,T,U,X,V,W], 49[J,K,L] (to be used in the proprietary payload of the MT798 envelop)
   * MT564: Minor scheme fix, 92a TAXR and WITL can be repeated in CASHMOVE (E2)
-<<<<<<< HEAD
 
 RELEASE 9.2.2 - July 2021
   * (JIRA-627) fixed Narrative.builder() to compute "//" size in the lines wrapping
   * (JIRA-581) the MultiLineField API now preserves any starting and trailing spaces in field lines
-=======
-  * (PW-627) fixed Narrative.builder() to compute "//" size in the lines wrapping
-  * (PW-581) the MultiLineField API now preserves any starting and trailing spaces in field lines
->>>>>>> c3261846
   * MT565: fixed repetition of sequence B2 (multiple to single)
   * MT548: Minor scheme fix, added letter option "C" in field "98C:SCTS" in sequence "C1a1B1"
 
@@ -30,17 +23,11 @@
   * Added "ignore block 3" and "ignore priority" options to the SwiftMessageComparator
   * Added field classes for SCORE messages: 12[H,K,L], 20E, 25F, 29[D,F], 31R, 78B (to be used in the proprietary payload of the MT798 envelop)
   * Enhanced parser for LogicalTerminalAddress when the parameter has 9 characters
-<<<<<<< HEAD
   * (JIRA-534) allowed null value for the Tag constructor
 
 RELEASE 9.2.0 - May 2021
   * SWIFT Standard release update 2021 (live 21 November 2021)
   * Yearly revision of deprecation phase (see http://www.prowidesoftware.com/resources/deprecation-policy)
-=======
-
-RELEASE 9.1.5 - June 2021
-  * (PW-534) allowed null value for the Tag constructor
->>>>>>> c3261846
   * Fixed the getSequence API in MT classes when the sequence boundary field is repetitive, in some scenarios produced invalid results
   * (PW-519) Field92H: Added "Rate Status" accessors
   * (PW-519) Field92J: Replaced "Narrative" accessors by "Rate Status" accessors
