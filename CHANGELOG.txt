--- conflicted
+++ resolved
@@ -2,21 +2,15 @@
  Prowide Core - CHANGELOG
 -----------------------------------------------------------------------------------------------------------------------
 
-<<<<<<< HEAD
 SNAPSHOT 9.2.1
+  * Added "ignore block 3" and "ignore priority" options to the SwiftMessageComparator
+  * Added field classes for SCORE messages: 12[H,K,L], 20E, 25F, 29[D,F], 31R, 78B (to be used in the proprietary payload of the MT798 envelop)
+  * Enhanced parser for LogicalTerminalAddress when the parameter has 9 characters
+  * (JIRA-534) allowed null value for the Tag constructor
 
 RELEASE 9.2.0 - May 2021
   * SWIFT Standard release update 2021 (live 21 November 2021)
   * Yearly revision of deprecation phase (see http://www.prowidesoftware.com/resources/deprecation-policy)
-=======
-SNAPSHOT 9.1.6
-  * Added "ignore block 3" and "ignore priority" options to the SwiftMessageComparator
-  * Added field classes for SCORE messages: 12[H,K,L], 20E, 25F, 29[D,F], 31R, 78B (to be used in the proprietary payload of the MT798 envelop)
-  * Enhanced parser for LogicalTerminalAddress when the parameter has 9 characters
-
-RELEASE 9.1.5 - June 2021
-  * (JIRA-534) allowed null value for the Tag constructor
->>>>>>> 8ec00d38
   * Fixed the getSequence API in MT classes when the sequence boundary field is repetitive, in some scenarios produced invalid results
   * (JIRA-519) Field92H: Added "Rate Status" accessors
   * (JIRA-519) Field92J: Replaced "Narrative" accessors by "Rate Status" accessors
