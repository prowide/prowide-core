--- conflicted
+++ resolved
@@ -2,13 +2,9 @@
  Prowide Core - CHANGELOG
 -----------------------------------------------------------------------------------------------------------------------
 
-<<<<<<< HEAD
 SNAPSHOT 9.2.6
-=======
-RELEASE 9.1.8
   * (GH-60) Enhanced parser for field 98C
   * (PW-703) Enhanced SwiftParser in order to validate "Input" or "Output" Block 2 type
->>>>>>> 75f2a4f9
   * Enhanced the MtId to automatically extract the variant from String identifiers such as "fin.103.STP" or "202.COV"
 
 RELEASE 9.2.5 - September 2021
