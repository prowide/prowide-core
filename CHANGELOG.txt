-----------------------------------------------------------------------------------------------------------------------
 Prowide Core - CHANGELOG
-----------------------------------------------------------------------------------------------------------------------

<<<<<<< HEAD
RELEASE 9.2.8-SNAPSHOT - November 2021
  * Added new variant values (RFDD, ISLFIN)
=======
SNAPSHOT 9.2.8
  * (PW-703) Block 2 parser: lenient parser to avoid duplicate error when exception on invalid Input/Output indicator
  * (CR-23) Enhanced getValueDisplay for fields (no decimal separator for numbers that are not amounts)
>>>>>>> e0fbf39b

RELEASE 9.2.7 - October 2021
  * Field 98D, 98E and 98G: removed invalid get{Component4|Sign}AsCurrency and set{Component4|Sign}(Currency) as no currency applies to these fields
  * Fields 94L and 85L: separated component 2 (Legal Entity Identifier) into two (Legal Entity Identifier Code and Legal Entity Identifier Number). Kept get/setLegalEntityIdentifier for backwards compatibility
  * Field 94H: second component now has get{name}AsBIC and set{name}(BIC) methods
  * Field 56B: now inherits from OptionBPartyField (to have get/setPartyIdentifier)
  * Field 26C: separated component 5 into 5 (Denomination) and 6 (Form) for compatibility with Swift. Kept get/setDenominationForm for backwards compatibility
  * Field 26A: now has 2 components (Number 1 and Number 2) for compatibility with Swift. get/setNumber is kept for backwards compatibility
  * Field 23: fixed getValue and parse to properly handle missing intermediate fields
  * Field 14S: has 4 new compatibility methods: getRateSource/setRateSource for Source and Number components and getTimeAndLocation/setTimeAndLocation for Time and Location components
  * Field 12: component is now of expected to have a numeric type
  * Code cleanup for Fields and Date|BIC|Amount|Currency Container
  * Added support for BigDecimal and Long component types (instead of just Number) in several fields
  * Fixed display text generation for fields having a date with pattern MMDD (only the month was included in the text)
  * OptionAPartyField: added set/getPartyIdentifier (for components 1 and 2) and renamed BIC to IdentifierCode. Affects fields 42A, 51A, 52A, 53A, 54A, 55A, 56A, 57A, 58A, 81A, 82A, 83A, 84A, 85A, 86A, 87A, 88A, 89A, 91A and 96A
  * OptionDPartyField: added set/getPartyIdentifier (for components 1 and 2). Affects fields 42D, 50D, 51D, 52D, 53D, 54D, 55D, 56D, 57D, 58D, 81D, 82D, 83D, 84D, 85D, 86D, 87D, 88D, 89D, 91D and 96D
  * OptionBPartyField: added set/getPartyIdentifier (for components 1 and 2). Affects fields 52B, 53B, 54B, 55B, 57B, 58B, 82B, 84B, 85B, 86B, 87B and 88B
  * Prepared Option A, B and D classes to support the PartyIdentifier interface with methods getPartyIdentifier and setPartyIdentifier
  * Enhanced Block2 creation by enriching Block Type to "O" or "I".
  * (PW-746) Fixed MT reference extraction for 20C in categories other than 5, and with MUR as fallback option
  * (CR-23) Added SwiftMessage#getMOR
  * Updated dependency: Apache Commons Lang 3.8.1 -> 3.12.0
  * Updated dependency: Apache Commons Text 1.6 -> 1.9
  * Updated dependency: Gson 2.8.2 -> 2.8.8

RELEASE 9.2.6 - October 2021
  * (GH-60) Enhanced parser for field 98C
  * (PW-703) Enhanced SwiftParser in order to validate "Input" or "Output" Block 2 type
  * Enhanced the MtId to automatically extract the variant from String identifiers such as "fin.103.STP" or "202.COV"

RELEASE 9.2.5 - September 2021
  * (PW-664) Parser enhancement to be lenient on LF before block identifier

RELEASE 9.2.4 - August 2021
  * MultiLineField: preserve starting component separator when getting lines with offset

RELEASE 9.2.3 - August 2021
  * Added user assigned country codes (example "XE") as valid codes in the IsoUtils country validation
  * Added field classes for SCORE messages: 11T, 12[S,R], 25G, 31[J,K,T], 34[D,K,L,M,S,T,U,X,V,W], 49[J,K,L] (to be used in the proprietary payload of the MT798 envelop)
  * MT564: Minor scheme fix, 92a TAXR and WITL can be repeated in CASHMOVE (E2)

RELEASE 9.2.2 - July 2021
  * (PW-627) fixed Narrative.builder() to compute "//" size in the lines wrapping
  * (PW-581) the MultiLineField API now preserves any starting and trailing spaces in field lines
  * MT565: fixed repetition of sequence B2 (multiple to single)
  * MT548: Minor scheme fix, added letter option "C" in field "98C:SCTS" in sequence "C1a1B1"

RELEASE 9.2.1 - June 2021
  * Added "ignore block 3" and "ignore priority" options to the SwiftMessageComparator
  * Added field classes for SCORE messages: 12[H,K,L], 20E, 25F, 29[D,F], 31R, 78B (to be used in the proprietary payload of the MT798 envelop)
  * Enhanced parser for LogicalTerminalAddress when the parameter has 9 characters
  * (PW-534) allowed null value for the Tag constructor

RELEASE 9.2.0 - May 2021
  * SWIFT Standard release update 2021 (live 21 November 2021)
  * Yearly revision of deprecation phase (see http://www.prowidesoftware.com/resources/deprecation-policy)
  * Fixed the getSequence API in MT classes when the sequence boundary field is repetitive, in some scenarios produced invalid results
  * (PW-519) Field92H: Added "Rate Status" accessors
  * (PW-519) Field92J: Replaced "Narrative" accessors by "Rate Status" accessors

RELEASE 9.1.4 - April 2021
  * Fixed getConditionalQualifier in fields 69C, 69D and 92H
  * Fixed field 41D isOptional(component) method
  * (PW-510) Fixed parser of field 90L
  * (PW-508) Fixed validator pattern in field 98K
  * Added MultiLineField interface implementation to fields: 45C, 45L and 49Z
  * Removed MultiLineField interface implementation to field 77H since its value is always a single line
  * (PW-501) Added getNarrative(deli), getNameAndAddress(deli) and similar getters in Field classes to get a concatenation of the relevant components with a specific delimiter
  * (PW-501) Fixed the getNarrative(), getNameAndAddress() and similar getters in Field classes to do a simple join of the relevant components, without CRLF and without components value trim
  * (PW-505) Fixed SwiftFormatUtils#decimalsInAmount(BigDecimal)
  * NPE prevention in AbstractMT.getFields() when the parsed FIN content is invalid
  * Added UETRUtils to generate the GPI unique end-to-end transaction reference, mandatory for several payment messages
  * Added customizable strategies to set the MtSwiftMessage metadata fields: reference, main amount, value date, etc...
  * Added field classes for SCORE messages: 13E, 21S, 21T, 27A, 29P, 29S, 29U, 49Z (to be used in the proprietary payload of the MT798 envelop)
  * (PW-451) Added backward compatible implementation in setComponent* and SetNarrative* API of narrative container fields: 29A, 37N, 70, 71B, 71D, 72Z, 72, 73A, 73, 74, 75, 76, 77A, 77B, 77D, 77
  * (PW-445) Added backward compatible fromJson for narrative container fields: 29A, 37N, 45B, 46B, 49M, 49N, 70, 71B, 71D, 72Z, 72, 73A, 73, 74, 75, 76, 77A, 77B, 77D, 77J, 77
  * Added Direction to the SwiftBlock2Field enumeration
  * Added more message type cases to the SwiftMessageUtils valueDate
  * Minor fixes in MT530 model: fields B/22F and C/90[A,B]

RELEASE 9.1.3 - December 2020
  * Changed SwiftMessage#isGpi() to be true for: 103, 199, 299, 192, 196, 202COV or 205COV (mandatory outgoing GPI types)
  * Removed the indexes from the AbstractSwiftMessage JPA mapping (can be created directly in the DB as needed)
  * Added options in the MT message comparator to ignore the LT identifier or test flag when comparing header LT addresses
  * Added asTestBic in BIC to create a test BIC by setting the second component of the location to zero
  * Added API in the SwiftBlock2Output to set the MIR date and receiver date time fields from Calendar object

RELEASE 9.1.2 - October 2020
  * Fixed set of MUR when an MtSwiftMessage is created from an acknowledge (service 21 message)
  * Changed AbstractSwiftMessage JPA mapping to EAGER load the status trail and the properties
  * Added a new MessageDirection enum as alternative to the legacy MessageIOType

RELEASE 9.1.1 - September 2020
  * Fixed parser for fields 94L and 95L
  * Added MurMessageComparator to match ACKs based on the MUR
  * Changed the SwiftMessage#getMUR to retrieve field 108 from either block 3 or block 4 (system messages)
  * Enhanced the AckMessageComparator to still match on differences in block 2 optional fields or block 4 EOL characters
  * Minor refactor in MtSwiftMessage update from model (SwiftMessage)
  * Added a trim to the content parsed from the RJE reader
  * Fixed setPdm in MtSwiftMessage that was over writing the pde field
  * Minor changes in the MtSwiftMessage to avoid log warnings when setting metadata from message model
  * Added convenient field getters in the ServiceMessage21 (ACK/NAK) model class and made the getMtId() return "gpa.021"

RELEASE 9.1.0 - May 2020
  * SWIFT Standard release update 2020 (live 22 November 2020)
  * Yearly revision of deprecation phase (see http://www.prowidesoftware.com/resources/deprecation-policy)
  * Enhanced components namings in field 98[DEGH]
  * Added rich API to parse and build narrative fields: 29A, 37N, 45B, 46B, 49M, 49N, 70, 71B, 71D, 72Z, 72, 73A, 73, 74, 75, 76, 77A, 77B, 77D, 77J, 77
  * Mx related classes moved to the prowide-iso20022 project (open source since October 2020)

RELEASE 8.0.2 - April 2019 - LTS maintenance version for current SRU (2019)
  * Added IBAN validation for Seychelles
  * Added field setters API in the SwiftBlock5
  * Added SwiftBlock5Field enumeration with commonly used block 5 trailer fields
  * (CR #235) Added SafeXmlUtils to disallow XXE in all XML parsing code
  * Fixed parser for fields 70[C,D,E,G], 94E, 95V when first line second component contains slashes
  * Changed default root element for Mx from message to RequestPayload
  * Fixed month day parsing in SwiftFormatUtils for leap years
  * Added MxParser#containsLegacyHeader() to check weather the message uses the legacy SWIFT header or the ISO business header
  * Added MtSwiftMessage constructor from AbstractMT
  * Fixed parser to preserve trailing lines in field values, even if the lines are empty (empty trailing lines were trimmed before)
  * (CR #203) Enhanced parser for party fields, explicit /D/ and /C/ is parsed as mark, otherwise any content following the / is parsed as account
  * Fixed field 108 order and overwrite if exist logic in SwiftBlock3#generateMUR
  * (CR #207) Added optional parameter in SwiftWriter and FINWriterVisitor to control whether field values should be trimmed

RELEASE 8.0.1 - October 2019 - LTS version for SRU2019
  * Added SwiftMessageUtils#currencyAmount to retrieve the main currency and amount from a message
  * (CR #192) Fixed ConversionService#getFIN(SwiftMessage) to avoid altering the message parameter when removing empty blocks
  * Added an optional SwiftWriter#writeMessage with ignoreEmptyBlocks parameter
  * SwiftMessage#setUserBlocks(List) made public
  * Removed the trim to field values in the XML to enable consistent round trip conversion between FIN and XML
  * Explicit UTF-8 encoding was added where necessary to ensure portability
  * Added MultiLineField implementation to 45D, 49G, 49M and 49N

RELEASE 8.0.0 - May 2019
  * JRE requirement increased to Java 1.8
  * SWIFT Standard release update 2019 (live 17 November 2019)
  * Yearly revision of deprecation phase (see http://www.prowidesoftware.com/resources/deprecation-policy)
  * Added common hierarchy for option J party fields

RELEASE 7.10.4 - May 2019 - LTS maintenance version for current SRU (2018)
  * Updated dependencies: apache-commons-lang 3.7 -> 3.8.1
  * Updated dependencies: apache-text 1.3 -> 1.6
  * Added copy constructors to MT header blocks
  * Added setDate(Calendar) to MIR object
  * (Issue #25) Fixed padding in PPCWriter
  * Added helper API SwiftTagListBlock#splitByTagName to get sub-blocks by field boundary
  * Fixed IOB exception in SwiftBlock2Output#setMIR in lenient mode
  * SwiftParser#tagStarts changed to protected to allow overwriting in custom parsers for non-compliant messages
  * Moved getMessageType from MtSwiftMessage to parent class AbstractSwiftMessage
  * Added getVariant and getMtId to MtSwiftMessage; added getMxId to MxSwiftMessage
  * Added setMUR in SwiftMessage
  * Added helper method in SwiftWriter to ensure break lines of any String has CRLF
  * Added setSignature and getSignature to SwiftMessage and AbstractMT to set and retrieve MDG tag in S block (LAU computation available in Prowide Integrator)
  * Added propertyValue to AbstractSwiftMessage to check if a property is set with a given value
  * Changed IsoUtils implementation to use Currency.getAvailableCurrencies() in the initialization
  * Deprecated AckSystemMessage in favor of ServiceMessage21
  * Fixed negative index bug in AbstractSwiftMessage#getPreviousStatusInfo when message has less than two statuses in the trail
  * Fixed getLines API in Fields that in some cases was trimming the first line starting slash from the result
  * Fixed eventual NPE produced in MxSwiftMessage#updateFromMessage() when creating MxSwiftMessage from XML document
  * Fixed column length for "variant" in MxSwiftMessage persistence mapping
  * Added a fields() method in SwiftTagListBlock to get all block Tag objects as Field objects
  * Added API to field 50F and 59F to get structured content for the line numbers

RELEASE 7.10.3 - October 2018 - LTS version for SRU2018
  * License changed from LGPL to the more permissive Apache License 2.0
  * Fixed serialization of field 48
  * Completed SwiftMessageUtils#currencyAmount for missing MTs
  * Fixed NPE in SwiftBlock4.removeEmptySequences with fields 15A as sequence boundary
  * (Issue #15) MxParser.java typo analiseMessage -> analyseMessage
  * Added getFields() to MT classes
  * Added bean validation annotations for BIC, IBAN, ISO country and currency
  * Enhanced the BIC internal model to allow accessor for all subfields
  * Enhanced the BIC validation with enum to report the specific validation problem found
  * Changed the default SwiftParser behavior to lenient, meaning by default it will not throw any IllegalArgumentException when headers size is invalid
  * Fixed FIN writer to preserve trailing spaces in tag value
  * Added JPA annotations to the SWIFT model intended for persistence (AbstractSwiftMessage and subclasses)
  * Removed the old Hibernate XML mapping AbstractSwiftMessage.hbm.xml (in favor of generic JPA annotations in model)
  * Added SwiftTagListBlock#removeSubBlocks to remove all instances of a given subblock
  * (Issue #13) Fixed SwifttagListBlock#removeSubBlock
  * Added JsonSerializable interface to all model classes implementing toJson()
  * Added toJson and fromJson to MT and Field classes
  * Added toJson and fromJson to the MtSwiftMessage and MxSwiftMessage model
  * Added field 434 in SwiftBlock3Builder

RELEASE 7.10.2 - May 2018
  * Revamped the JSON API implementation using Gson, added missing fromJson methods

RELEASE 7.10.1 - April 2018
  * FIN writer: reverted the trim in tag values introduced in 7.8.9

RELEASE 7.10.0 - April 2018
  * SWIFT Standard release update 2018
  * JRE requirement increased to Java 1.7
  * Dependencies: updated apache commons-lang from 2.6 to 3.7
  * Yearly revision of deprecation phase (see http://www.prowidesoftware.com/resources/deprecation-policy)
  * Added API in SwiftMessage for the SWIFT gpi service: getters and setters for the service type identifier and UETR
  * Added an automatically generated UETR when creating new MT instances for 103, 103 STP, 103 REMIT, 202, 202 COV, 205, or 205 COV
  * Added API in SwiftMessage to set the variant (STP, REMIT, COV)
  * New helper API for block 3 (SwiftBlock3Builder) to ensure only expected fields are added and in proper order

RELEASE 7.9.7 - April 2018 - LTS maintenance version for current SRU (2017)
  * Dependencies: added gson 2.8.2
  * Added full IBAN validation including control digits and custom account numbers per country
  * Added SwiftCharset and SwiftCharsetUtils helper API to validate SWIFT related charsets.
  * Added SwiftTagListBlock#getFieldByQualifiers(name, qualifier, conditionalQualifier) to gather generic fields based on qualifiers content
  * Added addTag(index, tag) and setTag(index, tag) in SwiftTagListBlock to insert new field in specific positions
  * Added Field#is(String ...) to test component 1 of fields against a list of possible values
  * Added non-ISO country code XK (Kosovo) to IsoUtils
  * Added API in IsoUtils to add custom codes for countries and currencies
  * Added read-only properties in AbstractSwiftMessage for the message creation year, month and day of moth
  * Added support for custom split char in RJE reader/writer
  * Fixed missing repetitive 35B in MT549
  * Build migrated to Gradle

RELEASE 7.9.6 - December 2017
  * Fixed conversion to XML with compressed parameter true in ConversionService

RELEASE 7.9.5 - December 2017
  * Fixed getValueDisplay in field 50F to strip the starting slash in the account number
  * Added getLabelForLineNumber(String subfieldNumber) in Field50F to return the labels for the structured line identifiers
  * Enhanced getComponentLabel(final int number) in Field50F to return proper dynamic labels based on line number identifiers
  * Added getCorrespondentBIC to SwiftMessage and AbstractSwiftMessage
  * Expanded sender/receiver in MtSwiftMessage and MxSwiftMessage from BIC8 to BIC11 in order to keep branch information in those cached attributes
  * Added checksumBody to AbstractSwiftMessage for proprietary checksum calculated on the body only, as a complement to the existing checksum on the whole message
  * Fixed AbstractSwiftMessage#copyTo(msg) implementation to perform hard copy of list objects (similar to a copy constructor implementation)
  * Expanded precision in getValueDisplay for all numeric fields to preserve the decimal digits present in the original value
  * Implemented SwiftMessage#getUUID and added getUID(Calendar, Long)
  * Implemented SwiftMessageUtils#calculateChecksum as MD5 hash on whole FIN message content and added new checksum for the text block only

RELEASE 7.9.4 - November 2017
  * Internal code maintenance release

RELEASE 7.9.3 - October 2017 - LTS version for SRU2017
  * JRE requirement increased to Java 1.6
  * Added API in BIC to return the distinguished name (DN) for a BIC
  * Added equalsIgnoreCR in Tag to compare values regardless of carriage return character being present or not in new lines
  *	Fixed MxParser#parseBusinessApplicationHeaderV01 (it was setting the FinInstnId/Nm as BIC)
  * Removed invalid component in field 86J
  * Fixed order of components in fields 98J and 98K
  *	Completed the component labels for all fields
  *	Changed field 22C structure into individual components for the <SB-LC> function
  *	Enhanced fields parse/serialization to preserve any whitespace in a component

RELEASE 7.9.2 - August 2017
  * Fixed FINWriterVisitor to prevent printing 'null' tag values
  * Deprecated custom resource properties for currency and country codes, in favor of Java nativa API in Currency and Locale
  * Removed package-info.class from target jar to avoid class modifier issue in Java8 runtime
  * Fixed serialization of field 50F to allow the first line without a starting forward slash

RELEASE 7.9.1 - June 2017
  * (Issue #5) Enhanced performance in SwiftParser
  * Removed sequence API for inner loops (non sequence) in MTs 306, 320, 340, 360, 361, 362, 410, 412, 420, 422, 450, 456

RELEASE 7.9 - May 2017
  * SWIFT Standard release update 2017 (live 19 November 2017 for MT and 18 November for MX)
  * (Issue #2) maven build issues
  * (Issue #3) Field61 component 5 treated as amount
  * (Issue #4) Field72 structure fixed to allow 6 components at most
  * Field99A implements AmountContainer
  * Field95L implements BICContainer

RELEASE 7.8.9 - May 2017 - LTS maintenance version for current SRU (2016)
  * Yearly revision of deprecation phase (see http://www.prowidesoftware.com/resources/deprecation-policy)
  * Added convenient isType(int) to SwiftMessage
  * Fixed amounts() in AmountContainer fields

RELEASE 7.8.8 - March 2017
  * Added hashcode and equals to MxId
  * Added MUR generation in block 3
  * Added a multi-purpose SwiftMessageComparator for MT, as an abstraction of the existing AckMessageComparator
  * Added helper API to remove empty sequences in block 4
  * Added ACK/NAK identifier constants and API in AbstractSwiftMessage
  * Added getDateAsCalendar in MIR/MOR
  * Added MtCategory enum for MT message categories and convenient category API in SwiftMessage
  * Added support for system and service messages in metadata gathered from SwiftMesasge in MtSwiftMessage
  * Added isServiceMessage in SwiftMessage
  * Added static factory method parse to SwiftMessage
  * Added new fields in AbstractSwiftMessage to hold main currency and amount, automatically set for most MTs from fields 32a, 33a, 34a, 19a and 62a
  * Added conversion to and from LT address in SwiftFormatUtils
  * (CR #10) Added comprehensive implementation of MT and Field classes for system messages (category 0)
  * Added custom name for internal loop sequences in MTs 110, 360, 361, 604, 605, 609, 824, 920, 935, 940, 942, 971 and 973
  * Added more options to retrieve information from the status trail in AbstractSwiftMessage
  * Reduced visibility from public to protected for MTs inner sequence classes mutable fields; START, END, TAIL.
  * Fixed analyze and strip API in MxParser to support nested Document elements
  * Fixed MT500 removed invalid fields after GENL linkage sequence
  * Fixed AckMessageComparator to cover all fields in block 2 input and output
  * Fixed getSender and getReceiver for service messages in SwiftMessage
  * Fixed MT600, removed invalid fields 26F, 34G, 31C in sequence A
  * Fixed parse for DATE1 (MMDD) to handle properly leap years
  * Fixed RJEWriter to avoid writing the split character '$' and the end of the file, afterwards the last message
  * Expanded helper API in AckSystemMessage
  * TagListBlock tags field made private instead of package protected
  * Enabled mutability of LogicalTerminalAddress objects, allowing setting the branch from superclass BIC
  * Enhanced parser for fields 11R, 11S and 37H (NPE prevention)
  * Removed invalid generated code for internal loops (non-sequence) in MTs: 110, 201, 360, 361, 559, 604, 605, 609, 824, 920, 935, 940, 942, 971, 973
  * Enhanced from() and to() methods in BusinessHeader to catch more options

RELEASE 7.8.7 - December 2016
  * Fixed getMessageType in MT103_STP, MT102_STP, MT103_REMIT, MT202COV and MT205COV to return the number without the validation flag (as expected per javadoc definition)
  * MT518 fixed fieldset for Field 70
  * MT330 fixed qualifier in Field 22
  * MT513 and MT514 Field 11 moved outside previous fieldset
  * MT541 to MT547 Field 90[A,B] changed to fieldset.
  * MT564 fixed fieldset items in Field93[B,C]
  * MT565 to MT567 Sequence D, fixed field 13
  * MT609 and MT798_763 fixed qualifiers in Field 29
  * When creating MT instances, the validation flag (STP, REMIT, COV) will be automatically created as block 3 field 119 when applies for the created MT
  * Log warning when creating MTnnn objects from invalid message types, for example calling MT103.parse(fin) and passing FIN content for an MT 202
  * Ignore validation flag (STP, REMIT, COV) if it is not valid for the message type, when creating MT object from SwiftMessage (to avoid ClassNotFoundException)
  * Enhanced semantic in AckMessageComparator when a blocks are null or empty (see javadoc for details on how blank blocks are handled in comparison)

RELEASE 7.8.6 - November 2016
  * MxParser; IOB exception prevention in strip methods when XML has empty header or document
  * Prevention for IOB exception in ensureEOLS when converting MT message from model into FIN text
  * Expanded API in SwiftParser with static parse methods for each MT block
  * Expanded API in SwiftWriter to serialize any MT block into its native SWIFT representation, also made visit API in SwiftMessage static

RELEASE 7.8.5 - October 2016 - LTS version for SRU2016
  * Added getSubBlockByTagNames and getSubBlocksByTagNames in SwiftTagListBlock to retrieve subblocks based on comprehensive list or tag names
  * Added API in BusinessHeader to create valid BAH from simple parameters
  * Added API in BIC to get the branch and institution
  * Added API to match message identifier by regex, for example fin.*STP
  * Added API to strip header and document portion of Mx message in XML format
  * Added analizeMessage in MxParser, lightweight API to retrieve structure information from an MX messages
  * Added enumerations for message priority and delivery monitoring in MT block 2
  * Added json() to AbstractMT
  * Added getComponentLabel(int) in Field classes
  * Added updateFrom AbstractMT to MtSwiftMessage
  * Added reference as class attribute in AbstractSwiftMessage (set by subclasses)
  * Added FileFormat attribute to AbstractSwiftMessage for clear identification of content in implementing subclasses
  * Added constructor of MxSwiftMessage from AbstracMX
  * Added API to get BIC codes from DN in Mx messages
  * Added MtId class, analogous to the existing MxId for MX messages
  * SwiftParser parsing of block 4 published as static public method
  * Added AbstractMessage as base class for specific MTnnn and MXmmm model hierarchy
  * Added MessageStandardType with MT and MX values and ServiceIdType for header service id values
  * Added nextSwiftMessage in RJE/PPC readers for system messages support
  * Added valuesNumeric to MT enumeration MtType
  * Added getValueDisplay with optional locale parameter to display formatted field and individual components values
  * Added MTVariant enum and getVariant API in swift messages
  * Added CONDITIONAL_QUALIFIER component number as static class field for all generic fields (fields implementing the GenericField interface)
  * Added BusinessHeader serialization into xml and Element objects
  * Added business header parse from Element object in MxParser
  * Added RJEReader and RJEWriter to create MT message files in RJE format
  * Added PPCWriter to create MT message files in DOS-PPC format (also enhanced API for the existing PPCFileReader)
  * Added path() API in MxNode
  * Added MtType, an enumeration of all available MTnnn implementations
  * Added parse to Field classes to update field components from full value
  * Added append lists of Tag or Field to TagListBlock
  * Added support for attributes in MxNode
  * Added generic setters for attributes in header blocks 1 and 2 using qualified names (#setField)
  * Added write XML method for MX business header
  * Added validName as static method in Field, to validate field names
  * Added getField static API in Field to create new instances with reflection given the field name and value
  * Added reference(msg) to SwiftMessageUtils to get the sender reference from messages that contain a reference field
  * Added SwiftMessageRevision to the swift messages model, to hold and track changes in swift messages
  * Fixed parser for field 98F
  * Fixed field 61 parse allowing EC and ED as credit/debit mark subfield
  * Fixed from() and to() methods in BusinessHeader to return the BIC code for both possible header types
  * FIxed serialization of component 1 in field 50F
  * Fixed parser and serialization in Field98F
  * Fixed SwiftMessage.toJson single quote to double quote in timestamp field
  * Fixed getLabel when used with the parameters combination of a valid mt and a null sequence
  * Fixed getValue in Field61,
  * Added proper implementation for isOptional(component) in Field61
  * Fixed components trim to null in parser for several fields when the component value is not present
  * Fixed separators trim in getLine API
  * Fixed setComponentN(Number) when component is not a SWIFT amount, Number is now serialized as an integer (without decimal separator)
  * Fixed MT parser to allow additional lines in a field start with colon ':'
  * Fixed field 32R second component changed from currency to string to allow codewords ’FOZ’, ’GOZ’, ’GRM’, ’KLO’, ‘LIT’, ’LOT’, ‘OTH’, ‘PND’, ’TAL’, ’TOL’, ‘TON’, ‘TOZ’, ’UNT’
  * Fixed field 33B first component changed from currency to string to allow codeword ’PCT’ used in MT601
  * Fixed API inconsistencies in MtSwiftMessage when updating from SwiftMessage objects.
  * Bugfix MT506 added mandatory field 28E
  * Added missing getters for Sequence E1 in MT300
  * Changed MX messages detection in MxParser to lighter implementation using Stax
  * Normalized Input/Output Outgoing/Incoming API in AbstractMT and SwiftMessage
  * SwiftMessage.toJson changed timestamp format to the recommended ISO 8601
  * MxSwiftMessage meta-data (sender, receiver, reference, identifier) read and set from raw XML content
  * Added support in XmlParser for the field version of Core proprietary XML format for MTs, the parser now reads both formats seamlessly
  * Better header API in MxSwiftMessage to support both ISO and SWIFT business headers
  * Elaborated identifier in MtSwiftMessage, using fin.<msgtype>[.<mug|variant>] instead of just the message type
  * Added comprehensive sequence names into pw_swift_label property files
  * Added translations of pw_swift_label property files to FR, DE and IT (complementing the existent EN, ES and RU files)
  * Completed pw_swift_label property files for all field + mt + sequence combinations
  * Complete application header parsing in MxParser
  * Better application header detection in MxParser based on namespaces
  * Added component labels for field 13K
  * Fields 11R and 11S component 3 split into two independent components.
  * In Field61, component 6 was splitted into two independent components to hold the "transaction type" and the "identification code" as stated in the standard definition for function <SUB-6>
  * Added SwiftParserConfiguration to encapsulate several parsing options, allowing fast parsing of AbstractMT by reading the text block in raw format

RELEASE 7.7
  * valueDate in SwiftMessageUtils
  * isType(int...) in SwiftMessage
  * Enhanced the getSequence API in MT classes with support to nested sequences, allowing for ex: getSequenceE1(getSequenceEList().get(n))
  * getLine API for FieldNN classes based on semantic lines number identification
  * Copy constructors for FieldNN classes, performing a deep copy of the components' list
  * MxParser message detection
  * New generic XML model and API, as backbone for MX messages.
  * Headers Blocks: new generic getters in blocks 1 and 2 to retrieve attributes using full qualified names from enums; for example getField(SwiftBlock1Field.LogicalTerminal)
  * Static labels for subfields in FieldNN classes to allow for example getComponent(Field93B.BALANCE)
  * BIC: API to check for live and non-live bics
  * MxParser: parseApplicationHeader and constructors from several sources
  * Added missing labels' API to fields: 36E, 69A, 69C, 69D, 70C, 70D, 70G, 90F, 90J, 92D, 92L, 92M, 92N, 92R
  * Added the ApplicationHeader attribute to AbstractMX
  * Added API to search nodes or content by path or name in the MxNode tree returned by the MxParser
  * Added json() and xml() methods to MT classes
  * Added write to file and output streams to AbstractMT and AbstractMX
  * Added consistent constructors from String, File or InputStream to MTnnn classes
  * Added static parse methods to create MTnnn objects from String, File, InputStream or MtSwiftMessage
  * Added consistent constructors from String, File or InputStream to AbstractSwiftMessage and subclasses MtSwiftMessage and MxSwiftMessage
  * Added static parse methods to create MtSwiftMessage and MxSwiftMessage objects from String, File or InputStream
  * Lib: added read from input streams
  * NPE prevention in SwiftFormatUtils.getCurrency
  * Fixed getSender and getReceiver for MTxxx to return accurate information regardless the message being of type input or output (also to be consistent with analogous methods in SwiftMessage)
  * Added CR and LF to charset z and x at SwiftcharsetUtils
  * Fixed validation of fields 70F, 77S and 77T that unnecessary restricted the allowed amount of lines (not it is unlimited because charset Z allows CRLF).
  * Fixed OutOfBound exception at MxNode findFirst implementation when a node has multiple children
  * Fixed getDescription for Field35B, now returning component 3 instead of 2
  * Better API consistency between MT and MX implementations, with common ways to parse and build.
  * Changed sender and receiver attributes for MtSwiftMessage to hold BIC8 instead of full LT identifiers.
  * Deprecated the use of model message inside MtSwiftMessage
  * Simplified distribution zip with -sources and -javadoc jars
 
RELEASE 7.6 - October 2014
  * New BIC API: isTestAndTraining(), getLogicalTerminalIdentifier(), bic8() and bic11()
  * New model for LT addresses, and its related API in header classes
  * New SwiftMessage API: AbstractMT toMT()
  * New AbstractMT API: getSequence(name), getSequenceList(name)
  * Added builder API: constructors and append methods to add content with chaining support
  * Added missing getValue() implementations to field classes. Example: Field26C
  * Added annotations to MTNNN classes to identify sequence split strategy involved (more traceable code)
  * SRU 2014. Affected MTs: 300, 304, 305, 306, 340, 341, 360, 361, 380, 381, 502, 506, 508, 509, 513, 514, 515, 518, 527, 530, 536, 537, 538, 540, 541, 542, 543, 544, 545, 546, 547, 548, 549, 558, 564, 565, 566, 567, 568, 569, 575, 600, 601, 942
  * Added description and release javadoc comments to MT classes
  * Added MX Generic model support
  * Added MX parse
  * Added MT300.getSequenceE()
  * Minor fix in MT300 sequences structure, B1 and B2 inside B, and named D's subsequence as D1
  * SwiftTagListBlock implements Iterable<Tag>
  * Bugfix SwitTagListBlock.countTagsStarsWith(string,string) was ignoring tagnames in count

RELEASE 7.5 - August 2014
  * Added toJson in SwiftMessage and SwiftTagListBlock, SwiftBlock1 and 2
  * Added to SwiftTagListBlock  getFieldByName(String, being)
  * Added to SwiftTagListBlock  getFieldByName(String, being, component2)
  * Added to SwiftTagListBlock  getFieldByNumber(int , being)
  * Added START_TAG and END_TAG constant to Sequence inner classes
  * Added Sequence.newInstance() method
  * Added static method Field.emptyTag()
  * Added to SwiftTagListBlock append(SwiftTagListBlock)
  * Changed SwiftFormatUtils.getNumber(Number) to allow variable amount of decimal parts without the previous limit of two
  * Added support for national clearing system codes in party identifier components: example 52A starting with //AT123
  * JSON serialization: fixed missing quotes escaping and newline
  * in some occasions, getSequenceA() incorrectly returned null instead of empty sequence as stated in javadoc
  * Refactored Field77A to include 20 independent components instead of just one (current implementation is similar to Field79)
  * Deprecated isAnyOf(String ... names) and added isNameAnyOf(String ... names) semantics of method more clear with its name
  * Changed the semantic of getAccount methods to remove starting slashes if any
  * Some javadoc for BICRecord
  * Added serialization timestamp to JSON generation
  * In Field* void set changed to Class set so we can support the code style new Field().setThis().setThat().setThatToo()
  * Added Field.asTag()
  * Added option in XMLWriterVisitor to serialize field instead of tag
	
RELEASE 7.4 - March 2014
  * In BIC added subtype attribute and getBranch method
  * ReaderIterator to read a file from a classpath resource and split its content by the '$' symbol
  * In SwiftMessage new API to check and get linkages sequences
  * In AbstractSwiftMessage new constructor using MTSwiftMessage as parameter
  * In MTSwiftMessage updateFromModel and updateFromFIN using internal attributes
  * Several helper methods to parse field content using SwiftParseUtils
  * Field classes implementation for fields belonging to System and Service Messages (i.e. 451)
  * Resource bundle labels for System and Service Messages fields
  * MOR class to represent the message output reference (inherited from the MIR)
  * SwiftParseUtils: getTokenSecond and getTokenSecondLast with prefix
  * getAll(SwiftMessage) in every FieldNN class
  * getAll(SwiftTagListBlock) in every FieldNN class
  * New constant in Field suitable for import static
  * SwiftTagListBlock: constructors made public
  * SwiftTagListBlock: added filterByNameOrdered(String ...)
  * SwiftTagListBlock: added getFieldsByNumber(int)
  * SwiftTagListBlock: added removeSubBlock(String)
  * SwiftTagListBlock: deprecated int getTagCount(String)
  * SwiftTagListBlock: added int countByName(String)
  * SwiftTagListBlock: deprecated int getTagCount()
  * SwiftTagListBlock: added int countAll()
  * SwiftTagListBlock: added method boolean containsAllOf(String...)
  * Improved toString in SwiftTagListBlock and Tag
  * Javadoc improvements
  * Fixed SwiftBlock1 constructor to allow LTs missing the optional A, B or C identifier (11 characters length); ex. FOOOAR22XXX
  * Fixed getStatusInfo and getPreviousStatus in messages base class that was causing IOB exceptions
  * Issue 39: missing trimToEmpty in getComponent2 in 50H
  * MT207: fixed maximum repetitions of sequence B from 1 to unlimited

RELEASE 7.3 - January 2014
  * removed log4j.properties
  * New API: Field.isAnyOf(String...)
  * Added many methods in SwiftTagListBlock in resemblance to String manipulation API
  * SwiftTagListBlock added: getTagsByNumber(int), SwiftTagListBlock removeAfterFirst(String, boolean)
  * Added Tag.startsWith
  * Added Tag.contains
  * Added PPCFileReader iterator to read and split pc connect files
		
RELEASE 7.2 - September 2013
  * Added Field.letterOption
  * Added SwiftTagListBlock.getSubBlockBeforeFirst
  * Added SwiftTagListBlock.filterByName
  * Fixed Field.appendInLines that was causing the getValue of several fields (ex 35B) to start with unexpected EOL
  * Fixed NPE in XMLParser with null value in tags
  * Fixed Avoid usage of double in amount resolver

RELEASE 7.0 - August 2013
  * Enhanced messages model with base support for MX messages.
  * New messages meta-data model to handle additional information: Status history, User notes, Properties list.
  * Useful API to SwiftMessage to get: direction, PDE, PDM, UUID, MIR, MUR and getTypeInt
  * Complete FieldNN implementation classes
  * Complete MT helper classes, covering all message types
  * Added model and API to handle Sequences at MT classes, covering all sequences based on 16R/16S boundaries.
  * New API to handle sub blocks: SwiftTagListBlock.removeUntilFirst, SwiftTagListBlock.containsAnyOf
  * Ensuring of SWIFT EOL at ConversionService.getFIN
  * Fixed getValue of several fields to prevent printing of null
  * Fixed getValue of several fields with missing slash separator on optional components
  * Added missing field getters for MT classes with fieldsets: for example 93B at MT564.
  * getValue for Field35B. Thanks to Raghu rathorr@users.sf.net
  * getCalendar bug related to unused format parameter
  * Changed Field26C parser and subfields structure to split the string before the VAR-SEQU into independent components
  * Removed deprecated net.sourceforge classes
  * Removed unimplemented method amounts() in AmountContainer

RELEASE 6.4 - March 2013
  * Added visitor API on tag list block
  * New interface to identify and use generic fields (notice DSS methods are not part of non-generic fields)
  * Added API on MT classes to simplify messages creation
  * Comprehensive getters and setter API for field classes using functional names
  * Added PatternContainer interface and implemented in field
  * Better CurrencyContainer API
  * Added API to SwiftFormatUtils to get String components from Calendar using different SWIFT date/time formats
  * Implemented API for CurrencyContainer for all Fields
  * Added MT helper classes for MTs: 518, 549, 800, 801, 802, 824, 600, 601, 604, 605, 606, 607, 608, 609
  * Added Field implementations for 33G, 35U, 86B, 68A, 68B, 68C, 94C, 31F, 37a, 34J, 35H, 31X
  * Added API to simplify messages creation; defaults for header blocks attributes, addField to Block4, setSender at Block1

RELEASE 6.3 - October 2012
  * Added MT helper classes for MTs: 500, 501, 502, 503, 504, 505, 506, 507, 508, 509, 510, 565
  * Fixed getAsCalendar for year component of field 77H
  * Fixed parsing of field 50F
  * Added field class for: 26C
  * Support to identify which sequence a tag belongs to
  * Added API to FieldNN classes to get the DSS field
  * Added API to FieldNN classes to get the qualifier and conditional qualifier components
  * Added API to FieldNN classes to determine if field is generic or non generic
  * Field class made abstract
  * FieldNN isOptional: method to check if a given component is optional for the field
  * Field getLabel: support for label exceptions per mt and sequence
  * SwiftParser changes to distinguish the presence of brackets when they are block boundaries or part of an invalid field value
  * Improved parsing of Field35B, first and second components are set only if "ISIN " is present
  * SR2012 update: deprecated fields 23C, 23F. Updated MT300, MT304, MT305 with field changes.
  * Added serialization for: 20E, 29G, 31G, 36E, 50G, 50H, 69B, 69D, 69F, 77H, 90F, 90J, 90K, 92D, 92L, 92M, 92N, 94D, 94G, 95T, 98F
  * Fixed serialization of field 59A

RELEASE 6.2 - June 2012
  * Purged and some tunning of parser log
  * Added getField* API con block4
  * Added Tag API: public boolean contains(String ... values)
  * Added more API to get subblocks based on tag number boundaries regardless of letter options
  * Fixed Tag.isNumber to consider the whole number and not just the prefix, isNumber(58) returns true to 58A but not to 5
  * Added Tag.getNumber() API
  * Fixed build to include MTs and FieldNN source codes in the package
  * Fixed parser for fields: 94D, 50H, 50G and 52G
  * Added MT helper classes for MTs: 567, 900, 910, 920, 935, 941, 970, 971, 972, 973, 985, 986
  * Added API for getLabel at Field objects, to retrieve business oriented names from resource bundles

RELEASE 6.1 - March 2012
  * Added BICContainer interface
  * Added MT helper classes for MTs: 360, 361, 362, 364, 365, 381, n90, n92, n95, n96, n98, 420, 422, 430, 450, 455, 456, 701, 705, 711, 720, 721, 732, 734, 740, 742, 747, 750, 752, 754, 756, 768
  * Added getValue for Field13E
  * Fixed getValue for Field31R (2nd component is optional)

RELEASE 6.0 - February 2012
  * Merged patches from Walter Birch
  * SwiftParser: fix for parse error with malformed tag 72
  * Implemented getValue for Fields: 19B, 31D, 31P, 31R, 39P, 40B, 41D, 92F, 93B, 98E and others with the same parser pattern
  * Changed packages in Hibernate mappings from sourceforge to prowidesoftware
  * Added SwiftMessageUtils class
  * Added date container interface to Fields to better support higher level model expressions
  * Added currency container interface to Fields to better support higher level model expressions
  * SWIFT standard update (Nov 2011)
  * Fixed field parser for 35B
  * Changed SwiftParser log level
  * Build: consistent release in jar, sources and javadocs jars, include dependent jars in lib directory
  * API to create FieldNN objects from Tag objects
  * Fixed field parser for 35B when first component is an ISIN number
  * Added DATE1 support for fields parser (fixes Field61)
  * SwiftMessage API to get sender and receiver addresses from message headers
  * Added MT helper classes for MTs: 101, 104, 105, 107, 110, 111, 112, 200, 201, 204, 205, 205COV, 207, 256, 300, 305, 306, 307, 330, 340, 341, 350, 540, 541, 542, 543, 564, 566
  * MT helper classes 102_not_STP and 103_not_STP with inheritance from defaults MT103 and MT102 classes
  * Added Field implementations for 36E, 69B, 69D, 69F, 90F, 90J, 93B, 93C, 94G, 95T, 95S, 98E, 98F, 98L, 67A, 77J, 92E, 98D, 95S, 50G, 50H, 52G, 31G, 77H
  * TIME3 implementation to format utils
  * Suppress warnings for unused imports in eclipse

RELEASE 6.0-RC5 - August 2011
  * Fixed parser for Field20E
  * Added Field implementations for 90K, 92D, 92L, 92M, 92N

RELEASE 6.0-RC4 - July 2011
  * Added MT helper classes for MTs (SCORE): 798<743>, 798<745>, 798<760>, 798<761>, 798<762>, 798<763>, 798<764>, 798<766>, 798<767>, 798<769>, 798<779>, 798<788>, 798<789>, 798<790>, 798<791>, 798<793>, 798<794>, 798<799>
  * Added MT helper classes for MTs: 191, 291, 391, 399, 491, 535, 591, 691, 699, 707, 760, 767, 769, 790, 791, 891, 991, 999
  * Added Field implementations for 13E, 20E, 22L, 23X, 24E, 27A, 29D, 29G, 29S, 31R, 39D, 39P, 49H, 49J, 50M, 72C, 77C, 77E, 78B

RELEASE 6.0-RC3 - April 2011
  * Added MT helper classes for MTs: 304, 320, 321, 210, 599
  * Added Field implementations for 19B, 32H, 32R, 34E, 37G, 37M, 37R, 38J, 92F, 62A, 62B

RELEASE 6.0-RC2 - February 2011
  * Added Field implementation for 15 (A,B,C,D,E,F,G,H,I,J,K,L,M,N)
  * Added MT helper classes for MTs: 300, 400, 410, 412, 416, 499, 544, 545, 546, 547, 548, 700, 710, 730, 799
  * Added Field implementations for 31D, 31P, 40B, 41A, 41D, 45A, 45B, 46A, 46B, 47A, 47B
  * field serialization from components values into SWIFT single string value
  * Removed log4.properties from distribution jar
  * MTs API: fixed field mutiplicity when a field becomes repetitive being present on multiple sequences or at repetitive sequences.
  * Hibernate mappings: removed confusing/commented blocktype mappings at SwiftBlock.hbm.xml
  * Hibernate mappings: package rename

RELEASE 6.0-RC1 - October 2010
  * Migrated src code to java 1.5 (binary distribution is still 1.4 compatible by means of http://retroweaver.sourceforge.net/)
  * Java 1.4 compatibility changes
  * normalization of linefeeds to CRLF at Tag creation from XML parsing
  * Removed deprecated API
  * Added new package io with subpackages parser and writer; added new package utils.
  * Renamed all packages to com.prowidesoftware (backward compatibility maintained with facades)
  * Added implementation for MTs 102 not STP, 102 STP, 103 not STP, 103 STP, 195, 199, 202, 202COV, 203, 295, 299, 940, 942, 950
  * Added new SWIFT MT high level generated API, with classes for specific message types
  * New source package for generated swift model
  * Merged project "prowide SWIFT Fields" into "WIFE"
  * Added comparison options to AckMessageComparator
  * Removed old and incorrect charset validator class net.sourceforge.wife.swift.MessageValidator
  * Fix in remove user block method, thanks to Herman's contribution and patience
  * Parser API for (new SwiftParser()).parse(messageToParse);
  * Replaced commons-lang-2.3 -> 2.4
  * Fixed message writer: system messages' block4 generated with inline tags
  * SwiftMessage API to check if it's Straight Through Processing (STP), based on the content of the User Header
  * SwiftMessage API to check if it's a cover payment (COV), based on the content of the User Header
  * SwiftTagListBlock API to check if contains a specific Tag
  * Removed unimplemented and confusing package net.sourceforge.wife.validation
  * Deprecated old and unused validation-related classes
  * Added AckMessageComparator which is useful of identify the ack of a given message.
  * SwiftTagListBlock API to get a sub block given its name or its starting and ending Tag
  * SwiftTagListBlock API to get tags by content, given its exact or partial value
  * Helper methods from Block4 moved to SwiftTagListBlock
  * SwiftTagListBlock is no longer abstract, so it can be used to create instances for subblocks
  * Required JVM upgrade to 1.5
  * Initial update of upload-sf target for release to sourceforge

RELEASE 5.2 - February 2009
  * Added missing hashcode and equals
  * Javadocs improvements
  * Revised and tested hibernate mappings
  * Added getBlockType
  * Added length to unparsed text persistence mappings
  * Fixed persistence mapping for block2 inheritance
  * Updated hibernate libs to version 3.2.6
  * Added isOutput
  * isInput made concrete, not abstract
  * Added abstract isInput() method to SwiftBlock2 for safer casting subblocks when input/output is unknown

RELEASE 5.1 - July 2007
  * Migrated logging to java logging api
  * Removed SwiftBlock's deprecated methods.
  * Moved some common methods in SwiftBlock2Input/SwiftBlock2Output to parent class SwiftBlock2.
  * Upgraded commons-lang to version 2.3
  * Improved persistence mapping.
  * Move persistence (helper) package to wife-test project.
  * Minor javadoc fixes.
  * Fixed some warnings.

RELEASE 5.0 - June 2007
  * Improved Hibernate mapping for simplified and more efficient data base schema.
  * Added support for unparsed text to model, persistence mapping and conversion services (needed for some MT0xx for example).
  * XML to SwiftMessage parsing methods moved from ConversionService to XMLParser in "parser" package.
  * New package created for parser classes "net.sourceforge.wife.swift.parser".
  * Made abstract intermediate classes of blocks object hierarchy.
  * Added support for user custom blocks in model, persistence mapping and conversion services.
  * Improved overall test cases coverage and source/resources structure.
  * Fixed some warnings.
  * Swift Parser enhancements; don't throw exception on unrecognized data, but preserve an internal list of errors.
  * Added reference to current message in parser, so it can take decisions based on parsed data.
  * Added constant for possible values for application id to SwiftBlock1.
  * Updated dependency: hsqldb 1.8.0.4 -> hsqldb 1.8.0.7.
  * Updated dependency: hibernate 3.1.3 -> hibernate 3.2.3.ga.
	
RELEASE 4.0 - April 2007
  * Moving to junit 4 - some new tests are being written with junit4, this should make testing some features singificantly easier.
  * Move size and isEmpty methods to subclasses.
  * Improved deprecated exception messages and javadoc.
  * Added useful getter for the MIR field in Block 2 output.
  * Added support for optional fields in Block 2 input.
  * Method specific to each block moved to each block class, when possible compatibility methods were left in old places, marked as deprecated to provide a smoother migration path.
  * Removed deprecated API in SwiftBlock.
  * Adapted parser to new model refactor.
  * More javadoc in parser.
  * Improved xml writer (more clean tabs and EOL).
  * Refactored and fixed XML parsing for blocks 3 and 5.
  * Fixed build.xml to include resources in generated jar files.
  * Improved javadoc and validations in fin writer.
  * Completed basic internal XML parsing.
  * Added more tests for XML conversion.
  * Implemented XML conversion parsing for all blocks (except 4).
  * Updated passing test in conversion service.

RELEASE 3.4 - March 2007
  * Added license header to source files.
  * Minor fixes in build system.
  * Enhanced IBAN validation routine.
  * Added numerous tests for IBAN validation.
  * Added JSValidationUnit backed by Rhino, to support easy extension of validations.
  * Made all loggers private static transient final.
  * Enhanced overview documentation.
  * Javadoc updates.
  * Code clean up.
  * Added many tag specific validation units targeting MT103 validation.
  * Removed ant junit fork since it broke in ant 1.7.

RELEASE 3.3 - January 2007
  * Initiated MT103 validation rule.
  * Validation framework core classes written.
  * Utility classes for validation.
  * Removed old and deprecated/replaces writer component.
  * Dependencies clean up, ant downloads less libs now.
  * Added Currency ISO Codes (needed for validations).
  * VF: implemented TagExists and ConditionalTagPresence validation units.
  * Started implementation of validation units.
  * Initial implementation of BIC validation.
  * Initial implementation of IBAN validation.
  * Added ISO Countries for IBAN validation.
  * Fixed issue in writer with block5 as mentioned in bug 1601122.
  * Fixed issue 1595631.

RELEASE 3.2
  * Parser logging information cleanup.
  * Migrating to log4j 1.2.8 for better compatibility (issued with trace method on some servers).
  * Fixed build to properly include current timestamp in dist target when property release.name is not set.
  * Fixed bug in parser/writer integration which included double block number when using the writer with an object of a just parsed message(1595589).
  * Updated code to fix issue mentioned in https://sourceforge.net/forum/message.php?msg_id=4001538.

RELEASE 3.1.1
  * Small fixes for java 1.4 compatibility.

RELEASE 3.1
  * Fixes to compile for java 1.4 by default.
  * Fixed test for bug 1540294, typo in block number.
  * Use system EOL in XML writer.
  * Added compile timestamp to manifest in created jars.

RELEASE 3.0-RC2
  * Build: Added release.name property to manifest.
	
RELEASE 3.0-RC1
  * Build: added selection of tests known to fail and those known to pass.
  * Fixed persistence mapping.
  * Improved build and added control to exclude tests that are know to fail.
  * Model simplification: SwiftBlockN classes are being removed in favor of base class SwiftBlock	removed list of blocks in message which was confusing when not all blocks present.
  * SwiftBlock (base class) and subclasses are mapped and persisted ok, either the base class or the subclasses.
  * Added many tests for hiberante persistence of SwiftMessage hierarchy.
  * Added XML Visitor to write a swift message to an XML representation.
  * Added ConversionService class which encapsulates many services conveniently.

RELEASE 2.0
  * New parser component highly tested on production and unit tests.
  * Writer component usable. while it has many limitations, it can be used as it is now.
  * Work in progress swift message persistence mapping.
  * Work in progress swift expression <-> regular expression conversion.<|MERGE_RESOLUTION|>--- conflicted
+++ resolved
@@ -2,14 +2,10 @@
  Prowide Core - CHANGELOG
 -----------------------------------------------------------------------------------------------------------------------
 
-<<<<<<< HEAD
-RELEASE 9.2.8-SNAPSHOT - November 2021
-  * Added new variant values (RFDD, ISLFIN)
-=======
 SNAPSHOT 9.2.8
+  * (PW-764) Added new variant values (RFDD, ISLFIN)
   * (PW-703) Block 2 parser: lenient parser to avoid duplicate error when exception on invalid Input/Output indicator
   * (CR-23) Enhanced getValueDisplay for fields (no decimal separator for numbers that are not amounts)
->>>>>>> e0fbf39b
 
 RELEASE 9.2.7 - October 2021
   * Field 98D, 98E and 98G: removed invalid get{Component4|Sign}AsCurrency and set{Component4|Sign}(Currency) as no currency applies to these fields
