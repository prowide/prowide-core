--- conflicted
+++ resolved
@@ -2,18 +2,12 @@
  Prowide Core - CHANGELOG
 -----------------------------------------------------------------------------------------------------------------------
 
-<<<<<<< HEAD
 SNAPSHOT 9.2.7
   * (CR-23) Added SwiftMessage#getMOR
   * Enhanced Block2 creation by enriching Block Type to "O" or "I".
+  * (PW-746) Fixed MT reference extraction for 20C in categories other than 5, and with MUR as fallback option
 
 RELEASE 9.2.6 - October 2021
-=======
-SNAPTSHOT 9.1.9
-  * (PW-746) Fixed MT reference extraction for 20C in categories other than 5, and with MUR as fallback option
-
-RELEASE 9.1.8
->>>>>>> f733c6ea
   * (GH-60) Enhanced parser for field 98C
   * (PW-703) Enhanced SwiftParser in order to validate "Input" or "Output" Block 2 type
   * Enhanced the MtId to automatically extract the variant from String identifiers such as "fin.103.STP" or "202.COV"
