--- conflicted
+++ resolved
@@ -3,11 +3,8 @@
 -----------------------------------------------------------------------------------------------------------------------
 
 SNAPSHOT - Apr 2022
-<<<<<<< HEAD
   * PW-892: Fixed AbstractMT#create when the message type number is less than 100
-=======
   * Added a convenient String message() method in the SwiftMessage object to get the FIN serialization of the message
->>>>>>> 2496cd4d
   * Fixed error in Field 94G getValue
 
 RELEASE 9.2.12 - March 2022
