# Prowide Core - CHANGELOG

<<<<<<< HEAD
#### 9.3.15-SNAPSHOT
  * (PW-1264) Added distinguishedName(boolean includeDefaultBranch) method to BIC in order to return default branch name
=======
#### 9.3.15 - SNAPSHOT
* (PW-1341) Avoid log pollution with exception stacktrace in Field#formatAccount method
>>>>>>> 77d8fcdc

#### 9.3.14 - March 2023
  * (PW-1182) Fixed MT internal Loops API, when strategy is GENERATED_FIXED_WITH_OPTIONAL_TAIL and the tail part contains repetitive fields, such as MT920
  * (PW-1241) Added addUnstructuredStrict method to Narrative in order to strictly wrap unstructured input

#### 9.3.13 - March 2023
  * Deprecated all fields that are only used in SCORE messages and not in the general MT standard as they will eventually be removed from the library

#### 9.3.12 - February 2023
  * (PW-1109) Changed Narrative Resolver to validate minimum codeword length of 1 char
  * (GH-148) Fixed parser of Field61 amount component when number starts with the decimal comma (implicit zero in amount lower than 1)
  * Added getComponent(String componentName) to retrieve the component based on the name instead of the number
  * Added componentNameToNumber(String componentName) to retrieve the component number based on the component name

#### 9.3.11 - January 2023
  * (PW-1152) Preserve line breaks when creating NarrativeContainer fields from JSON with legacy structure: narrative1, narrative2, etc...
  * Fixed duplicate elements when serializing NarrativeContainer fields into JSON 

#### 9.3.10 - January 2023
  * (PW-1150) Added field model class for 31M (required in SCORE MT798_753)
  * (PW-1150) Added field model class for 71E (required in SCORE MT798_755 and MT798_757)

#### 9.3.9 - December 2022
  * (PW-1078) StructuredNarrative: Fixed parser to treat the optional [3!a13d] part as a unit block, both currency and amount present or missing

#### 9.3.8 - November 2022
  * (GH-127) Enhanced field JSON serialization to include detailed structure when the field is a NarrativeContainer 

#### 9.3.7 - November 2022
  * (PW-1101) Fix field 35C labels to match the FIN xsd: Identification Of Instrument, Description Of Instrument

#### 9.3.6 - November 2022
  * (PW-1086) Fixed typo in field 36D accessors
  * (PW-1078) StructuredNarrative: Added getBankCode() methods in order to allow direct access to data (used in SCORE messages)
  * (GH-88) Added missing constants for ISO 15022 codes 
  * MT540 and MT548 added missing getter for Field99C
  * Added removeRepeatedBoundaries method in order to remove repeated tag boundaries

#### 9.3.5 - October 2022
  * SRU2022 updates review: field 35C validation pattern changed to <VAR-SEQU-5>

#### 9.3.4 - September 2022
  * Added getCADETL method for "CADETL" separator sequences
  * (GH-119) MT566: Fixed repetitions of sequence USECU/FIA that is not repetitive
  * Added sequence getters using the boundary field qualifier, for example getSequenceGENL() as equivalent to the existing getSequenceA()

#### 9.3.3 - August 2022
  * (PW-1015) Added field model classes for 47E, 49D and 49F (required in SCORE MT798_774)

#### 9.3.2 - July 2022
  * (PW-977) Changed the MT203 and MT210 inner structure from regular sequence to inner loop named Loop1
  * Added Loop1 getter API to MTs: 110, 201, 203, 210, 410, 412, 420, 422, 450, 456, 604, 605, 801, 920, 973

#### 9.3.1 - July 2022
  * (PW-976) Added new MonetaryAmountContainer interface for fields having both an Amount and Currency
  * (PW-969) Modified field 12E, 12K and 12R labels
  * (PW-969) Added an optional narrative component to field 12R (required when the field is used in SCORE messages)
  * (PW-898) Changed the heuristic to retrieve sequence B1 from MT300 and MT304 to be more efficient even if the message structure is invalid
  * (PW-867) Enhanced the parsing of party fields A, B and D, to be more strict when splitting the /D/ or /C/ prefix from the account
  * Enhanced MtId constructor with regex matching
  * Added method namespaceURI() in the MtId class to return for example "urn:swift:xsd:fin.103.2021" for the MT103

#### 9.3.0 - May 2022
  * SWIFT Standard release update 2022 (live 20 November 2022)
  * Yearly revision of deprecation phase (see http://www.prowidesoftware.com/resources/deprecation-policy)
  * Updated gson dependency to 2.9.0

#### 9.2.13 - April 2022
  * (PW-892) Fixed AbstractMT#create when the message type number is less than 100
  * Added a convenient String message() method in the SwiftMessage object to get the FIN serialization of the message
  * Fixed error in Field 94G getValue

#### 9.2.12 - March 2022
  * (GH-103) fixed invalid ConstraintValidator annotation on CurrencyValidator
  * (GH-95) patterns getters are now non-final to avoid overwriting; static constants have been deprecated
  * RJE and PPC readers, added a constructor with explicit charset (same in swift parser from input stream)
  * Validate.notNull -> Objects.requireNonNull
  * Spotbugs code review

#### 9.2.11 - January 2022
  * Added LineWrapper (utils) to replace Apache's WordUtils.wrap and thus the commons-text dependency
  * Added convenient method in the envelop message MT798 to get the sub-message type as a SwiftMessage
  * Added a copy constructor to the Tag class

#### 9.2.10 - January 2022
  * (PW-815) Fixed getValue in field 12H (SCORE) where narrative is optional
  * (GH-89) MT530: Fixed repetition of sequence C ADDINFO
  * Updated dependency: gson:2.8.8 -> gson:2.8.9
  * Java 11 and 17 compatibility updates
  * Added plugins for automatic versioning and code quality reporting

#### 9.2.9 - December 2021
  * (GH-78) Fixed MT537#getSequenceBList where sequence B delimiter "STAT" overlaps with C3 and D1a1B1a delimiters
  * (GH-74) Fixed parser for Field48 and similar cases to avoid trimming content when the component contains also the slash separator as part of the value
  * (GH-62) Added com.prowidesoftware.core as automatic module name in the MANIFEST for JPMS support
  * Fields getComponentLabel is now public, returning the specific label for each field component
  * Fixed bug in PartyIdentifierUtils.getPartyIdentifier
  * Fixes in field component names and optional status
  * Fixes in field parsing
  * Incompatible change in field 71N (changed from 7 Narrative lines to Code + 6 Narrative lines)
  * Incompatible change for field 11T to have two lines (MT new-line DATE + TIME)
  * Fixed Structured Narrative parsing to return an empty Narrative object with null string values

#### 9.2.8 - November 2021
  * (PW-764) Added new variant values (RFDD, ISLFIN)
  * (PW-703) Block 2 parser: lenient parser to avoid duplicate error when exception on invalid Input/Output indicator
  * (CR-23) Enhanced getValueDisplay for fields (no decimal separator for numbers that are not amounts)

#### 9.2.7 - October 2021
  * Field 98D, 98E and 98G: removed invalid get{Component4|Sign}AsCurrency and set{Component4|Sign}(Currency) as no currency applies to these fields
  * Fields 94L and 85L: separated component 2 (Legal Entity Identifier) into two (Legal Entity Identifier Code and Legal Entity Identifier Number). Kept get/setLegalEntityIdentifier for backwards compatibility
  * Field 94H: second component now has get{name}AsBIC and set{name}(BIC) methods
  * Field 56B: now inherits from OptionBPartyField (to have get/setPartyIdentifier)
  * Field 26C: separated component 5 into 5 (Denomination) and 6 (Form) for compatibility with Swift. Kept get/setDenominationForm for backwards compatibility
  * Field 26A: now has 2 components (Number 1 and Number 2) for compatibility with Swift. get/setNumber is kept for backwards compatibility
  * Field 23: fixed getValue and parse to properly handle missing intermediate fields
  * Field 14S: has 4 new compatibility methods: getRateSource/setRateSource for Source and Number components and getTimeAndLocation/setTimeAndLocation for Time and Location components
  * Field 12: component is now of expected to have a numeric type
  * Code cleanup for Fields and Date|BIC|Amount|Currency Container
  * Added support for BigDecimal and Long component types (instead of just Number) in several fields
  * Fixed display text generation for fields having a date with pattern MMDD (only the month was included in the text)
  * OptionAPartyField: added set/getPartyIdentifier (for components 1 and 2) and renamed BIC to IdentifierCode. Affects fields 42A, 51A, 52A, 53A, 54A, 55A, 56A, 57A, 58A, 81A, 82A, 83A, 84A, 85A, 86A, 87A, 88A, 89A, 91A and 96A
  * OptionDPartyField: added set/getPartyIdentifier (for components 1 and 2). Affects fields 42D, 50D, 51D, 52D, 53D, 54D, 55D, 56D, 57D, 58D, 81D, 82D, 83D, 84D, 85D, 86D, 87D, 88D, 89D, 91D and 96D
  * OptionBPartyField: added set/getPartyIdentifier (for components 1 and 2). Affects fields 52B, 53B, 54B, 55B, 57B, 58B, 82B, 84B, 85B, 86B, 87B and 88B
  * Prepared Option A, B and D classes to support the PartyIdentifier interface with methods getPartyIdentifier and setPartyIdentifier
  * Enhanced Block2 creation by enriching Block Type to "O" or "I".
  * (PW-746) Fixed MT reference extraction for 20C in categories other than 5, and with MUR as fallback option
  * (CR-23) Added SwiftMessage#getMOR
  * Updated dependency: Apache Commons Lang 3.8.1 -> 3.12.0
  * Updated dependency: Apache Commons Text 1.6 -> 1.9
  * Updated dependency: Gson 2.8.2 -> 2.8.8

#### 9.2.6 - October 2021
  * (GH-60) Enhanced parser for field 98C
  * (PW-703) Enhanced SwiftParser in order to validate "Input" or "Output" Block 2 type
  * Enhanced the MtId to automatically extract the variant from String identifiers such as "fin.103.STP" or "202.COV"

#### 9.2.5 - September 2021
  * (PW-664) Parser enhancement to be lenient on LF before block identifier

#### 9.2.4 - August 2021
  * MultiLineField: preserve starting component separator when getting lines with offset

#### 9.2.3 - August 2021
  * Added user assigned country codes (example "XE") as valid codes in the IsoUtils country validation
  * Added field classes for SCORE messages: 11T, 12[S,R], 25G, 31[J,K,T], 34[D,K,L,M,S,T,U,X,V,W], 49[J,K,L] (to be used in the proprietary payload of the MT798 envelop)
  * MT564: Minor scheme fix, 92a TAXR and WITL can be repeated in CASHMOVE (E2)

#### 9.2.2 - July 2021
  * (PW-627) fixed Narrative.builder() to compute "//" size in the lines wrapping
  * (PW-581) the MultiLineField API now preserves any starting and trailing spaces in field lines
  * MT565: fixed repetition of sequence B2 (multiple to single)
  * MT548: Minor scheme fix, added letter option "C" in field "98C:SCTS" in sequence "C1a1B1"

#### 9.2.1 - June 2021
  * Added "ignore block 3" and "ignore priority" options to the SwiftMessageComparator
  * Added field classes for SCORE messages: 12[H,K,L], 20E, 25F, 29[D,F], 31R, 78B (to be used in the proprietary payload of the MT798 envelop)
  * Enhanced parser for LogicalTerminalAddress when the parameter has 9 characters
  * (PW-534) allowed null value for the Tag constructor

#### 9.2.0 - May 2021
  * SWIFT Standard release update 2021 (live 21 November 2021)
  * Yearly revision of deprecation phase (see http://www.prowidesoftware.com/resources/deprecation-policy)
  * Fixed the getSequence API in MT classes when the sequence boundary field is repetitive, in some scenarios produced invalid results
  * (PW-519) Field92H: Added "Rate Status" accessors
  * (PW-519) Field92J: Replaced "Narrative" accessors by "Rate Status" accessors

#### 9.1.4 - April 2021
  * Fixed getConditionalQualifier in fields 69C, 69D and 92H
  * Fixed field 41D isOptional(component) method
  * (PW-510) Fixed parser of field 90L
  * (PW-508) Fixed validator pattern in field 98K
  * Added MultiLineField interface implementation to fields: 45C, 45L and 49Z
  * Removed MultiLineField interface implementation to field 77H since its value is always a single line
  * (PW-501) Added getNarrative(deli), getNameAndAddress(deli) and similar getters in Field classes to get a concatenation of the relevant components with a specific delimiter
  * (PW-501) Fixed the getNarrative(), getNameAndAddress() and similar getters in Field classes to do a simple join of the relevant components, without CRLF and without components value trim
  * (PW-505) Fixed SwiftFormatUtils#decimalsInAmount(BigDecimal)
  * NPE prevention in AbstractMT.getFields() when the parsed FIN content is invalid
  * Added UETRUtils to generate the GPI unique end-to-end transaction reference, mandatory for several payment messages
  * Added customizable strategies to set the MtSwiftMessage metadata fields: reference, main amount, value date, etc...
  * Added field classes for SCORE messages: 13E, 21S, 21T, 27A, 29P, 29S, 29U, 49Z (to be used in the proprietary payload of the MT798 envelop)
  * (PW-451) Added backward compatible implementation in setComponent* and SetNarrative* API of narrative container fields: 29A, 37N, 70, 71B, 71D, 72Z, 72, 73A, 73, 74, 75, 76, 77A, 77B, 77D, 77
  * (PW-445) Added backward compatible fromJson for narrative container fields: 29A, 37N, 45B, 46B, 49M, 49N, 70, 71B, 71D, 72Z, 72, 73A, 73, 74, 75, 76, 77A, 77B, 77D, 77J, 77
  * Added Direction to the SwiftBlock2Field enumeration
  * Added more message type cases to the SwiftMessageUtils valueDate
  * Minor fixes in MT530 model: fields B/22F and C/90[A,B]

#### 9.1.3 - December 2020
  * Changed SwiftMessage#isGpi() to be true for: 103, 199, 299, 192, 196, 202COV or 205COV (mandatory outgoing GPI types)
  * Removed the indexes from the AbstractSwiftMessage JPA mapping (can be created directly in the DB as needed)
  * Added options in the MT message comparator to ignore the LT identifier or test flag when comparing header LT addresses
  * Added asTestBic in BIC to create a test BIC by setting the second component of the location to zero
  * Added API in the SwiftBlock2Output to set the MIR date and receiver date time fields from Calendar object

#### 9.1.2 - October 2020
  * Fixed set of MUR when an MtSwiftMessage is created from an acknowledge (service 21 message)
  * Changed AbstractSwiftMessage JPA mapping to EAGER load the status trail and the properties
  * Added a new MessageDirection enum as alternative to the legacy MessageIOType

#### 9.1.1 - September 2020
  * Fixed parser for fields 94L and 95L
  * Added MurMessageComparator to match ACKs based on the MUR
  * Changed the SwiftMessage#getMUR to retrieve field 108 from either block 3 or block 4 (system messages)
  * Enhanced the AckMessageComparator to still match on differences in block 2 optional fields or block 4 EOL characters
  * Minor refactor in MtSwiftMessage update from model (SwiftMessage)
  * Added a trim to the content parsed from the RJE reader
  * Fixed setPdm in MtSwiftMessage that was over writing the pde field
  * Minor changes in the MtSwiftMessage to avoid log warnings when setting metadata from message model
  * Added convenient field getters in the ServiceMessage21 (ACK/NAK) model class and made the getMtId() return "gpa.021"

#### 9.1.0 - May 2020
  * SWIFT Standard release update 2020 (live 22 November 2020)
  * Yearly revision of deprecation phase (see http://www.prowidesoftware.com/resources/deprecation-policy)
  * Enhanced components namings in field 98[DEGH]
  * Added rich API to parse and build narrative fields: 29A, 37N, 45B, 46B, 49M, 49N, 70, 71B, 71D, 72Z, 72, 73A, 73, 74, 75, 76, 77A, 77B, 77D, 77J, 77
  * Mx related classes moved to the prowide-iso20022 project (open source since October 2020)

#### 8.0.2 - April 2019
  * Added IBAN validation for Seychelles
  * Added field setters API in the SwiftBlock5
  * Added SwiftBlock5Field enumeration with commonly used block 5 trailer fields
  * (CR #235) Added SafeXmlUtils to disallow XXE in all XML parsing code
  * Fixed parser for fields 70[C,D,E,G], 94E, 95V when first line second component contains slashes
  * Changed default root element for Mx from message to RequestPayload
  * Fixed month day parsing in SwiftFormatUtils for leap years
  * Added MxParser#containsLegacyHeader() to check weather the message uses the legacy SWIFT header or the ISO business header
  * Added MtSwiftMessage constructor from AbstractMT
  * Fixed parser to preserve trailing lines in field values, even if the lines are empty (empty trailing lines were trimmed before)
  * (CR #203) Enhanced parser for party fields, explicit /D/ and /C/ is parsed as mark, otherwise any content following the / is parsed as account
  * Fixed field 108 order and overwrite if exist logic in SwiftBlock3#generateMUR
  * (CR #207) Added optional parameter in SwiftWriter and FINWriterVisitor to control whether field values should be trimmed

#### 8.0.1 - October 2019
  * Added SwiftMessageUtils#currencyAmount to retrieve the main currency and amount from a message
  * (CR #192) Fixed ConversionService#getFIN(SwiftMessage) to avoid altering the message parameter when removing empty blocks
  * Added an optional SwiftWriter#writeMessage with ignoreEmptyBlocks parameter
  * SwiftMessage#setUserBlocks(List) made public
  * Removed the trim to field values in the XML to enable consistent round trip conversion between FIN and XML
  * Explicit UTF-8 encoding was added where necessary to ensure portability
  * Added MultiLineField implementation to 45D, 49G, 49M and 49N

#### 8.0.0 - May 2019
  * JRE requirement increased to Java 1.8
  * SWIFT Standard release update 2019 (live 17 November 2019)
  * Yearly revision of deprecation phase (see http://www.prowidesoftware.com/resources/deprecation-policy)
  * Added common hierarchy for option J party fields

#### 7.10.4 - May 2019
  * Updated dependencies: apache-commons-lang 3.7 -> 3.8.1
  * Updated dependencies: apache-text 1.3 -> 1.6
  * Added copy constructors to MT header blocks
  * Added setDate(Calendar) to MIR object
  * (Issue #25) Fixed padding in PPCWriter
  * Added helper API SwiftTagListBlock#splitByTagName to get sub-blocks by field boundary
  * Fixed IOB exception in SwiftBlock2Output#setMIR in lenient mode
  * SwiftParser#tagStarts changed to protected to allow overwriting in custom parsers for non-compliant messages
  * Moved getMessageType from MtSwiftMessage to parent class AbstractSwiftMessage
  * Added getVariant and getMtId to MtSwiftMessage; added getMxId to MxSwiftMessage
  * Added setMUR in SwiftMessage
  * Added helper method in SwiftWriter to ensure break lines of any String has CRLF
  * Added setSignature and getSignature to SwiftMessage and AbstractMT to set and retrieve MDG tag in S block (LAU computation available in Prowide Integrator)
  * Added propertyValue to AbstractSwiftMessage to check if a property is set with a given value
  * Changed IsoUtils implementation to use Currency.getAvailableCurrencies() in the initialization
  * Deprecated AckSystemMessage in favor of ServiceMessage21
  * Fixed negative index bug in AbstractSwiftMessage#getPreviousStatusInfo when message has less than two statuses in the trail
  * Fixed getLines API in Fields that in some cases was trimming the first line starting slash from the result
  * Fixed eventual NPE produced in MxSwiftMessage#updateFromMessage() when creating MxSwiftMessage from XML document
  * Fixed column length for "variant" in MxSwiftMessage persistence mapping
  * Added a fields() method in SwiftTagListBlock to get all block Tag objects as Field objects
  * Added API to field 50F and 59F to get structured content for the line numbers

#### 7.10.3 - October 2018
  * License changed from LGPL to the more permissive Apache License 2.0
  * Fixed serialization of field 48
  * Completed SwiftMessageUtils#currencyAmount for missing MTs
  * Fixed NPE in SwiftBlock4.removeEmptySequences with fields 15A as sequence boundary
  * (Issue #15) MxParser.java typo analiseMessage -> analyseMessage
  * Added getFields() to MT classes
  * Added bean validation annotations for BIC, IBAN, ISO country and currency
  * Enhanced the BIC internal model to allow accessor for all subfields
  * Enhanced the BIC validation with enum to report the specific validation problem found
  * Changed the default SwiftParser behavior to lenient, meaning by default it will not throw any IllegalArgumentException when headers size is invalid
  * Fixed FIN writer to preserve trailing spaces in tag value
  * Added JPA annotations to the SWIFT model intended for persistence (AbstractSwiftMessage and subclasses)
  * Removed the old Hibernate XML mapping AbstractSwiftMessage.hbm.xml (in favor of generic JPA annotations in model)
  * Added SwiftTagListBlock#removeSubBlocks to remove all instances of a given subblock
  * (Issue #13) Fixed SwifttagListBlock#removeSubBlock
  * Added JsonSerializable interface to all model classes implementing toJson()
  * Added toJson and fromJson to MT and Field classes
  * Added toJson and fromJson to the MtSwiftMessage and MxSwiftMessage model
  * Added field 434 in SwiftBlock3Builder

#### 7.10.2 - May 2018
  * Revamped the JSON API implementation using Gson, added missing fromJson methods

#### 7.10.1 - April 2018
  * FIN writer: reverted the trim in tag values introduced in 7.8.9

#### 7.10.0 - April 2018
  * SWIFT Standard release update 2018
  * JRE requirement increased to Java 1.7
  * Dependencies: updated apache commons-lang from 2.6 to 3.7
  * Yearly revision of deprecation phase (see http://www.prowidesoftware.com/resources/deprecation-policy)
  * Added API in SwiftMessage for the SWIFT gpi service: getters and setters for the service type identifier and UETR
  * Added an automatically generated UETR when creating new MT instances for 103, 103 STP, 103 REMIT, 202, 202 COV, 205, or 205 COV
  * Added API in SwiftMessage to set the variant (STP, REMIT, COV)
  * New helper API for block 3 (SwiftBlock3Builder) to ensure only expected fields are added and in proper order

#### 7.9.7 - April 2018
  * Dependencies: added gson 2.8.2
  * Added full IBAN validation including control digits and custom account numbers per country
  * Added SwiftCharset and SwiftCharsetUtils helper API to validate SWIFT related charsets.
  * Added SwiftTagListBlock#getFieldByQualifiers(name, qualifier, conditionalQualifier) to gather generic fields based on qualifiers content
  * Added addTag(index, tag) and setTag(index, tag) in SwiftTagListBlock to insert new field in specific positions
  * Added Field#is(String ...) to test component 1 of fields against a list of possible values
  * Added non-ISO country code XK (Kosovo) to IsoUtils
  * Added API in IsoUtils to add custom codes for countries and currencies
  * Added read-only properties in AbstractSwiftMessage for the message creation year, month and day of moth
  * Added support for custom split char in RJE reader/writer
  * Fixed missing repetitive 35B in MT549
  * Build migrated to Gradle

#### 7.9.6 - December 2017
  * Fixed conversion to XML with compressed parameter true in ConversionService

#### 7.9.5 - December 2017
  * Fixed getValueDisplay in field 50F to strip the starting slash in the account number
  * Added getLabelForLineNumber(String subfieldNumber) in Field50F to return the labels for the structured line identifiers
  * Enhanced getComponentLabel(final int number) in Field50F to return proper dynamic labels based on line number identifiers
  * Added getCorrespondentBIC to SwiftMessage and AbstractSwiftMessage
  * Expanded sender/receiver in MtSwiftMessage and MxSwiftMessage from BIC8 to BIC11 in order to keep branch information in those cached attributes
  * Added checksumBody to AbstractSwiftMessage for proprietary checksum calculated on the body only, as a complement to the existing checksum on the whole message
  * Fixed AbstractSwiftMessage#copyTo(msg) implementation to perform hard copy of list objects (similar to a copy constructor implementation)
  * Expanded precision in getValueDisplay for all numeric fields to preserve the decimal digits present in the original value
  * Implemented SwiftMessage#getUUID and added getUID(Calendar, Long)
  * Implemented SwiftMessageUtils#calculateChecksum as MD5 hash on whole FIN message content and added new checksum for the text block only

#### 7.9.4 - November 2017
  * Internal code maintenance release

#### 7.9.3 - October 2017
  * JRE requirement increased to Java 1.6
  * Added API in BIC to return the distinguished name (DN) for a BIC
  * Added equalsIgnoreCR in Tag to compare values regardless of carriage return character being present or not in new lines
  * Fixed MxParser#parseBusinessApplicationHeaderV01 (it was setting the FinInstnId/Nm as BIC)
  * Removed invalid component in field 86J
  * Fixed order of components in fields 98J and 98K
  * Completed the component labels for all fields
  * Changed field 22C structure into individual components for the <SB-LC> function
  * Enhanced fields parse/serialization to preserve any whitespace in a component

#### 7.9.2 - August 2017
  * Fixed FINWriterVisitor to prevent printing 'null' tag values
  * Deprecated custom resource properties for currency and country codes, in favor of Java nativa API in Currency and Locale
  * Removed package-info.class from target jar to avoid class modifier issue in Java8 runtime
  * Fixed serialization of field 50F to allow the first line without a starting forward slash

#### 7.9.1 - June 2017
  * (Issue #5) Enhanced performance in SwiftParser
  * Removed sequence API for inner loops (non sequence) in MTs 306, 320, 340, 360, 361, 362, 410, 412, 420, 422, 450, 456

#### 7.9.0 - May 2017
  * SWIFT Standard release update 2017 (live 19 November 2017 for MT and 18 November for MX)
  * (Issue #2) maven build issues
  * (Issue #3) Field61 component 5 treated as amount
  * (Issue #4) Field72 structure fixed to allow 6 components at most
  * Field99A implements AmountContainer
  * Field95L implements BICContainer

#### 7.8.9 - May 2017
  * Yearly revision of deprecation phase (see http://www.prowidesoftware.com/resources/deprecation-policy)
  * Added convenient isType(int) to SwiftMessage
  * Fixed amounts() in AmountContainer fields

#### 7.8.8 - March 2017
  * Added hashcode and equals to MxId
  * Added MUR generation in block 3
  * Added a multi-purpose SwiftMessageComparator for MT, as an abstraction of the existing AckMessageComparator
  * Added helper API to remove empty sequences in block 4
  * Added ACK/NAK identifier constants and API in AbstractSwiftMessage
  * Added getDateAsCalendar in MIR/MOR
  * Added MtCategory enum for MT message categories and convenient category API in SwiftMessage
  * Added support for system and service messages in metadata gathered from SwiftMesasge in MtSwiftMessage
  * Added isServiceMessage in SwiftMessage
  * Added static factory method parse to SwiftMessage
  * Added new fields in AbstractSwiftMessage to hold main currency and amount, automatically set for most MTs from fields 32a, 33a, 34a, 19a and 62a
  * Added conversion to and from LT address in SwiftFormatUtils
  * (CR #10) Added comprehensive implementation of MT and Field classes for system messages (category 0)
  * Added custom name for internal loop sequences in MTs 110, 360, 361, 604, 605, 609, 824, 920, 935, 940, 942, 971 and 973
  * Added more options to retrieve information from the status trail in AbstractSwiftMessage
  * Reduced visibility from public to protected for MTs inner sequence classes mutable fields; START, END, TAIL.
  * Fixed analyze and strip API in MxParser to support nested Document elements
  * Fixed MT500 removed invalid fields after GENL linkage sequence
  * Fixed AckMessageComparator to cover all fields in block 2 input and output
  * Fixed getSender and getReceiver for service messages in SwiftMessage
  * Fixed MT600, removed invalid fields 26F, 34G, 31C in sequence A
  * Fixed parse for DATE1 (MMDD) to handle properly leap years
  * Fixed RJEWriter to avoid writing the split character '$' and the end of the file, afterwards the last message
  * Expanded helper API in AckSystemMessage
  * TagListBlock tags field made private instead of package protected
  * Enabled mutability of LogicalTerminalAddress objects, allowing setting the branch from superclass BIC
  * Enhanced parser for fields 11R, 11S and 37H (NPE prevention)
  * Removed invalid generated code for internal loops (non-sequence) in MTs: 110, 201, 360, 361, 559, 604, 605, 609, 824, 920, 935, 940, 942, 971, 973
  * Enhanced from() and to() methods in BusinessHeader to catch more options

#### 7.8.7 - December 2016
  * Fixed getMessageType in MT103_STP, MT102_STP, MT103_REMIT, MT202COV and MT205COV to return the number without the validation flag (as expected per javadoc definition)
  * MT518 fixed fieldset for Field 70
  * MT330 fixed qualifier in Field 22
  * MT513 and MT514 Field 11 moved outside previous fieldset
  * MT541 to MT547 Field 90[A,B] changed to fieldset.
  * MT564 fixed fieldset items in Field93[B,C]
  * MT565 to MT567 Sequence D, fixed field 13
  * MT609 and MT798_763 fixed qualifiers in Field 29
  * When creating MT instances, the validation flag (STP, REMIT, COV) will be automatically created as block 3 field 119 when applies for the created MT
  * Log warning when creating MTnnn objects from invalid message types, for example calling MT103.parse(fin) and passing FIN content for an MT 202
  * Ignore validation flag (STP, REMIT, COV) if it is not valid for the message type, when creating MT object from SwiftMessage (to avoid ClassNotFoundException)
  * Enhanced semantic in AckMessageComparator when a blocks are null or empty (see javadoc for details on how blank blocks are handled in comparison)

#### 7.8.6 - November 2016
  * MxParser; IOB exception prevention in strip methods when XML has empty header or document
  * Prevention for IOB exception in ensureEOLS when converting MT message from model into FIN text
  * Expanded API in SwiftParser with static parse methods for each MT block
  * Expanded API in SwiftWriter to serialize any MT block into its native SWIFT representation, also made visit API in SwiftMessage static

#### 7.8.5 - October 2016
  * Added getSubBlockByTagNames and getSubBlocksByTagNames in SwiftTagListBlock to retrieve subblocks based on comprehensive list or tag names
  * Added API in BusinessHeader to create valid BAH from simple parameters
  * Added API in BIC to get the branch and institution
  * Added API to match message identifier by regex, for example fin.*STP
  * Added API to strip header and document portion of Mx message in XML format
  * Added analizeMessage in MxParser, lightweight API to retrieve structure information from an MX messages
  * Added enumerations for message priority and delivery monitoring in MT block 2
  * Added json() to AbstractMT
  * Added getComponentLabel(int) in Field classes
  * Added updateFrom AbstractMT to MtSwiftMessage
  * Added reference as class attribute in AbstractSwiftMessage (set by subclasses)
  * Added FileFormat attribute to AbstractSwiftMessage for clear identification of content in implementing subclasses
  * Added constructor of MxSwiftMessage from AbstracMX
  * Added API to get BIC codes from DN in Mx messages
  * Added MtId class, analogous to the existing MxId for MX messages
  * SwiftParser parsing of block 4 published as static public method
  * Added AbstractMessage as base class for specific MTnnn and MXmmm model hierarchy
  * Added MessageStandardType with MT and MX values and ServiceIdType for header service id values
  * Added nextSwiftMessage in RJE/PPC readers for system messages support
  * Added valuesNumeric to MT enumeration MtType
  * Added getValueDisplay with optional locale parameter to display formatted field and individual components values
  * Added MTVariant enum and getVariant API in swift messages
  * Added CONDITIONAL_QUALIFIER component number as static class field for all generic fields (fields implementing the GenericField interface)
  * Added BusinessHeader serialization into xml and Element objects
  * Added business header parse from Element object in MxParser
  * Added RJEReader and RJEWriter to create MT message files in RJE format
  * Added PPCWriter to create MT message files in DOS-PPC format (also enhanced API for the existing PPCFileReader)
  * Added path() API in MxNode
  * Added MtType, an enumeration of all available MTnnn implementations
  * Added parse to Field classes to update field components from full value
  * Added append lists of Tag or Field to TagListBlock
  * Added support for attributes in MxNode
  * Added generic setters for attributes in header blocks 1 and 2 using qualified names (#setField)
  * Added write XML method for MX business header
  * Added validName as static method in Field, to validate field names
  * Added getField static API in Field to create new instances with reflection given the field name and value
  * Added reference(msg) to SwiftMessageUtils to get the sender reference from messages that contain a reference field
  * Added SwiftMessageRevision to the swift messages model, to hold and track changes in swift messages
  * Fixed parser for field 98F
  * Fixed field 61 parse allowing EC and ED as credit/debit mark subfield
  * Fixed from() and to() methods in BusinessHeader to return the BIC code for both possible header types
  * FIxed serialization of component 1 in field 50F
  * Fixed parser and serialization in Field98F
  * Fixed SwiftMessage.toJson single quote to double quote in timestamp field
  * Fixed getLabel when used with the parameters combination of a valid mt and a null sequence
  * Fixed getValue in Field61,
  * Added proper implementation for isOptional(component) in Field61
  * Fixed components trim to null in parser for several fields when the component value is not present
  * Fixed separators trim in getLine API
  * Fixed setComponentN(Number) when component is not a SWIFT amount, Number is now serialized as an integer (without decimal separator)
  * Fixed MT parser to allow additional lines in a field start with colon ':'
  * Fixed field 32R second component changed from currency to string to allow codewords ’FOZ’, ’GOZ’, ’GRM’, ’KLO’, ‘LIT’, ’LOT’, ‘OTH’, ‘PND’, ’TAL’, ’TOL’, ‘TON’, ‘TOZ’, ’UNT’
  * Fixed field 33B first component changed from currency to string to allow codeword ’PCT’ used in MT601
  * Fixed API inconsistencies in MtSwiftMessage when updating from SwiftMessage objects.
  * Bugfix MT506 added mandatory field 28E
  * Added missing getters for Sequence E1 in MT300
  * Changed MX messages detection in MxParser to lighter implementation using Stax
  * Normalized Input/Output Outgoing/Incoming API in AbstractMT and SwiftMessage
  * SwiftMessage.toJson changed timestamp format to the recommended ISO 8601
  * MxSwiftMessage meta-data (sender, receiver, reference, identifier) read and set from raw XML content
  * Added support in XmlParser for the field version of Core proprietary XML format for MTs, the parser now reads both formats seamlessly
  * Better header API in MxSwiftMessage to support both ISO and SWIFT business headers
  * Elaborated identifier in MtSwiftMessage, using fin.type.variant instead of just the message type
  * Added comprehensive sequence names into pw_swift_label property files
  * Added translations of pw_swift_label property files to FR, DE and IT (complementing the existent EN, ES and RU files)
  * Completed pw_swift_label property files for all field + mt + sequence combinations
  * Complete application header parsing in MxParser
  * Better application header detection in MxParser based on namespaces
  * Added component labels for field 13K
  * Fields 11R and 11S component 3 split into two independent components.
  * In Field61, component 6 was splitted into two independent components to hold the "transaction type" and the "identification code" as stated in the standard definition for function <SUB-6>
  * Added SwiftParserConfiguration to encapsulate several parsing options, allowing fast parsing of AbstractMT by reading the text block in raw format

#### 7.7.0 - October 2015
  * valueDate in SwiftMessageUtils
  * isType(int...) in SwiftMessage
  * Enhanced the getSequence API in MT classes with support to nested sequences, allowing for ex: getSequenceE1(getSequenceEList().get(n))
  * getLine API for FieldNN classes based on semantic lines number identification
  * Copy constructors for FieldNN classes, performing a deep copy of the components' list
  * MxParser message detection
  * New generic XML model and API, as backbone for MX messages.
  * Headers Blocks: new generic getters in blocks 1 and 2 to retrieve attributes using full qualified names from enums; for example getField(SwiftBlock1Field.LogicalTerminal)
  * Static labels for subfields in FieldNN classes to allow for example getComponent(Field93B.BALANCE)
  * BIC: API to check for live and non-live bics
  * MxParser: parseApplicationHeader and constructors from several sources
  * Added missing labels' API to fields: 36E, 69A, 69C, 69D, 70C, 70D, 70G, 90F, 90J, 92D, 92L, 92M, 92N, 92R
  * Added the ApplicationHeader attribute to AbstractMX
  * Added API to search nodes or content by path or name in the MxNode tree returned by the MxParser
  * Added json() and xml() methods to MT classes
  * Added write to file and output streams to AbstractMT and AbstractMX
  * Added consistent constructors from String, File or InputStream to MTnnn classes
  * Added static parse methods to create MTnnn objects from String, File, InputStream or MtSwiftMessage
  * Added consistent constructors from String, File or InputStream to AbstractSwiftMessage and subclasses MtSwiftMessage and MxSwiftMessage
  * Added static parse methods to create MtSwiftMessage and MxSwiftMessage objects from String, File or InputStream
  * Lib: added read from input streams
  * NPE prevention in SwiftFormatUtils.getCurrency
  * Fixed getSender and getReceiver for MTxxx to return accurate information regardless the message being of type input or output (also to be consistent with analogous methods in SwiftMessage)
  * Added CR and LF to charset z and x at SwiftcharsetUtils
  * Fixed validation of fields 70F, 77S and 77T that unnecessary restricted the allowed amount of lines (not it is unlimited because charset Z allows CRLF).
  * Fixed OutOfBound exception at MxNode findFirst implementation when a node has multiple children
  * Fixed getDescription for Field35B, now returning component 3 instead of 2
  * Better API consistency between MT and MX implementations, with common ways to parse and build.
  * Changed sender and receiver attributes for MtSwiftMessage to hold BIC8 instead of full LT identifiers.
  * Deprecated the use of model message inside MtSwiftMessage
  * Simplified distribution zip with -sources and -javadoc jars

#### 7.6.0 - October 2014
  * New BIC API: isTestAndTraining(), getLogicalTerminalIdentifier(), bic8() and bic11()
  * New model for LT addresses, and its related API in header classes
  * New SwiftMessage API: AbstractMT toMT()
  * New AbstractMT API: getSequence(name), getSequenceList(name)
  * Added builder API: constructors and append methods to add content with chaining support
  * Added missing getValue() implementations to field classes. Example: Field26C
  * Added annotations to MTNNN classes to identify sequence split strategy involved (more traceable code)
  * SRU 2014. Affected MTs: 300, 304, 305, 306, 340, 341, 360, 361, 380, 381, 502, 506, 508, 509, 513, 514, 515, 518, 527, 530, 536, 537, 538, 540, 541, 542, 543, 544, 545, 546, 547, 548, 549, 558, 564, 565, 566, 567, 568, 569, 575, 600, 601, 942
  * Added description and release javadoc comments to MT classes
  * Added MX Generic model support
  * Added MX parse
  * Added MT300.getSequenceE()
  * Minor fix in MT300 sequences structure, B1 and B2 inside B, and named D's subsequence as D1
  * SwiftTagListBlock implements Iterable<Tag>
  * Bugfix SwitTagListBlock.countTagsStarsWith(string,string) was ignoring tagnames in count

#### 7.5.0 - August 2014
  * Added toJson in SwiftMessage and SwiftTagListBlock, SwiftBlock1 and 2
  * Added to SwiftTagListBlock  getFieldByName(String, being)
  * Added to SwiftTagListBlock  getFieldByName(String, being, component2)
  * Added to SwiftTagListBlock  getFieldByNumber(int , being)
  * Added START_TAG and END_TAG constant to Sequence inner classes
  * Added Sequence.newInstance() method
  * Added static method Field.emptyTag()
  * Added to SwiftTagListBlock append(SwiftTagListBlock)
  * Changed SwiftFormatUtils.getNumber(Number) to allow variable amount of decimal parts without the previous limit of two
  * Added support for national clearing system codes in party identifier components: example 52A starting with //AT123
  * JSON serialization: fixed missing quotes escaping and newline
  * in some occasions, getSequenceA() incorrectly returned null instead of empty sequence as stated in javadoc
  * Refactored Field77A to include 20 independent components instead of just one (current implementation is similar to Field79)
  * Deprecated isAnyOf(String ... names) and added isNameAnyOf(String ... names) semantics of method more clear with its name
  * Changed the semantic of getAccount methods to remove starting slashes if any
  * Some javadoc for BICRecord
  * Added serialization timestamp to JSON generation
  * In Field* void set changed to Class set so we can support the code style new Field().setThis().setThat().setThatToo()
  * Added Field.asTag()
  * Added option in XMLWriterVisitor to serialize field instead of tag

#### 7.4.0 - March 2014
  * In BIC added subtype attribute and getBranch method
  * ReaderIterator to read a file from a classpath resource and split its content by the '$' symbol
  * In SwiftMessage new API to check and get linkages sequences
  * In AbstractSwiftMessage new constructor using MTSwiftMessage as parameter
  * In MTSwiftMessage updateFromModel and updateFromFIN using internal attributes
  * Several helper methods to parse field content using SwiftParseUtils
  * Field classes implementation for fields belonging to System and Service Messages (i.e. 451)
  * Resource bundle labels for System and Service Messages fields
  * MOR class to represent the message output reference (inherited from the MIR)
  * SwiftParseUtils: getTokenSecond and getTokenSecondLast with prefix
  * getAll(SwiftMessage) in every FieldNN class
  * getAll(SwiftTagListBlock) in every FieldNN class
  * New constant in Field suitable for import static
  * SwiftTagListBlock: constructors made public
  * SwiftTagListBlock: added filterByNameOrdered(String ...)
  * SwiftTagListBlock: added getFieldsByNumber(int)
  * SwiftTagListBlock: added removeSubBlock(String)
  * SwiftTagListBlock: deprecated int getTagCount(String)
  * SwiftTagListBlock: added int countByName(String)
  * SwiftTagListBlock: deprecated int getTagCount()
  * SwiftTagListBlock: added int countAll()
  * SwiftTagListBlock: added method boolean containsAllOf(String...)
  * Improved toString in SwiftTagListBlock and Tag
  * Javadoc improvements
  * Fixed SwiftBlock1 constructor to allow LTs missing the optional A, B or C identifier (11 characters length); ex. FOOOAR22XXX
  * Fixed getStatusInfo and getPreviousStatus in messages base class that was causing IOB exceptions
  * Issue 39: missing trimToEmpty in getComponent2 in 50H
  * MT207: fixed maximum repetitions of sequence B from 1 to unlimited

#### 7.3.0 - January 2014
  * removed log4j.properties
  * New API: Field.isAnyOf(String...)
  * Added many methods in SwiftTagListBlock in resemblance to String manipulation API
  * SwiftTagListBlock added: getTagsByNumber(int), SwiftTagListBlock removeAfterFirst(String, boolean)
  * Added Tag.startsWith
  * Added Tag.contains
  * Added PPCFileReader iterator to read and split pc connect files

#### 7.2.0 - September 2013
  * Added Field.letterOption
  * Added SwiftTagListBlock.getSubBlockBeforeFirst
  * Added SwiftTagListBlock.filterByName
  * Fixed Field.appendInLines that was causing the getValue of several fields (ex 35B) to start with unexpected EOL
  * Fixed NPE in XMLParser with null value in tags
  * Fixed Avoid usage of double in amount resolver

#### 7.0.0 - August 2013
  * Enhanced messages model with base support for MX messages.
  * New messages meta-data model to handle additional information: Status history, User notes, Properties list.
  * Useful API to SwiftMessage to get: direction, PDE, PDM, UUID, MIR, MUR and getTypeInt
  * Complete FieldNN implementation classes
  * Complete MT helper classes, covering all message types
  * Added model and API to handle Sequences at MT classes, covering all sequences based on 16R/16S boundaries.
  * New API to handle sub blocks: SwiftTagListBlock.removeUntilFirst, SwiftTagListBlock.containsAnyOf
  * Ensuring of SWIFT EOL at ConversionService.getFIN
  * Fixed getValue of several fields to prevent printing of null
  * Fixed getValue of several fields with missing slash separator on optional components
  * Added missing field getters for MT classes with fieldsets: for example 93B at MT564.
  * getValue for Field35B. Thanks to Raghu rathorr@users.sf.net
  * getCalendar bug related to unused format parameter
  * Changed Field26C parser and subfields structure to split the string before the VAR-SEQU into independent components
  * Removed deprecated net.sourceforge classes
  * Removed unimplemented method amounts() in AmountContainer

#### 6.4.0 - March 2013
  * Added visitor API on tag list block
  * New interface to identify and use generic fields (notice DSS methods are not part of non-generic fields)
  * Added API on MT classes to simplify messages creation
  * Comprehensive getters and setter API for field classes using functional names
  * Added PatternContainer interface and implemented in field
  * Better CurrencyContainer API
  * Added API to SwiftFormatUtils to get String components from Calendar using different SWIFT date/time formats
  * Implemented API for CurrencyContainer for all Fields
  * Added MT helper classes for MTs: 518, 549, 800, 801, 802, 824, 600, 601, 604, 605, 606, 607, 608, 609
  * Added Field implementations for 33G, 35U, 86B, 68A, 68B, 68C, 94C, 31F, 37a, 34J, 35H, 31X
  * Added API to simplify messages creation; defaults for header blocks attributes, addField to Block4, setSender at Block1

#### 6.3.0 - October 2012
  * Added MT helper classes for MTs: 500, 501, 502, 503, 504, 505, 506, 507, 508, 509, 510, 565
  * Fixed getAsCalendar for year component of field 77H
  * Fixed parsing of field 50F
  * Added field class for: 26C
  * Support to identify which sequence a tag belongs to
  * Added API to FieldNN classes to get the DSS field
  * Added API to FieldNN classes to get the qualifier and conditional qualifier components
  * Added API to FieldNN classes to determine if field is generic or non generic
  * Field class made abstract
  * FieldNN isOptional: method to check if a given component is optional for the field
  * Field getLabel: support for label exceptions per mt and sequence
  * SwiftParser changes to distinguish the presence of brackets when they are block boundaries or part of an invalid field value
  * Improved parsing of Field35B, first and second components are set only if "ISIN " is present
  * SR2012 update: deprecated fields 23C, 23F. Updated MT300, MT304, MT305 with field changes.
  * Added serialization for: 20E, 29G, 31G, 36E, 50G, 50H, 69B, 69D, 69F, 77H, 90F, 90J, 90K, 92D, 92L, 92M, 92N, 94D, 94G, 95T, 98F
  * Fixed serialization of field 59A

#### 6.2.0 - June 2012
  * Purged and some tunning of parser log
  * Added getField* API con block4
  * Added Tag API: public boolean contains(String ... values)
  * Added more API to get subblocks based on tag number boundaries regardless of letter options
  * Fixed Tag.isNumber to consider the whole number and not just the prefix, isNumber(58) returns true to 58A but not to 5
  * Added Tag.getNumber() API
  * Fixed build to include MTs and FieldNN source codes in the package
  * Fixed parser for fields: 94D, 50H, 50G and 52G
  * Added MT helper classes for MTs: 567, 900, 910, 920, 935, 941, 970, 971, 972, 973, 985, 986
  * Added API for getLabel at Field objects, to retrieve business oriented names from resource bundles

#### 6.1.0 - March 2012
  * Added BICContainer interface
  * Added MT helper classes for MTs: 360, 361, 362, 364, 365, 381, n90, n92, n95, n96, n98, 420, 422, 430, 450, 455, 456, 701, 705, 711, 720, 721, 732, 734, 740, 742, 747, 750, 752, 754, 756, 768
  * Added getValue for Field13E
  * Fixed getValue for Field31R (2nd component is optional)

#### 6.0.0 - February 2012
  * Merged patches from Walter Birch
  * SwiftParser: fix for parse error with malformed tag 72
  * Implemented getValue for Fields: 19B, 31D, 31P, 31R, 39P, 40B, 41D, 92F, 93B, 98E and others with the same parser pattern
  * Changed packages in Hibernate mappings from sourceforge to prowidesoftware
  * Added SwiftMessageUtils class
  * Added date container interface to Fields to better support higher level model expressions
  * Added currency container interface to Fields to better support higher level model expressions
  * SWIFT standard update (Nov 2011)
  * Fixed field parser for 35B
  * Changed SwiftParser log level
  * Build: consistent release in jar, sources and javadocs jars, include dependent jars in lib directory
  * API to create FieldNN objects from Tag objects
  * Fixed field parser for 35B when first component is an ISIN number
  * Added DATE1 support for fields parser (fixes Field61)
  * SwiftMessage API to get sender and receiver addresses from message headers
  * Added MT helper classes for MTs: 101, 104, 105, 107, 110, 111, 112, 200, 201, 204, 205, 205COV, 207, 256, 300, 305, 306, 307, 330, 340, 341, 350, 540, 541, 542, 543, 564, 566
  * MT helper classes 102_not_STP and 103_not_STP with inheritance from defaults MT103 and MT102 classes
  * Added Field implementations for 36E, 69B, 69D, 69F, 90F, 90J, 93B, 93C, 94G, 95T, 95S, 98E, 98F, 98L, 67A, 77J, 92E, 98D, 95S, 50G, 50H, 52G, 31G, 77H
  * TIME3 implementation to format utils
  * Suppress warnings for unused imports in eclipse

#### 6.0.0-RC5 - August 2011
  * Fixed parser for Field20E
  * Added Field implementations for 90K, 92D, 92L, 92M, 92N

#### 6.0.0-RC4 - July 2011
  * Added MT helper classes for MTs (SCORE): 798<743>, 798<745>, 798<760>, 798<761>, 798<762>, 798<763>, 798<764>, 798<766>, 798<767>, 798<769>, 798<779>, 798<788>, 798<789>, 798<790>, 798<791>, 798<793>, 798<794>, 798<799>
  * Added MT helper classes for MTs: 191, 291, 391, 399, 491, 535, 591, 691, 699, 707, 760, 767, 769, 790, 791, 891, 991, 999
  * Added Field implementations for 13E, 20E, 22L, 23X, 24E, 27A, 29D, 29G, 29S, 31R, 39D, 39P, 49H, 49J, 50M, 72C, 77C, 77E, 78B

#### 6.0.0-RC3 - April 2011
  * Added MT helper classes for MTs: 304, 320, 321, 210, 599
  * Added Field implementations for 19B, 32H, 32R, 34E, 37G, 37M, 37R, 38J, 92F, 62A, 62B

#### 6.0.0-RC2 - February 2011
  * Added Field implementation for 15 (A,B,C,D,E,F,G,H,I,J,K,L,M,N)
  * Added MT helper classes for MTs: 300, 400, 410, 412, 416, 499, 544, 545, 546, 547, 548, 700, 710, 730, 799
  * Added Field implementations for 31D, 31P, 40B, 41A, 41D, 45A, 45B, 46A, 46B, 47A, 47B
  * field serialization from components values into SWIFT single string value
  * Removed log4.properties from distribution jar
  * MTs API: fixed field mutiplicity when a field becomes repetitive being present on multiple sequences or at repetitive sequences.
  * Hibernate mappings: removed confusing/commented blocktype mappings at SwiftBlock.hbm.xml
  * Hibernate mappings: package rename

#### 6.0.0-RC1 - October 2010
  * Migrated src code to java 1.5 (binary distribution is still 1.4 compatible by means of http://retroweaver.sourceforge.net/)
  * Java 1.4 compatibility changes
  * normalization of linefeeds to CRLF at Tag creation from XML parsing
  * Removed deprecated API
  * Added new package io with subpackages parser and writer; added new package utils.
  * Renamed all packages to com.prowidesoftware (backward compatibility maintained with facades)
  * Added implementation for MTs 102 not STP, 102 STP, 103 not STP, 103 STP, 195, 199, 202, 202COV, 203, 295, 299, 940, 942, 950
  * Added new SWIFT MT high level generated API, with classes for specific message types
  * New source package for generated swift model
  * Merged project "prowide SWIFT Fields" into "WIFE"
  * Added comparison options to AckMessageComparator
  * Removed old and incorrect charset validator class net.sourceforge.wife.swift.MessageValidator
  * Fix in remove user block method, thanks to Herman's contribution and patience
  * Parser API for (new SwiftParser()).parse(messageToParse);
  * Replaced commons-lang-2.3 -> 2.4
  * Fixed message writer: system messages' block4 generated with inline tags
  * SwiftMessage API to check if it's Straight Through Processing (STP), based on the content of the User Header
  * SwiftMessage API to check if it's a cover payment (COV), based on the content of the User Header
  * SwiftTagListBlock API to check if contains a specific Tag
  * Removed unimplemented and confusing package net.sourceforge.wife.validation
  * Deprecated old and unused validation-related classes
  * Added AckMessageComparator which is useful of identify the ack of a given message.
  * SwiftTagListBlock API to get a sub block given its name or its starting and ending Tag
  * SwiftTagListBlock API to get tags by content, given its exact or partial value
  * Helper methods from Block4 moved to SwiftTagListBlock
  * SwiftTagListBlock is no longer abstract, so it can be used to create instances for subblocks
  * Required JVM upgrade to 1.5
  * Initial update of upload-sf target for release to sourceforge

#### 5.2.0 - February 2009
  * Added missing hashcode and equals
  * Javadocs improvements
  * Revised and tested hibernate mappings
  * Added getBlockType
  * Added length to unparsed text persistence mappings
  * Fixed persistence mapping for block2 inheritance
  * Updated hibernate libs to version 3.2.6
  * Added isOutput
  * isInput made concrete, not abstract
  * Added abstract isInput() method to SwiftBlock2 for safer casting subblocks when input/output is unknown

#### 5.1.0 - July 2007
  * Migrated logging to java logging api
  * Removed SwiftBlock's deprecated methods.
  * Moved some common methods in SwiftBlock2Input/SwiftBlock2Output to parent class SwiftBlock2.
  * Upgraded commons-lang to version 2.3
  * Improved persistence mapping.
  * Move persistence (helper) package to wife-test project.
  * Minor javadoc fixes.
  * Fixed some warnings.

#### 5.0.0 - June 2007
  * Improved Hibernate mapping for simplified and more efficient data base schema.
  * Added support for unparsed text to model, persistence mapping and conversion services (needed for some MT0xx for example).
  * XML to SwiftMessage parsing methods moved from ConversionService to XMLParser in "parser" package.
  * New package created for parser classes "net.sourceforge.wife.swift.parser".
  * Made abstract intermediate classes of blocks object hierarchy.
  * Added support for user custom blocks in model, persistence mapping and conversion services.
  * Improved overall test cases coverage and source/resources structure.
  * Fixed some warnings.
  * Swift Parser enhancements; don't throw exception on unrecognized data, but preserve an internal list of errors.
  * Added reference to current message in parser, so it can take decisions based on parsed data.
  * Added constant for possible values for application id to SwiftBlock1.
  * Updated dependency: hsqldb 1.8.0.4 -> hsqldb 1.8.0.7.
  * Updated dependency: hibernate 3.1.3 -> hibernate 3.2.3.ga.

#### 4.0.0 - April 2007
  * Moving to junit 4 - some new tests are being written with junit4, this should make testing some features singificantly easier.
  * Move size and isEmpty methods to subclasses.
  * Improved deprecated exception messages and javadoc.
  * Added useful getter for the MIR field in Block 2 output.
  * Added support for optional fields in Block 2 input.
  * Method specific to each block moved to each block class, when possible compatibility methods were left in old places, marked as deprecated to provide a smoother migration path.
  * Removed deprecated API in SwiftBlock.
  * Adapted parser to new model refactor.
  * More javadoc in parser.
  * Improved xml writer (more clean tabs and EOL).
  * Refactored and fixed XML parsing for blocks 3 and 5.
  * Fixed build.xml to include resources in generated jar files.
  * Improved javadoc and validations in fin writer.
  * Completed basic internal XML parsing.
  * Added more tests for XML conversion.
  * Implemented XML conversion parsing for all blocks (except 4).
  * Updated passing test in conversion service.

#### 3.4.0 - March 2007
  * Added license header to source files.
  * Minor fixes in build system.
  * Enhanced IBAN validation routine.
  * Added numerous tests for IBAN validation.
  * Added JSValidationUnit backed by Rhino, to support easy extension of validations.
  * Made all loggers private static transient final.
  * Enhanced overview documentation.
  * Javadoc updates.
  * Code clean up.
  * Added many tag specific validation units targeting MT103 validation.
  * Removed ant junit fork since it broke in ant 1.7.

#### 3.3.0 - January 2007
  * Initiated MT103 validation rule.
  * Validation framework core classes written.
  * Utility classes for validation.
  * Removed old and deprecated/replaces writer component.
  * Dependencies clean up, ant downloads less libs now.
  * Added Currency ISO Codes (needed for validations).
  * VF: implemented TagExists and ConditionalTagPresence validation units.
  * Started implementation of validation units.
  * Initial implementation of BIC validation.
  * Initial implementation of IBAN validation.
  * Added ISO Countries for IBAN validation.
  * Fixed issue in writer with block5 as mentioned in bug 1601122.
  * Fixed issue 1595631.

#### 3.2.0 - 2006
  * Parser logging information cleanup.
  * Migrating to log4j 1.2.8 for better compatibility (issued with trace method on some servers).
  * Fixed build to properly include current timestamp in dist target when property release.name is not set.
  * Fixed bug in parser/writer integration which included double block number when using the writer with an object of a just parsed message(1595589).
  * Updated code to fix issue mentioned in https://sourceforge.net/forum/message.php?msg_id=4001538.

#### 3.1.1 - 2006
  * Small fixes for java 1.4 compatibility.

#### 3.1.0 - 2006
  * Fixes to compile for java 1.4 by default.
  * Fixed test for bug 1540294, typo in block number.
  * Use system EOL in XML writer.
  * Added compile timestamp to manifest in created jars.

#### 3.0.0 - 2006
  * Build: Added release.name property to manifest.
  * Build: added selection of tests known to fail and those known to pass.
  * Fixed persistence mapping.
  * Improved build and added control to exclude tests that are know to fail.
  * Model simplification: SwiftBlockN classes are being removed in favor of base class SwiftBlock removed list of blocks in message which was confusing when not all blocks present.
  * SwiftBlock (base class) and subclasses are mapped and persisted ok, either the base class or the subclasses.
  * Added many tests for Hibernate persistence of SwiftMessage hierarchy.
  * Added XML Visitor to write a swift message to an XML representation.
  * Added ConversionService class which encapsulates many services conveniently.

#### 2.0.0 - 2006
  * New parser component highly tested on production and unit tests.
  * Writer component usable. while it has many limitations, it can be used as it is now.
  * Work in progress swift message persistence mapping.
  * Work in progress swift expression <-> regular expression conversion.<|MERGE_RESOLUTION|>--- conflicted
+++ resolved
@@ -1,12 +1,8 @@
 # Prowide Core - CHANGELOG
 
-<<<<<<< HEAD
-#### 9.3.15-SNAPSHOT
+#### 9.3.15 - SNAPSHOT
+  * (PW-1341) Avoid log pollution with exception stacktrace in Field#formatAccount method
   * (PW-1264) Added distinguishedName(boolean includeDefaultBranch) method to BIC in order to return default branch name
-=======
-#### 9.3.15 - SNAPSHOT
-* (PW-1341) Avoid log pollution with exception stacktrace in Field#formatAccount method
->>>>>>> 77d8fcdc
 
 #### 9.3.14 - March 2023
   * (PW-1182) Fixed MT internal Loops API, when strategy is GENERATED_FIXED_WITH_OPTIONAL_TAIL and the tail part contains repetitive fields, such as MT920
