# Prowide Core - CHANGELOG

<<<<<<< HEAD
#### 9.5.3 - SNAPSHOT
  * (PW-2006) Fixed `getMUR` and `setMUR` in `SwiftMessage` to prioritize field 108 in block 4 over block 3 for system messages (category 0)
=======
#### 9.4.19 - SNAPSHOT
  * (PW-2040) Updated the BBAN validation data file to the IBAN REGISTRY Jul 2024 release 
>>>>>>> 82ec241c
  * Added new `MtSequenceEnum` with all the available inner sequences of specific MT schemas
  * Added `isSystemMessage()` to SwiftMessage to check if the message is a category 0 message (010. 011, etc...)

#### 9.5.2 - October 2024
  * Added new `FieldEnum` with all the available field names
  * Code security improvements as per CodeQL recommendations

#### 9.5.1 - June 2024
  * (PW-1913) Added IBAN validation for Egypt local account structure
  * Restore deprecated method in MT210 class

#### 9.5.0 - May 2024
  * SWIFT Standard release update 2024 (live 16 November 2025)
  * Yearly revision of deprecation phase (see https://dev.prowidesoftware.com/SRU2024/getting-started/deprecation/)
  * Dependency update: commons-lang3 -> 3.14.0'
  * Dependency update: gson -> 2.11.0'

#### 9.4.16 - May 2024
  * (PW-1862) Added NarrativeFragment class for detailed line information in StructuredNarrative fragments
  * Fixed SwiftMessage getPDE(): return empty value instead of null when codeword exists and has no value
  * Added isPercentage() helper method to field 37K

#### 9.4.15 - March 2024
  * (PW-1812) Updated the narrative resolver, format 2 (used in field 72 for example), to allow empty values as part of the narrative fragment
  * Updated validators for BIC, country, and currency constraints to utilize keywords for i18n-compatible messages
  * Deprecated unnecessary methods in the SafeXmlUtils class

#### 9.4.14 - December 2023
  * (PW-1718) Changed the getComponentLabel(component) in Field59F to be dynamic based on the line identifiers (similar to existing API in Field50F)

#### 9.4.13 - November 2023
  * (PW-1697) Fixed validation/parse pattern in field 29O
  * (PW-1697) MT306 changes in field 30I
  * Added DistinguishedName with Builder in order to encapsulate the BIC branch name logic 

#### 9.4.12 - November 2023
  * (PW-1697) Fixed validation pattern in fields 14[H,K,L,M,N,O] and 29J

#### 9.4.11 - November 2023
  * (PW-1695) Fixed a stack overflow in the fields fromJson implementation when a malformed JSON input contains empty field names
  * (PW-1688) Added missing field labels for SRU2023 changes in the pw_swift_*.properties file

#### 9.4.10 - October 2023
  * (PW-1675) update to Field 31R to support also two date components as requested by SCORE messages
  * Added 36B and 36D getters to MT543

#### 9.4.9 - October 2023
  * (PW-1659) Field 24G deprecated Name and Address for Narrative

#### 9.4.8 - October 2023
  * Added default methods for sender, receiver, and identifier extraction to the MessageExtractionStrategy
  * Added JSON to the `FileFormat` enumeration

#### 9.4.7 - September 2023
  * (PW-1478) Fixed Field 44J parse and getValue to enable proper data preservation when the field contains multiline content

#### 9.4.6 - September 2023
  * Added support for an optional `pw-swift-core.properties` to customize the behavior of the SafeXmlUtils class

#### 9.4.5 - August 2023
  * (PW-1478) Field 44J parse and getValue fix

#### 9.4.4 - August 2023
  * (PW-1478) Field 44J format fixed to allow multiline

#### 9.4.3 - July 2023
  * (PW-1461) Remove deprecation of field 31R model since is it used back in SRU2023
  * (PW-1405) Trim original String payload when creating an AbstractSwiftMessage

#### 9.4.2 - June 2023
  * (GH-163) Remove unnecessary padding in sender and receiver in AbstractMT#creeate(number, sender, receiver) method
  * (PW-1323) Fixing getValue method for pattern issue in Field44J

#### 9.4.1 - June 2023
  * (PW-1323) Fixing missing pattern issue in Field44J

#### 9.4.0 - May 2023
  * SWIFT Standard release update 2023 (live 19 November 2023)
  * Yearly revision of deprecation phase (see https://dev.prowidesoftware.com/SRU2022/getting-started/deprecation/)

#### 9.3.15 - May 2023
  * (PW-1341) Avoid log pollution with exception stacktrace in Field#formatAccount method
  * (PW-1264) Added distinguishedName(boolean includeDefaultBranch) method to BIC in order to return default branch name

#### 9.3.14 - March 2023
  * (PW-1182) Fixed MT internal Loops API, when strategy is GENERATED_FIXED_WITH_OPTIONAL_TAIL and the tail part contains repetitive fields, such as MT920
  * (PW-1241) Added addUnstructuredStrict method to Narrative in order to strictly wrap unstructured input

#### 9.3.13 - March 2023
  * Deprecated all fields that are only used in SCORE messages and not in the general MT standard as they will eventually be removed from the library

#### 9.3.12 - February 2023
  * (PW-1109) Changed Narrative Resolver to validate minimum codeword length of 1 char
  * (GH-148) Fixed parser of Field61 amount component when number starts with the decimal comma (implicit zero in amount lower than 1)
  * Added getComponent(String componentName) to retrieve the component based on the name instead of the number
  * Added componentNameToNumber(String componentName) to retrieve the component number based on the component name

#### 9.3.11 - January 2023
  * (PW-1152) Preserve line breaks when creating NarrativeContainer fields from JSON with legacy structure: narrative1, narrative2, etc...
  * Fixed duplicate elements when serializing NarrativeContainer fields into JSON 

#### 9.3.10 - January 2023
  * (PW-1150) Added field model class for 31M (required in SCORE MT798_753)
  * (PW-1150) Added field model class for 71E (required in SCORE MT798_755 and MT798_757)

#### 9.3.9 - December 2022
  * (PW-1078) StructuredNarrative: Fixed parser to treat the optional [3!a13d] part as a unit block, both currency and amount present or missing

#### 9.3.8 - November 2022
  * (GH-127) Enhanced field JSON serialization to include detailed structure when the field is a NarrativeContainer 

#### 9.3.7 - November 2022
  * (PW-1101) Fix field 35C labels to match the FIN xsd: Identification Of Instrument, Description Of Instrument

#### 9.3.6 - November 2022
  * (PW-1086) Fixed typo in field 36D accessors
  * (PW-1078) StructuredNarrative: Added getBankCode() methods in order to allow direct access to data (used in SCORE messages)
  * (GH-88) Added missing constants for ISO 15022 codes 
  * MT540 and MT548 added missing getter for Field99C
  * Added removeRepeatedBoundaries method in order to remove repeated tag boundaries

#### 9.3.5 - October 2022
  * SRU2022 updates review: field 35C validation pattern changed to <VAR-SEQU-5>

#### 9.3.4 - September 2022
  * Added getCADETL method for "CADETL" separator sequences
  * (GH-119) MT566: Fixed repetitions of sequence USECU/FIA that is not repetitive
  * Added sequence getters using the boundary field qualifier, for example getSequenceGENL() as equivalent to the existing getSequenceA()

#### 9.3.3 - August 2022
  * (PW-1015) Added field model classes for 47E, 49D and 49F (required in SCORE MT798_774)

#### 9.3.2 - July 2022
  * (PW-977) Changed the MT203 and MT210 inner structure from regular sequence to inner loop named Loop1
  * Added Loop1 getter API to MTs: 110, 201, 203, 210, 410, 412, 420, 422, 450, 456, 604, 605, 801, 920, 973

#### 9.3.1 - July 2022
  * (PW-976) Added new MonetaryAmountContainer interface for fields having both an Amount and Currency
  * (PW-969) Modified field 12E, 12K and 12R labels
  * (PW-969) Added an optional narrative component to field 12R (required when the field is used in SCORE messages)
  * (PW-898) Changed the heuristic to retrieve sequence B1 from MT300 and MT304 to be more efficient even if the message structure is invalid
  * (PW-867) Enhanced the parsing of party fields A, B and D, to be more strict when splitting the /D/ or /C/ prefix from the account
  * Enhanced MtId constructor with regex matching
  * Added method namespaceURI() in the MtId class to return for example "urn:swift:xsd:fin.103.2021" for the MT103

#### 9.3.0 - May 2022
  * SWIFT Standard release update 2022 (live 20 November 2022)
  * Yearly revision of deprecation phase (see http://www.prowidesoftware.com/resources/deprecation-policy)
  * Updated gson dependency to 2.9.0

#### 9.2.13 - April 2022
  * (PW-892) Fixed AbstractMT#create when the message type number is less than 100
  * Added a convenient String message() method in the SwiftMessage object to get the FIN serialization of the message
  * Fixed error in Field 94G getValue

#### 9.2.12 - March 2022
  * (GH-103) fixed invalid ConstraintValidator annotation on CurrencyValidator
  * (GH-95) patterns getters are now non-final to avoid overwriting; static constants have been deprecated
  * RJE and PPC readers, added a constructor with explicit charset (same in swift parser from input stream)
  * Validate.notNull -> Objects.requireNonNull
  * Spotbugs code review

#### 9.2.11 - January 2022
  * Added LineWrapper (utils) to replace Apache's WordUtils.wrap and thus the commons-text dependency
  * Added convenient method in the envelop message MT798 to get the sub-message type as a SwiftMessage
  * Added a copy constructor to the Tag class

#### 9.2.10 - January 2022
  * (PW-815) Fixed getValue in field 12H (SCORE) where narrative is optional
  * (GH-89) MT530: Fixed repetition of sequence C ADDINFO
  * Updated dependency: gson:2.8.8 -> gson:2.8.9
  * Java 11 and 17 compatibility updates
  * Added plugins for automatic versioning and code quality reporting

#### 9.2.9 - December 2021
  * (GH-78) Fixed MT537#getSequenceBList where sequence B delimiter "STAT" overlaps with C3 and D1a1B1a delimiters
  * (GH-74) Fixed parser for Field48 and similar cases to avoid trimming content when the component contains also the slash separator as part of the value
  * (GH-62) Added com.prowidesoftware.core as automatic module name in the MANIFEST for JPMS support
  * Fields getComponentLabel is now public, returning the specific label for each field component
  * Fixed bug in PartyIdentifierUtils.getPartyIdentifier
  * Fixes in field component names and optional status
  * Fixes in field parsing
  * Incompatible change in field 71N (changed from 7 Narrative lines to Code + 6 Narrative lines)
  * Incompatible change for field 11T to have two lines (MT new-line DATE + TIME)
  * Fixed Structured Narrative parsing to return an empty Narrative object with null string values

#### 9.2.8 - November 2021
  * (PW-764) Added new variant values (RFDD, ISLFIN)
  * (PW-703) Block 2 parser: lenient parser to avoid duplicate error when exception on invalid Input/Output indicator
  * (CR-23) Enhanced getValueDisplay for fields (no decimal separator for numbers that are not amounts)

#### 9.2.7 - October 2021
  * Field 98D, 98E and 98G: removed invalid get{Component4|Sign}AsCurrency and set{Component4|Sign}(Currency) as no currency applies to these fields
  * Fields 94L and 85L: separated component 2 (Legal Entity Identifier) into two (Legal Entity Identifier Code and Legal Entity Identifier Number). Kept get/setLegalEntityIdentifier for backwards compatibility
  * Field 94H: second component now has get{name}AsBIC and set{name}(BIC) methods
  * Field 56B: now inherits from OptionBPartyField (to have get/setPartyIdentifier)
  * Field 26C: separated component 5 into 5 (Denomination) and 6 (Form) for compatibility with Swift. Kept get/setDenominationForm for backwards compatibility
  * Field 26A: now has 2 components (Number 1 and Number 2) for compatibility with Swift. get/setNumber is kept for backwards compatibility
  * Field 23: fixed getValue and parse to properly handle missing intermediate fields
  * Field 14S: has 4 new compatibility methods: getRateSource/setRateSource for Source and Number components and getTimeAndLocation/setTimeAndLocation for Time and Location components
  * Field 12: component is now of expected to have a numeric type
  * Code cleanup for Fields and Date|BIC|Amount|Currency Container
  * Added support for BigDecimal and Long component types (instead of just Number) in several fields
  * Fixed display text generation for fields having a date with pattern MMDD (only the month was included in the text)
  * OptionAPartyField: added set/getPartyIdentifier (for components 1 and 2) and renamed BIC to IdentifierCode. Affects fields 42A, 51A, 52A, 53A, 54A, 55A, 56A, 57A, 58A, 81A, 82A, 83A, 84A, 85A, 86A, 87A, 88A, 89A, 91A and 96A
  * OptionDPartyField: added set/getPartyIdentifier (for components 1 and 2). Affects fields 42D, 50D, 51D, 52D, 53D, 54D, 55D, 56D, 57D, 58D, 81D, 82D, 83D, 84D, 85D, 86D, 87D, 88D, 89D, 91D and 96D
  * OptionBPartyField: added set/getPartyIdentifier (for components 1 and 2). Affects fields 52B, 53B, 54B, 55B, 57B, 58B, 82B, 84B, 85B, 86B, 87B and 88B
  * Prepared Option A, B and D classes to support the PartyIdentifier interface with methods getPartyIdentifier and setPartyIdentifier
  * Enhanced Block2 creation by enriching Block Type to "O" or "I".
  * (PW-746) Fixed MT reference extraction for 20C in categories other than 5, and with MUR as fallback option
  * (CR-23) Added SwiftMessage#getMOR
  * Updated dependency: Apache Commons Lang 3.8.1 -> 3.12.0
  * Updated dependency: Apache Commons Text 1.6 -> 1.9
  * Updated dependency: Gson 2.8.2 -> 2.8.8

#### 9.2.6 - October 2021
  * (GH-60) Enhanced parser for field 98C
  * (PW-703) Enhanced SwiftParser in order to validate "Input" or "Output" Block 2 type
  * Enhanced the MtId to automatically extract the variant from String identifiers such as "fin.103.STP" or "202.COV"

#### 9.2.5 - September 2021
  * (PW-664) Parser enhancement to be lenient on LF before block identifier

#### 9.2.4 - August 2021
  * MultiLineField: preserve starting component separator when getting lines with offset

#### 9.2.3 - August 2021
  * Added user assigned country codes (example "XE") as valid codes in the IsoUtils country validation
  * Added field classes for SCORE messages: 11T, 12[S,R], 25G, 31[J,K,T], 34[D,K,L,M,S,T,U,X,V,W], 49[J,K,L] (to be used in the proprietary payload of the MT798 envelop)
  * MT564: Minor scheme fix, 92a TAXR and WITL can be repeated in CASHMOVE (E2)

#### 9.2.2 - July 2021
  * (PW-627) fixed Narrative.builder() to compute "//" size in the lines wrapping
  * (PW-581) the MultiLineField API now preserves any starting and trailing spaces in field lines
  * MT565: fixed repetition of sequence B2 (multiple to single)
  * MT548: Minor scheme fix, added letter option "C" in field "98C:SCTS" in sequence "C1a1B1"

#### 9.2.1 - June 2021
  * Added "ignore block 3" and "ignore priority" options to the SwiftMessageComparator
  * Added field classes for SCORE messages: 12[H,K,L], 20E, 25F, 29[D,F], 31R, 78B (to be used in the proprietary payload of the MT798 envelop)
  * Enhanced parser for LogicalTerminalAddress when the parameter has 9 characters
  * (PW-534) allowed null value for the Tag constructor

#### 9.2.0 - May 2021
  * SWIFT Standard release update 2021 (live 21 November 2021)
  * Yearly revision of deprecation phase (see http://www.prowidesoftware.com/resources/deprecation-policy)
  * Fixed the getSequence API in MT classes when the sequence boundary field is repetitive, in some scenarios produced invalid results
  * (PW-519) Field92H: Added "Rate Status" accessors
  * (PW-519) Field92J: Replaced "Narrative" accessors by "Rate Status" accessors

#### 9.1.4 - April 2021
  * Fixed getConditionalQualifier in fields 69C, 69D and 92H
  * Fixed field 41D isOptional(component) method
  * (PW-510) Fixed parser of field 90L
  * (PW-508) Fixed validator pattern in field 98K
  * Added MultiLineField interface implementation to fields: 45C, 45L and 49Z
  * Removed MultiLineField interface implementation to field 77H since its value is always a single line
  * (PW-501) Added getNarrative(deli), getNameAndAddress(deli) and similar getters in Field classes to get a concatenation of the relevant components with a specific delimiter
  * (PW-501) Fixed the getNarrative(), getNameAndAddress() and similar getters in Field classes to do a simple join of the relevant components, without CRLF and without components value trim
  * (PW-505) Fixed SwiftFormatUtils#decimalsInAmount(BigDecimal)
  * NPE prevention in AbstractMT.getFields() when the parsed FIN content is invalid
  * Added UETRUtils to generate the GPI unique end-to-end transaction reference, mandatory for several payment messages
  * Added customizable strategies to set the MtSwiftMessage metadata fields: reference, main amount, value date, etc...
  * Added field classes for SCORE messages: 13E, 21S, 21T, 27A, 29P, 29S, 29U, 49Z (to be used in the proprietary payload of the MT798 envelop)
  * (PW-451) Added backward compatible implementation in setComponent* and SetNarrative* API of narrative container fields: 29A, 37N, 70, 71B, 71D, 72Z, 72, 73A, 73, 74, 75, 76, 77A, 77B, 77D, 77
  * (PW-445) Added backward compatible fromJson for narrative container fields: 29A, 37N, 45B, 46B, 49M, 49N, 70, 71B, 71D, 72Z, 72, 73A, 73, 74, 75, 76, 77A, 77B, 77D, 77J, 77
  * Added Direction to the SwiftBlock2Field enumeration
  * Added more message type cases to the SwiftMessageUtils valueDate
  * Minor fixes in MT530 model: fields B/22F and C/90[A,B]

#### 9.1.3 - December 2020
  * Changed SwiftMessage#isGpi() to be true for: 103, 199, 299, 192, 196, 202COV or 205COV (mandatory outgoing GPI types)
  * Removed the indexes from the AbstractSwiftMessage JPA mapping (can be created directly in the DB as needed)
  * Added options in the MT message comparator to ignore the LT identifier or test flag when comparing header LT addresses
  * Added asTestBic in BIC to create a test BIC by setting the second component of the location to zero
  * Added API in the SwiftBlock2Output to set the MIR date and receiver date time fields from Calendar object

#### 9.1.2 - October 2020
  * Fixed set of MUR when an MtSwiftMessage is created from an acknowledge (service 21 message)
  * Changed AbstractSwiftMessage JPA mapping to EAGER load the status trail and the properties
  * Added a new MessageDirection enum as alternative to the legacy MessageIOType

#### 9.1.1 - September 2020
  * Fixed parser for fields 94L and 95L
  * Added MurMessageComparator to match ACKs based on the MUR
  * Changed the SwiftMessage#getMUR to retrieve field 108 from either block 3 or block 4 (system messages)
  * Enhanced the AckMessageComparator to still match on differences in block 2 optional fields or block 4 EOL characters
  * Minor refactor in MtSwiftMessage update from model (SwiftMessage)
  * Added a trim to the content parsed from the RJE reader
  * Fixed setPdm in MtSwiftMessage that was over writing the pde field
  * Minor changes in the MtSwiftMessage to avoid log warnings when setting metadata from message model
  * Added convenient field getters in the ServiceMessage21 (ACK/NAK) model class and made the getMtId() return "gpa.021"

#### 9.1.0 - May 2020
  * SWIFT Standard release update 2020 (live 22 November 2020)
  * Yearly revision of deprecation phase (see http://www.prowidesoftware.com/resources/deprecation-policy)
  * Enhanced components namings in field 98[DEGH]
  * Added rich API to parse and build narrative fields: 29A, 37N, 45B, 46B, 49M, 49N, 70, 71B, 71D, 72Z, 72, 73A, 73, 74, 75, 76, 77A, 77B, 77D, 77J, 77
  * Mx related classes moved to the prowide-iso20022 project (open source since October 2020)

#### 8.0.2 - April 2019
  * Added IBAN validation for Seychelles
  * Added field setters API in the SwiftBlock5
  * Added SwiftBlock5Field enumeration with commonly used block 5 trailer fields
  * (CR #235) Added SafeXmlUtils to disallow XXE in all XML parsing code
  * Fixed parser for fields 70[C,D,E,G], 94E, 95V when first line second component contains slashes
  * Changed default root element for Mx from message to RequestPayload
  * Fixed month day parsing in SwiftFormatUtils for leap years
  * Added MxParser#containsLegacyHeader() to check weather the message uses the legacy SWIFT header or the ISO business header
  * Added MtSwiftMessage constructor from AbstractMT
  * Fixed parser to preserve trailing lines in field values, even if the lines are empty (empty trailing lines were trimmed before)
  * (CR #203) Enhanced parser for party fields, explicit /D/ and /C/ is parsed as mark, otherwise any content following the / is parsed as account
  * Fixed field 108 order and overwrite if exist logic in SwiftBlock3#generateMUR
  * (CR #207) Added optional parameter in SwiftWriter and FINWriterVisitor to control whether field values should be trimmed

#### 8.0.1 - October 2019
  * Added SwiftMessageUtils#currencyAmount to retrieve the main currency and amount from a message
  * (CR #192) Fixed ConversionService#getFIN(SwiftMessage) to avoid altering the message parameter when removing empty blocks
  * Added an optional SwiftWriter#writeMessage with ignoreEmptyBlocks parameter
  * SwiftMessage#setUserBlocks(List) made public
  * Removed the trim to field values in the XML to enable consistent round trip conversion between FIN and XML
  * Explicit UTF-8 encoding was added where necessary to ensure portability
  * Added MultiLineField implementation to 45D, 49G, 49M and 49N

#### 8.0.0 - May 2019
  * JRE requirement increased to Java 1.8
  * SWIFT Standard release update 2019 (live 17 November 2019)
  * Yearly revision of deprecation phase (see http://www.prowidesoftware.com/resources/deprecation-policy)
  * Added common hierarchy for option J party fields

#### 7.10.4 - May 2019
  * Updated dependencies: apache-commons-lang 3.7 -> 3.8.1
  * Updated dependencies: apache-text 1.3 -> 1.6
  * Added copy constructors to MT header blocks
  * Added setDate(Calendar) to MIR object
  * (Issue #25) Fixed padding in PPCWriter
  * Added helper API SwiftTagListBlock#splitByTagName to get sub-blocks by field boundary
  * Fixed IOB exception in SwiftBlock2Output#setMIR in lenient mode
  * SwiftParser#tagStarts changed to protected to allow overwriting in custom parsers for non-compliant messages
  * Moved getMessageType from MtSwiftMessage to parent class AbstractSwiftMessage
  * Added getVariant and getMtId to MtSwiftMessage; added getMxId to MxSwiftMessage
  * Added setMUR in SwiftMessage
  * Added helper method in SwiftWriter to ensure break lines of any String has CRLF
  * Added setSignature and getSignature to SwiftMessage and AbstractMT to set and retrieve MDG tag in S block (LAU computation available in Prowide Integrator)
  * Added propertyValue to AbstractSwiftMessage to check if a property is set with a given value
  * Changed IsoUtils implementation to use Currency.getAvailableCurrencies() in the initialization
  * Deprecated AckSystemMessage in favor of ServiceMessage21
  * Fixed negative index bug in AbstractSwiftMessage#getPreviousStatusInfo when message has less than two statuses in the trail
  * Fixed getLines API in Fields that in some cases was trimming the first line starting slash from the result
  * Fixed eventual NPE produced in MxSwiftMessage#updateFromMessage() when creating MxSwiftMessage from XML document
  * Fixed column length for "variant" in MxSwiftMessage persistence mapping
  * Added a fields() method in SwiftTagListBlock to get all block Tag objects as Field objects
  * Added API to field 50F and 59F to get structured content for the line numbers

#### 7.10.3 - October 2018
  * License changed from LGPL to the more permissive Apache License 2.0
  * Fixed serialization of field 48
  * Completed SwiftMessageUtils#currencyAmount for missing MTs
  * Fixed NPE in SwiftBlock4.removeEmptySequences with fields 15A as sequence boundary
  * (Issue #15) MxParser.java typo analiseMessage -> analyseMessage
  * Added getFields() to MT classes
  * Added bean validation annotations for BIC, IBAN, ISO country and currency
  * Enhanced the BIC internal model to allow accessor for all subfields
  * Enhanced the BIC validation with enum to report the specific validation problem found
  * Changed the default SwiftParser behavior to lenient, meaning by default it will not throw any IllegalArgumentException when headers size is invalid
  * Fixed FIN writer to preserve trailing spaces in tag value
  * Added JPA annotations to the SWIFT model intended for persistence (AbstractSwiftMessage and subclasses)
  * Removed the old Hibernate XML mapping AbstractSwiftMessage.hbm.xml (in favor of generic JPA annotations in model)
  * Added SwiftTagListBlock#removeSubBlocks to remove all instances of a given subblock
  * (Issue #13) Fixed SwifttagListBlock#removeSubBlock
  * Added JsonSerializable interface to all model classes implementing toJson()
  * Added toJson and fromJson to MT and Field classes
  * Added toJson and fromJson to the MtSwiftMessage and MxSwiftMessage model
  * Added field 434 in SwiftBlock3Builder

#### 7.10.2 - May 2018
  * Revamped the JSON API implementation using Gson, added missing fromJson methods

#### 7.10.1 - April 2018
  * FIN writer: reverted the trim in tag values introduced in 7.8.9

#### 7.10.0 - April 2018
  * SWIFT Standard release update 2018
  * JRE requirement increased to Java 1.7
  * Dependencies: updated apache commons-lang from 2.6 to 3.7
  * Yearly revision of deprecation phase (see http://www.prowidesoftware.com/resources/deprecation-policy)
  * Added API in SwiftMessage for the SWIFT gpi service: getters and setters for the service type identifier and UETR
  * Added an automatically generated UETR when creating new MT instances for 103, 103 STP, 103 REMIT, 202, 202 COV, 205, or 205 COV
  * Added API in SwiftMessage to set the variant (STP, REMIT, COV)
  * New helper API for block 3 (SwiftBlock3Builder) to ensure only expected fields are added and in proper order

#### 7.9.7 - April 2018
  * Dependencies: added gson 2.8.2
  * Added full IBAN validation including control digits and custom account numbers per country
  * Added SwiftCharset and SwiftCharsetUtils helper API to validate SWIFT related charsets.
  * Added SwiftTagListBlock#getFieldByQualifiers(name, qualifier, conditionalQualifier) to gather generic fields based on qualifiers content
  * Added addTag(index, tag) and setTag(index, tag) in SwiftTagListBlock to insert new field in specific positions
  * Added Field#is(String ...) to test component 1 of fields against a list of possible values
  * Added non-ISO country code XK (Kosovo) to IsoUtils
  * Added API in IsoUtils to add custom codes for countries and currencies
  * Added read-only properties in AbstractSwiftMessage for the message creation year, month and day of moth
  * Added support for custom split char in RJE reader/writer
  * Fixed missing repetitive 35B in MT549
  * Build migrated to Gradle

#### 7.9.6 - December 2017
  * Fixed conversion to XML with compressed parameter true in ConversionService

#### 7.9.5 - December 2017
  * Fixed getValueDisplay in field 50F to strip the starting slash in the account number
  * Added getLabelForLineNumber(String subfieldNumber) in Field50F to return the labels for the structured line identifiers
  * Enhanced getComponentLabel(final int number) in Field50F to return proper dynamic labels based on line number identifiers
  * Added getCorrespondentBIC to SwiftMessage and AbstractSwiftMessage
  * Expanded sender/receiver in MtSwiftMessage and MxSwiftMessage from BIC8 to BIC11 in order to keep branch information in those cached attributes
  * Added checksumBody to AbstractSwiftMessage for proprietary checksum calculated on the body only, as a complement to the existing checksum on the whole message
  * Fixed AbstractSwiftMessage#copyTo(msg) implementation to perform hard copy of list objects (similar to a copy constructor implementation)
  * Expanded precision in getValueDisplay for all numeric fields to preserve the decimal digits present in the original value
  * Implemented SwiftMessage#getUUID and added getUID(Calendar, Long)
  * Implemented SwiftMessageUtils#calculateChecksum as MD5 hash on whole FIN message content and added new checksum for the text block only

#### 7.9.4 - November 2017
  * Internal code maintenance release

#### 7.9.3 - October 2017
  * JRE requirement increased to Java 1.6
  * Added API in BIC to return the distinguished name (DN) for a BIC
  * Added equalsIgnoreCR in Tag to compare values regardless of carriage return character being present or not in new lines
  * Fixed MxParser#parseBusinessApplicationHeaderV01 (it was setting the FinInstnId/Nm as BIC)
  * Removed invalid component in field 86J
  * Fixed order of components in fields 98J and 98K
  * Completed the component labels for all fields
  * Changed field 22C structure into individual components for the <SB-LC> function
  * Enhanced fields parse/serialization to preserve any whitespace in a component

#### 7.9.2 - August 2017
  * Fixed FINWriterVisitor to prevent printing 'null' tag values
  * Deprecated custom resource properties for currency and country codes, in favor of Java nativa API in Currency and Locale
  * Removed package-info.class from target jar to avoid class modifier issue in Java8 runtime
  * Fixed serialization of field 50F to allow the first line without a starting forward slash

#### 7.9.1 - June 2017
  * (Issue #5) Enhanced performance in SwiftParser
  * Removed sequence API for inner loops (non sequence) in MTs 306, 320, 340, 360, 361, 362, 410, 412, 420, 422, 450, 456

#### 7.9.0 - May 2017
  * SWIFT Standard release update 2017 (live 19 November 2017 for MT and 18 November for MX)
  * (Issue #2) maven build issues
  * (Issue #3) Field61 component 5 treated as amount
  * (Issue #4) Field72 structure fixed to allow 6 components at most
  * Field99A implements AmountContainer
  * Field95L implements BICContainer

#### 7.8.9 - May 2017
  * Yearly revision of deprecation phase (see http://www.prowidesoftware.com/resources/deprecation-policy)
  * Added convenient isType(int) to SwiftMessage
  * Fixed amounts() in AmountContainer fields

#### 7.8.8 - March 2017
  * Added hashcode and equals to MxId
  * Added MUR generation in block 3
  * Added a multi-purpose SwiftMessageComparator for MT, as an abstraction of the existing AckMessageComparator
  * Added helper API to remove empty sequences in block 4
  * Added ACK/NAK identifier constants and API in AbstractSwiftMessage
  * Added getDateAsCalendar in MIR/MOR
  * Added MtCategory enum for MT message categories and convenient category API in SwiftMessage
  * Added support for system and service messages in metadata gathered from SwiftMesasge in MtSwiftMessage
  * Added isServiceMessage in SwiftMessage
  * Added static factory method parse to SwiftMessage
  * Added new fields in AbstractSwiftMessage to hold main currency and amount, automatically set for most MTs from fields 32a, 33a, 34a, 19a and 62a
  * Added conversion to and from LT address in SwiftFormatUtils
  * (CR #10) Added comprehensive implementation of MT and Field classes for system messages (category 0)
  * Added custom name for internal loop sequences in MTs 110, 360, 361, 604, 605, 609, 824, 920, 935, 940, 942, 971 and 973
  * Added more options to retrieve information from the status trail in AbstractSwiftMessage
  * Reduced visibility from public to protected for MTs inner sequence classes mutable fields; START, END, TAIL.
  * Fixed analyze and strip API in MxParser to support nested Document elements
  * Fixed MT500 removed invalid fields after GENL linkage sequence
  * Fixed AckMessageComparator to cover all fields in block 2 input and output
  * Fixed getSender and getReceiver for service messages in SwiftMessage
  * Fixed MT600, removed invalid fields 26F, 34G, 31C in sequence A
  * Fixed parse for DATE1 (MMDD) to handle properly leap years
  * Fixed RJEWriter to avoid writing the split character '$' and the end of the file, afterwards the last message
  * Expanded helper API in AckSystemMessage
  * TagListBlock tags field made private instead of package protected
  * Enabled mutability of LogicalTerminalAddress objects, allowing setting the branch from superclass BIC
  * Enhanced parser for fields 11R, 11S and 37H (NPE prevention)
  * Removed invalid generated code for internal loops (non-sequence) in MTs: 110, 201, 360, 361, 559, 604, 605, 609, 824, 920, 935, 940, 942, 971, 973
  * Enhanced from() and to() methods in BusinessHeader to catch more options

#### 7.8.7 - December 2016
  * Fixed getMessageType in MT103_STP, MT102_STP, MT103_REMIT, MT202COV and MT205COV to return the number without the validation flag (as expected per javadoc definition)
  * MT518 fixed fieldset for Field 70
  * MT330 fixed qualifier in Field 22
  * MT513 and MT514 Field 11 moved outside previous fieldset
  * MT541 to MT547 Field 90[A,B] changed to fieldset.
  * MT564 fixed fieldset items in Field93[B,C]
  * MT565 to MT567 Sequence D, fixed field 13
  * MT609 and MT798_763 fixed qualifiers in Field 29
  * When creating MT instances, the validation flag (STP, REMIT, COV) will be automatically created as block 3 field 119 when applies for the created MT
  * Log warning when creating MTnnn objects from invalid message types, for example calling MT103.parse(fin) and passing FIN content for an MT 202
  * Ignore validation flag (STP, REMIT, COV) if it is not valid for the message type, when creating MT object from SwiftMessage (to avoid ClassNotFoundException)
  * Enhanced semantic in AckMessageComparator when a blocks are null or empty (see javadoc for details on how blank blocks are handled in comparison)

#### 7.8.6 - November 2016
  * MxParser; IOB exception prevention in strip methods when XML has empty header or document
  * Prevention for IOB exception in ensureEOLS when converting MT message from model into FIN text
  * Expanded API in SwiftParser with static parse methods for each MT block
  * Expanded API in SwiftWriter to serialize any MT block into its native SWIFT representation, also made visit API in SwiftMessage static

#### 7.8.5 - October 2016
  * Added getSubBlockByTagNames and getSubBlocksByTagNames in SwiftTagListBlock to retrieve subblocks based on comprehensive list or tag names
  * Added API in BusinessHeader to create valid BAH from simple parameters
  * Added API in BIC to get the branch and institution
  * Added API to match message identifier by regex, for example fin.*STP
  * Added API to strip header and document portion of Mx message in XML format
  * Added analizeMessage in MxParser, lightweight API to retrieve structure information from an MX messages
  * Added enumerations for message priority and delivery monitoring in MT block 2
  * Added json() to AbstractMT
  * Added getComponentLabel(int) in Field classes
  * Added updateFrom AbstractMT to MtSwiftMessage
  * Added reference as class attribute in AbstractSwiftMessage (set by subclasses)
  * Added FileFormat attribute to AbstractSwiftMessage for clear identification of content in implementing subclasses
  * Added constructor of MxSwiftMessage from AbstracMX
  * Added API to get BIC codes from DN in Mx messages
  * Added MtId class, analogous to the existing MxId for MX messages
  * SwiftParser parsing of block 4 published as static public method
  * Added AbstractMessage as base class for specific MTnnn and MXmmm model hierarchy
  * Added MessageStandardType with MT and MX values and ServiceIdType for header service id values
  * Added nextSwiftMessage in RJE/PPC readers for system messages support
  * Added valuesNumeric to MT enumeration MtType
  * Added getValueDisplay with optional locale parameter to display formatted field and individual components values
  * Added MTVariant enum and getVariant API in swift messages
  * Added CONDITIONAL_QUALIFIER component number as static class field for all generic fields (fields implementing the GenericField interface)
  * Added BusinessHeader serialization into xml and Element objects
  * Added business header parse from Element object in MxParser
  * Added RJEReader and RJEWriter to create MT message files in RJE format
  * Added PPCWriter to create MT message files in DOS-PPC format (also enhanced API for the existing PPCFileReader)
  * Added path() API in MxNode
  * Added MtType, an enumeration of all available MTnnn implementations
  * Added parse to Field classes to update field components from full value
  * Added append lists of Tag or Field to TagListBlock
  * Added support for attributes in MxNode
  * Added generic setters for attributes in header blocks 1 and 2 using qualified names (#setField)
  * Added write XML method for MX business header
  * Added validName as static method in Field, to validate field names
  * Added getField static API in Field to create new instances with reflection given the field name and value
  * Added reference(msg) to SwiftMessageUtils to get the sender reference from messages that contain a reference field
  * Added SwiftMessageRevision to the swift messages model, to hold and track changes in swift messages
  * Fixed parser for field 98F
  * Fixed field 61 parse allowing EC and ED as credit/debit mark subfield
  * Fixed from() and to() methods in BusinessHeader to return the BIC code for both possible header types
  * FIxed serialization of component 1 in field 50F
  * Fixed parser and serialization in Field98F
  * Fixed SwiftMessage.toJson single quote to double quote in timestamp field
  * Fixed getLabel when used with the parameters combination of a valid mt and a null sequence
  * Fixed getValue in Field61,
  * Added proper implementation for isOptional(component) in Field61
  * Fixed components trim to null in parser for several fields when the component value is not present
  * Fixed separators trim in getLine API
  * Fixed setComponentN(Number) when component is not a SWIFT amount, Number is now serialized as an integer (without decimal separator)
  * Fixed MT parser to allow additional lines in a field start with colon ':'
  * Fixed field 32R second component changed from currency to string to allow codewords ’FOZ’, ’GOZ’, ’GRM’, ’KLO’, ‘LIT’, ’LOT’, ‘OTH’, ‘PND’, ’TAL’, ’TOL’, ‘TON’, ‘TOZ’, ’UNT’
  * Fixed field 33B first component changed from currency to string to allow codeword ’PCT’ used in MT601
  * Fixed API inconsistencies in MtSwiftMessage when updating from SwiftMessage objects.
  * Bugfix MT506 added mandatory field 28E
  * Added missing getters for Sequence E1 in MT300
  * Changed MX messages detection in MxParser to lighter implementation using Stax
  * Normalized Input/Output Outgoing/Incoming API in AbstractMT and SwiftMessage
  * SwiftMessage.toJson changed timestamp format to the recommended ISO 8601
  * MxSwiftMessage meta-data (sender, receiver, reference, identifier) read and set from raw XML content
  * Added support in XmlParser for the field version of Core proprietary XML format for MTs, the parser now reads both formats seamlessly
  * Better header API in MxSwiftMessage to support both ISO and SWIFT business headers
  * Elaborated identifier in MtSwiftMessage, using fin.type.variant instead of just the message type
  * Added comprehensive sequence names into pw_swift_label property files
  * Added translations of pw_swift_label property files to FR, DE and IT (complementing the existent EN, ES and RU files)
  * Completed pw_swift_label property files for all field + mt + sequence combinations
  * Complete application header parsing in MxParser
  * Better application header detection in MxParser based on namespaces
  * Added component labels for field 13K
  * Fields 11R and 11S component 3 split into two independent components.
  * In Field61, component 6 was splitted into two independent components to hold the "transaction type" and the "identification code" as stated in the standard definition for function <SUB-6>
  * Added SwiftParserConfiguration to encapsulate several parsing options, allowing fast parsing of AbstractMT by reading the text block in raw format

#### 7.7.0 - October 2015
  * valueDate in SwiftMessageUtils
  * isType(int...) in SwiftMessage
  * Enhanced the getSequence API in MT classes with support to nested sequences, allowing for ex: getSequenceE1(getSequenceEList().get(n))
  * getLine API for FieldNN classes based on semantic lines number identification
  * Copy constructors for FieldNN classes, performing a deep copy of the components' list
  * MxParser message detection
  * New generic XML model and API, as backbone for MX messages.
  * Headers Blocks: new generic getters in blocks 1 and 2 to retrieve attributes using full qualified names from enums; for example getField(SwiftBlock1Field.LogicalTerminal)
  * Static labels for subfields in FieldNN classes to allow for example getComponent(Field93B.BALANCE)
  * BIC: API to check for live and non-live bics
  * MxParser: parseApplicationHeader and constructors from several sources
  * Added missing labels' API to fields: 36E, 69A, 69C, 69D, 70C, 70D, 70G, 90F, 90J, 92D, 92L, 92M, 92N, 92R
  * Added the ApplicationHeader attribute to AbstractMX
  * Added API to search nodes or content by path or name in the MxNode tree returned by the MxParser
  * Added json() and xml() methods to MT classes
  * Added write to file and output streams to AbstractMT and AbstractMX
  * Added consistent constructors from String, File or InputStream to MTnnn classes
  * Added static parse methods to create MTnnn objects from String, File, InputStream or MtSwiftMessage
  * Added consistent constructors from String, File or InputStream to AbstractSwiftMessage and subclasses MtSwiftMessage and MxSwiftMessage
  * Added static parse methods to create MtSwiftMessage and MxSwiftMessage objects from String, File or InputStream
  * Lib: added read from input streams
  * NPE prevention in SwiftFormatUtils.getCurrency
  * Fixed getSender and getReceiver for MTxxx to return accurate information regardless the message being of type input or output (also to be consistent with analogous methods in SwiftMessage)
  * Added CR and LF to charset z and x at SwiftcharsetUtils
  * Fixed validation of fields 70F, 77S and 77T that unnecessary restricted the allowed amount of lines (not it is unlimited because charset Z allows CRLF).
  * Fixed OutOfBound exception at MxNode findFirst implementation when a node has multiple children
  * Fixed getDescription for Field35B, now returning component 3 instead of 2
  * Better API consistency between MT and MX implementations, with common ways to parse and build.
  * Changed sender and receiver attributes for MtSwiftMessage to hold BIC8 instead of full LT identifiers.
  * Deprecated the use of model message inside MtSwiftMessage
  * Simplified distribution zip with -sources and -javadoc jars

#### 7.6.0 - October 2014
  * New BIC API: isTestAndTraining(), getLogicalTerminalIdentifier(), bic8() and bic11()
  * New model for LT addresses, and its related API in header classes
  * New SwiftMessage API: AbstractMT toMT()
  * New AbstractMT API: getSequence(name), getSequenceList(name)
  * Added builder API: constructors and append methods to add content with chaining support
  * Added missing getValue() implementations to field classes. Example: Field26C
  * Added annotations to MTNNN classes to identify sequence split strategy involved (more traceable code)
  * SRU 2014. Affected MTs: 300, 304, 305, 306, 340, 341, 360, 361, 380, 381, 502, 506, 508, 509, 513, 514, 515, 518, 527, 530, 536, 537, 538, 540, 541, 542, 543, 544, 545, 546, 547, 548, 549, 558, 564, 565, 566, 567, 568, 569, 575, 600, 601, 942
  * Added description and release javadoc comments to MT classes
  * Added MX Generic model support
  * Added MX parse
  * Added MT300.getSequenceE()
  * Minor fix in MT300 sequences structure, B1 and B2 inside B, and named D's subsequence as D1
  * SwiftTagListBlock implements Iterable<Tag>
  * Bugfix SwitTagListBlock.countTagsStarsWith(string,string) was ignoring tagnames in count

#### 7.5.0 - August 2014
  * Added toJson in SwiftMessage and SwiftTagListBlock, SwiftBlock1 and 2
  * Added to SwiftTagListBlock  getFieldByName(String, being)
  * Added to SwiftTagListBlock  getFieldByName(String, being, component2)
  * Added to SwiftTagListBlock  getFieldByNumber(int , being)
  * Added START_TAG and END_TAG constant to Sequence inner classes
  * Added Sequence.newInstance() method
  * Added static method Field.emptyTag()
  * Added to SwiftTagListBlock append(SwiftTagListBlock)
  * Changed SwiftFormatUtils.getNumber(Number) to allow variable amount of decimal parts without the previous limit of two
  * Added support for national clearing system codes in party identifier components: example 52A starting with //AT123
  * JSON serialization: fixed missing quotes escaping and newline
  * in some occasions, getSequenceA() incorrectly returned null instead of empty sequence as stated in javadoc
  * Refactored Field77A to include 20 independent components instead of just one (current implementation is similar to Field79)
  * Deprecated isAnyOf(String ... names) and added isNameAnyOf(String ... names) semantics of method more clear with its name
  * Changed the semantic of getAccount methods to remove starting slashes if any
  * Some javadoc for BICRecord
  * Added serialization timestamp to JSON generation
  * In Field* void set changed to Class set so we can support the code style new Field().setThis().setThat().setThatToo()
  * Added Field.asTag()
  * Added option in XMLWriterVisitor to serialize field instead of tag

#### 7.4.0 - March 2014
  * In BIC added subtype attribute and getBranch method
  * ReaderIterator to read a file from a classpath resource and split its content by the '$' symbol
  * In SwiftMessage new API to check and get linkages sequences
  * In AbstractSwiftMessage new constructor using MTSwiftMessage as parameter
  * In MTSwiftMessage updateFromModel and updateFromFIN using internal attributes
  * Several helper methods to parse field content using SwiftParseUtils
  * Field classes implementation for fields belonging to System and Service Messages (i.e. 451)
  * Resource bundle labels for System and Service Messages fields
  * MOR class to represent the message output reference (inherited from the MIR)
  * SwiftParseUtils: getTokenSecond and getTokenSecondLast with prefix
  * getAll(SwiftMessage) in every FieldNN class
  * getAll(SwiftTagListBlock) in every FieldNN class
  * New constant in Field suitable for import static
  * SwiftTagListBlock: constructors made public
  * SwiftTagListBlock: added filterByNameOrdered(String ...)
  * SwiftTagListBlock: added getFieldsByNumber(int)
  * SwiftTagListBlock: added removeSubBlock(String)
  * SwiftTagListBlock: deprecated int getTagCount(String)
  * SwiftTagListBlock: added int countByName(String)
  * SwiftTagListBlock: deprecated int getTagCount()
  * SwiftTagListBlock: added int countAll()
  * SwiftTagListBlock: added method boolean containsAllOf(String...)
  * Improved toString in SwiftTagListBlock and Tag
  * Javadoc improvements
  * Fixed SwiftBlock1 constructor to allow LTs missing the optional A, B or C identifier (11 characters length); ex. FOOOAR22XXX
  * Fixed getStatusInfo and getPreviousStatus in messages base class that was causing IOB exceptions
  * Issue 39: missing trimToEmpty in getComponent2 in 50H
  * MT207: fixed maximum repetitions of sequence B from 1 to unlimited

#### 7.3.0 - January 2014
  * removed log4j.properties
  * New API: Field.isAnyOf(String...)
  * Added many methods in SwiftTagListBlock in resemblance to String manipulation API
  * SwiftTagListBlock added: getTagsByNumber(int), SwiftTagListBlock removeAfterFirst(String, boolean)
  * Added Tag.startsWith
  * Added Tag.contains
  * Added PPCFileReader iterator to read and split pc connect files

#### 7.2.0 - September 2013
  * Added Field.letterOption
  * Added SwiftTagListBlock.getSubBlockBeforeFirst
  * Added SwiftTagListBlock.filterByName
  * Fixed Field.appendInLines that was causing the getValue of several fields (ex 35B) to start with unexpected EOL
  * Fixed NPE in XMLParser with null value in tags
  * Fixed Avoid usage of double in amount resolver

#### 7.0.0 - August 2013
  * Enhanced messages model with base support for MX messages.
  * New messages meta-data model to handle additional information: Status history, User notes, Properties list.
  * Useful API to SwiftMessage to get: direction, PDE, PDM, UUID, MIR, MUR and getTypeInt
  * Complete FieldNN implementation classes
  * Complete MT helper classes, covering all message types
  * Added model and API to handle Sequences at MT classes, covering all sequences based on 16R/16S boundaries.
  * New API to handle sub blocks: SwiftTagListBlock.removeUntilFirst, SwiftTagListBlock.containsAnyOf
  * Ensuring of SWIFT EOL at ConversionService.getFIN
  * Fixed getValue of several fields to prevent printing of null
  * Fixed getValue of several fields with missing slash separator on optional components
  * Added missing field getters for MT classes with fieldsets: for example 93B at MT564.
  * getValue for Field35B. Thanks to Raghu rathorr@users.sf.net
  * getCalendar bug related to unused format parameter
  * Changed Field26C parser and subfields structure to split the string before the VAR-SEQU into independent components
  * Removed deprecated net.sourceforge classes
  * Removed unimplemented method amounts() in AmountContainer

#### 6.4.0 - March 2013
  * Added visitor API on tag list block
  * New interface to identify and use generic fields (notice DSS methods are not part of non-generic fields)
  * Added API on MT classes to simplify messages creation
  * Comprehensive getters and setter API for field classes using functional names
  * Added PatternContainer interface and implemented in field
  * Better CurrencyContainer API
  * Added API to SwiftFormatUtils to get String components from Calendar using different SWIFT date/time formats
  * Implemented API for CurrencyContainer for all Fields
  * Added MT helper classes for MTs: 518, 549, 800, 801, 802, 824, 600, 601, 604, 605, 606, 607, 608, 609
  * Added Field implementations for 33G, 35U, 86B, 68A, 68B, 68C, 94C, 31F, 37a, 34J, 35H, 31X
  * Added API to simplify messages creation; defaults for header blocks attributes, addField to Block4, setSender at Block1

#### 6.3.0 - October 2012
  * Added MT helper classes for MTs: 500, 501, 502, 503, 504, 505, 506, 507, 508, 509, 510, 565
  * Fixed getAsCalendar for year component of field 77H
  * Fixed parsing of field 50F
  * Added field class for: 26C
  * Support to identify which sequence a tag belongs to
  * Added API to FieldNN classes to get the DSS field
  * Added API to FieldNN classes to get the qualifier and conditional qualifier components
  * Added API to FieldNN classes to determine if field is generic or non generic
  * Field class made abstract
  * FieldNN isOptional: method to check if a given component is optional for the field
  * Field getLabel: support for label exceptions per mt and sequence
  * SwiftParser changes to distinguish the presence of brackets when they are block boundaries or part of an invalid field value
  * Improved parsing of Field35B, first and second components are set only if "ISIN " is present
  * SR2012 update: deprecated fields 23C, 23F. Updated MT300, MT304, MT305 with field changes.
  * Added serialization for: 20E, 29G, 31G, 36E, 50G, 50H, 69B, 69D, 69F, 77H, 90F, 90J, 90K, 92D, 92L, 92M, 92N, 94D, 94G, 95T, 98F
  * Fixed serialization of field 59A

#### 6.2.0 - June 2012
  * Purged and some tunning of parser log
  * Added getField* API con block4
  * Added Tag API: public boolean contains(String ... values)
  * Added more API to get subblocks based on tag number boundaries regardless of letter options
  * Fixed Tag.isNumber to consider the whole number and not just the prefix, isNumber(58) returns true to 58A but not to 5
  * Added Tag.getNumber() API
  * Fixed build to include MTs and FieldNN source codes in the package
  * Fixed parser for fields: 94D, 50H, 50G and 52G
  * Added MT helper classes for MTs: 567, 900, 910, 920, 935, 941, 970, 971, 972, 973, 985, 986
  * Added API for getLabel at Field objects, to retrieve business oriented names from resource bundles

#### 6.1.0 - March 2012
  * Added BICContainer interface
  * Added MT helper classes for MTs: 360, 361, 362, 364, 365, 381, n90, n92, n95, n96, n98, 420, 422, 430, 450, 455, 456, 701, 705, 711, 720, 721, 732, 734, 740, 742, 747, 750, 752, 754, 756, 768
  * Added getValue for Field13E
  * Fixed getValue for Field31R (2nd component is optional)

#### 6.0.0 - February 2012
  * Merged patches from Walter Birch
  * SwiftParser: fix for parse error with malformed tag 72
  * Implemented getValue for Fields: 19B, 31D, 31P, 31R, 39P, 40B, 41D, 92F, 93B, 98E and others with the same parser pattern
  * Changed packages in Hibernate mappings from sourceforge to prowidesoftware
  * Added SwiftMessageUtils class
  * Added date container interface to Fields to better support higher level model expressions
  * Added currency container interface to Fields to better support higher level model expressions
  * SWIFT standard update (Nov 2011)
  * Fixed field parser for 35B
  * Changed SwiftParser log level
  * Build: consistent release in jar, sources and javadocs jars, include dependent jars in lib directory
  * API to create FieldNN objects from Tag objects
  * Fixed field parser for 35B when first component is an ISIN number
  * Added DATE1 support for fields parser (fixes Field61)
  * SwiftMessage API to get sender and receiver addresses from message headers
  * Added MT helper classes for MTs: 101, 104, 105, 107, 110, 111, 112, 200, 201, 204, 205, 205COV, 207, 256, 300, 305, 306, 307, 330, 340, 341, 350, 540, 541, 542, 543, 564, 566
  * MT helper classes 102_not_STP and 103_not_STP with inheritance from defaults MT103 and MT102 classes
  * Added Field implementations for 36E, 69B, 69D, 69F, 90F, 90J, 93B, 93C, 94G, 95T, 95S, 98E, 98F, 98L, 67A, 77J, 92E, 98D, 95S, 50G, 50H, 52G, 31G, 77H
  * TIME3 implementation to format utils
  * Suppress warnings for unused imports in eclipse

#### 6.0.0-RC5 - August 2011
  * Fixed parser for Field20E
  * Added Field implementations for 90K, 92D, 92L, 92M, 92N

#### 6.0.0-RC4 - July 2011
  * Added MT helper classes for MTs (SCORE): 798<743>, 798<745>, 798<760>, 798<761>, 798<762>, 798<763>, 798<764>, 798<766>, 798<767>, 798<769>, 798<779>, 798<788>, 798<789>, 798<790>, 798<791>, 798<793>, 798<794>, 798<799>
  * Added MT helper classes for MTs: 191, 291, 391, 399, 491, 535, 591, 691, 699, 707, 760, 767, 769, 790, 791, 891, 991, 999
  * Added Field implementations for 13E, 20E, 22L, 23X, 24E, 27A, 29D, 29G, 29S, 31R, 39D, 39P, 49H, 49J, 50M, 72C, 77C, 77E, 78B

#### 6.0.0-RC3 - April 2011
  * Added MT helper classes for MTs: 304, 320, 321, 210, 599
  * Added Field implementations for 19B, 32H, 32R, 34E, 37G, 37M, 37R, 38J, 92F, 62A, 62B

#### 6.0.0-RC2 - February 2011
  * Added Field implementation for 15 (A,B,C,D,E,F,G,H,I,J,K,L,M,N)
  * Added MT helper classes for MTs: 300, 400, 410, 412, 416, 499, 544, 545, 546, 547, 548, 700, 710, 730, 799
  * Added Field implementations for 31D, 31P, 40B, 41A, 41D, 45A, 45B, 46A, 46B, 47A, 47B
  * field serialization from components values into SWIFT single string value
  * Removed log4.properties from distribution jar
  * MTs API: fixed field mutiplicity when a field becomes repetitive being present on multiple sequences or at repetitive sequences.
  * Hibernate mappings: removed confusing/commented blocktype mappings at SwiftBlock.hbm.xml
  * Hibernate mappings: package rename

#### 6.0.0-RC1 - October 2010
  * Migrated src code to java 1.5 (binary distribution is still 1.4 compatible by means of http://retroweaver.sourceforge.net/)
  * Java 1.4 compatibility changes
  * normalization of linefeeds to CRLF at Tag creation from XML parsing
  * Removed deprecated API
  * Added new package io with subpackages parser and writer; added new package utils.
  * Renamed all packages to com.prowidesoftware (backward compatibility maintained with facades)
  * Added implementation for MTs 102 not STP, 102 STP, 103 not STP, 103 STP, 195, 199, 202, 202COV, 203, 295, 299, 940, 942, 950
  * Added new SWIFT MT high level generated API, with classes for specific message types
  * New source package for generated swift model
  * Merged project "prowide SWIFT Fields" into "WIFE"
  * Added comparison options to AckMessageComparator
  * Removed old and incorrect charset validator class net.sourceforge.wife.swift.MessageValidator
  * Fix in remove user block method, thanks to Herman's contribution and patience
  * Parser API for (new SwiftParser()).parse(messageToParse);
  * Replaced commons-lang-2.3 -> 2.4
  * Fixed message writer: system messages' block4 generated with inline tags
  * SwiftMessage API to check if it's Straight Through Processing (STP), based on the content of the User Header
  * SwiftMessage API to check if it's a cover payment (COV), based on the content of the User Header
  * SwiftTagListBlock API to check if contains a specific Tag
  * Removed unimplemented and confusing package net.sourceforge.wife.validation
  * Deprecated old and unused validation-related classes
  * Added AckMessageComparator which is useful of identify the ack of a given message.
  * SwiftTagListBlock API to get a sub block given its name or its starting and ending Tag
  * SwiftTagListBlock API to get tags by content, given its exact or partial value
  * Helper methods from Block4 moved to SwiftTagListBlock
  * SwiftTagListBlock is no longer abstract, so it can be used to create instances for subblocks
  * Required JVM upgrade to 1.5
  * Initial update of upload-sf target for release to sourceforge

#### 5.2.0 - February 2009
  * Added missing hashcode and equals
  * Javadocs improvements
  * Revised and tested hibernate mappings
  * Added getBlockType
  * Added length to unparsed text persistence mappings
  * Fixed persistence mapping for block2 inheritance
  * Updated hibernate libs to version 3.2.6
  * Added isOutput
  * isInput made concrete, not abstract
  * Added abstract isInput() method to SwiftBlock2 for safer casting subblocks when input/output is unknown

#### 5.1.0 - July 2007
  * Migrated logging to java logging api
  * Removed SwiftBlock's deprecated methods.
  * Moved some common methods in SwiftBlock2Input/SwiftBlock2Output to parent class SwiftBlock2.
  * Upgraded commons-lang to version 2.3
  * Improved persistence mapping.
  * Move persistence (helper) package to wife-test project.
  * Minor javadoc fixes.
  * Fixed some warnings.

#### 5.0.0 - June 2007
  * Improved Hibernate mapping for simplified and more efficient data base schema.
  * Added support for unparsed text to model, persistence mapping and conversion services (needed for some MT0xx for example).
  * XML to SwiftMessage parsing methods moved from ConversionService to XMLParser in "parser" package.
  * New package created for parser classes "net.sourceforge.wife.swift.parser".
  * Made abstract intermediate classes of blocks object hierarchy.
  * Added support for user custom blocks in model, persistence mapping and conversion services.
  * Improved overall test cases coverage and source/resources structure.
  * Fixed some warnings.
  * Swift Parser enhancements; don't throw exception on unrecognized data, but preserve an internal list of errors.
  * Added reference to current message in parser, so it can take decisions based on parsed data.
  * Added constant for possible values for application id to SwiftBlock1.
  * Updated dependency: hsqldb 1.8.0.4 -> hsqldb 1.8.0.7.
  * Updated dependency: hibernate 3.1.3 -> hibernate 3.2.3.ga.

#### 4.0.0 - April 2007
  * Moving to junit 4 - some new tests are being written with junit4, this should make testing some features singificantly easier.
  * Move size and isEmpty methods to subclasses.
  * Improved deprecated exception messages and javadoc.
  * Added useful getter for the MIR field in Block 2 output.
  * Added support for optional fields in Block 2 input.
  * Method specific to each block moved to each block class, when possible compatibility methods were left in old places, marked as deprecated to provide a smoother migration path.
  * Removed deprecated API in SwiftBlock.
  * Adapted parser to new model refactor.
  * More javadoc in parser.
  * Improved xml writer (more clean tabs and EOL).
  * Refactored and fixed XML parsing for blocks 3 and 5.
  * Fixed build.xml to include resources in generated jar files.
  * Improved javadoc and validations in fin writer.
  * Completed basic internal XML parsing.
  * Added more tests for XML conversion.
  * Implemented XML conversion parsing for all blocks (except 4).
  * Updated passing test in conversion service.

#### 3.4.0 - March 2007
  * Added license header to source files.
  * Minor fixes in build system.
  * Enhanced IBAN validation routine.
  * Added numerous tests for IBAN validation.
  * Added JSValidationUnit backed by Rhino, to support easy extension of validations.
  * Made all loggers private static transient final.
  * Enhanced overview documentation.
  * Javadoc updates.
  * Code clean up.
  * Added many tag specific validation units targeting MT103 validation.
  * Removed ant junit fork since it broke in ant 1.7.

#### 3.3.0 - January 2007
  * Initiated MT103 validation rule.
  * Validation framework core classes written.
  * Utility classes for validation.
  * Removed old and deprecated/replaces writer component.
  * Dependencies clean up, ant downloads less libs now.
  * Added Currency ISO Codes (needed for validations).
  * VF: implemented TagExists and ConditionalTagPresence validation units.
  * Started implementation of validation units.
  * Initial implementation of BIC validation.
  * Initial implementation of IBAN validation.
  * Added ISO Countries for IBAN validation.
  * Fixed issue in writer with block5 as mentioned in bug 1601122.
  * Fixed issue 1595631.

#### 3.2.0 - 2006
  * Parser logging information cleanup.
  * Migrating to log4j 1.2.8 for better compatibility (issued with trace method on some servers).
  * Fixed build to properly include current timestamp in dist target when property release.name is not set.
  * Fixed bug in parser/writer integration which included double block number when using the writer with an object of a just parsed message(1595589).
  * Updated code to fix issue mentioned in https://sourceforge.net/forum/message.php?msg_id=4001538.

#### 3.1.1 - 2006
  * Small fixes for java 1.4 compatibility.

#### 3.1.0 - 2006
  * Fixes to compile for java 1.4 by default.
  * Fixed test for bug 1540294, typo in block number.
  * Use system EOL in XML writer.
  * Added compile timestamp to manifest in created jars.

#### 3.0.0 - 2006
  * Build: Added release.name property to manifest.
  * Build: added selection of tests known to fail and those known to pass.
  * Fixed persistence mapping.
  * Improved build and added control to exclude tests that are know to fail.
  * Model simplification: SwiftBlockN classes are being removed in favor of base class SwiftBlock removed list of blocks in message which was confusing when not all blocks present.
  * SwiftBlock (base class) and subclasses are mapped and persisted ok, either the base class or the subclasses.
  * Added many tests for Hibernate persistence of SwiftMessage hierarchy.
  * Added XML Visitor to write a swift message to an XML representation.
  * Added ConversionService class which encapsulates many services conveniently.

#### 2.0.0 - 2006
  * New parser component highly tested on production and unit tests.
  * Writer component usable. while it has many limitations, it can be used as it is now.
  * Work in progress swift message persistence mapping.
  * Work in progress swift expression <-> regular expression conversion.<|MERGE_RESOLUTION|>--- conflicted
+++ resolved
@@ -1,12 +1,8 @@
 # Prowide Core - CHANGELOG
 
-<<<<<<< HEAD
 #### 9.5.3 - SNAPSHOT
+  * (PW-2040) Updated the BBAN validation data file to the IBAN REGISTRY Jul 2024 release 
   * (PW-2006) Fixed `getMUR` and `setMUR` in `SwiftMessage` to prioritize field 108 in block 4 over block 3 for system messages (category 0)
-=======
-#### 9.4.19 - SNAPSHOT
-  * (PW-2040) Updated the BBAN validation data file to the IBAN REGISTRY Jul 2024 release 
->>>>>>> 82ec241c
   * Added new `MtSequenceEnum` with all the available inner sequences of specific MT schemas
   * Added `isSystemMessage()` to SwiftMessage to check if the message is a category 0 message (010. 011, etc...)
 
