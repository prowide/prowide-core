--- conflicted
+++ resolved
@@ -1,13 +1,9 @@
 # Prowide Core - CHANGELOG
 
-<<<<<<< HEAD
+#### 10.1.6 - September 2023
+  * (PW-1478) Fixed Field 44J parse and getValue to enable proper data preservation when the field contains multiline content
+
 #### 10.1.5 - September 2023
-=======
-#### 9.4.7 - September 2023
-  * (PW-1478) Fixed Field 44J parse and getValue to enable proper data preservation when the field contains multiline content
-
-#### 9.4.6 - September 2023
->>>>>>> e7e59186
   * Added support for an optional `pw-swift-core.properties` to customize the behavior of the SafeXmlUtils class
 
 #### 10.1.4 - September 2023
