--- conflicted
+++ resolved
@@ -1,6 +1,9 @@
 # Prowide Core - CHANGELOG
 
-<<<<<<< HEAD
+#### 10.3.1 - SNAPSHOT
+  * (PW-2055) Fixed the default message metadata extraction for ACK/NAK to set the service message block 1 BIC as receiver, not as sender
+  * (PW-2055) Enhanced the `SwiftMessageUtils` extractors to support the service 21 message type (ACK/NAK)
+
 #### 10.3.0 - May 2025
   * SWIFT Standard release update 2025 (live 22 November 2025)
   * Yearly revision of the deprecation phase (see https://dev.prowidesoftware.com/SRU2024/getting-started/deprecation/)
@@ -8,11 +11,6 @@
   * Dependency update: gson -> 2.13.1
   * Changed field 70 narrative resolver to use the free format parser, code/narrative appearing anywhere, not just at the beginning of a line
   * (PW-2371) Added a `uetr` field in the `AbstractSwiftMessage` to store the message's unique end-to-end transaction reference (UETR)
-=======
-#### 10.2.7 - May 2025
-  * (PW-2055) Fixed the default message metadata extraction for ACK/NAK to set the service message block 1 BIC as receiver, not as sender
-  * (PW-2055) Enhanced the `SwiftMessageUtils` extractors to support the service 21 message type (ACK/NAK)
->>>>>>> d222de62
 
 #### 10.2.6 - April 2025
   * (CU-86b49rvw4) Updated label for Fields 14[P,Q,R]/16W/29[Q,W]
