# Prowide Core - CHANGELOG

<<<<<<< HEAD
#### 10.1.8 - October 2023
=======
#### 9.4.10 - October 2023
  * (PW-1675) update to Field 31R to support also two date components as requested by SCORE messages
  * Added 36B and 36D getters to MT543

#### 9.4.9 - October 2023
>>>>>>> 4634ff6e
  * (PW-1659) Field 24G deprecated Name and Address for Narrative

#### 10.1.7 - October 2023
  * Added default methods for sender, receiver, and identifier extraction to the MessageExtractionStrategy
  * Added JSON to the `FileFormat` enumeration

#### 10.1.6 - September 2023
  * (PW-1478) Fixed Field 44J parse and getValue to enable proper data preservation when the field contains multiline content

#### 10.1.5 - September 2023
  * Added support for an optional `pw-swift-core.properties` to customize the behavior of the SafeXmlUtils class

#### 10.1.4 - September 2023
  * (PW-1478) Field 44J parse and getValue fix

#### 10.1.3 - August 2023
  * (PW-1478) Field 44J format fixed to allow multiline

#### 10.1.2 - August 2023
  * (PW-1461) Remove deprecation of field 31R model since is it used back in SRU2023
  * (PW-1405) Trim original String payload when creating an AbstractSwiftMessage

#### 10.1.1 - July 2023
  * (GH-163) Remove unnecessary padding in sender and receiver in AbstractMT#creeate(number, sender, receiver) method
  * (PW-1323) Fixing getValue method for pattern issue in Field44J

#### 10.1.0 - June 2023
  * Migration to Java 11
  * Migration to Jakarta EE 10
  * (PW-1323) Fixing getValue method for pattern issue in Field44J
  * (PW-1323) Fixing missing pattern issue in Field44J

#### 9.4.0 - May 2023
  * SWIFT Standard release update 2023 (live 19 November 2023)
  * Yearly revision of deprecation phase (see https://dev.prowidesoftware.com/SRU2022/getting-started/deprecation/)

#### 9.3.15 - May 2023
  * (PW-1341) Avoid log pollution with exception stacktrace in Field#formatAccount method
  * (PW-1264) Added distinguishedName(boolean includeDefaultBranch) method to BIC in order to return default branch name

#### 9.3.14 - March 2023
  * (PW-1182) Fixed MT internal Loops API, when strategy is GENERATED_FIXED_WITH_OPTIONAL_TAIL and the tail part contains repetitive fields, such as MT920
  * (PW-1241) Added addUnstructuredStrict method to Narrative in order to strictly wrap unstructured input

#### 9.3.13 - March 2023
  * Deprecated all fields that are only used in SCORE messages and not in the general MT standard as they will eventually be removed from the library

#### 9.3.12 - February 2023
  * (PW-1109) Changed Narrative Resolver to validate minimum codeword length of 1 char
  * (GH-148) Fixed parser of Field61 amount component when number starts with the decimal comma (implicit zero in amount lower than 1)
  * Added getComponent(String componentName) to retrieve the component based on the name instead of the number
  * Added componentNameToNumber(String componentName) to retrieve the component number based on the component name

#### 9.3.11 - January 2023
  * (PW-1152) Preserve line breaks when creating NarrativeContainer fields from JSON with legacy structure: narrative1, narrative2, etc...
  * Fixed duplicate elements when serializing NarrativeContainer fields into JSON 

#### 9.3.10 - January 2023
  * (PW-1150) Added field model class for 31M (required in SCORE MT798_753)
  * (PW-1150) Added field model class for 71E (required in SCORE MT798_755 and MT798_757)

#### 9.3.9 - December 2022
  * (PW-1078) StructuredNarrative: Fixed parser to treat the optional [3!a13d] part as a unit block, both currency and amount present or missing

#### 9.3.8 - November 2022
  * (GH-127) Enhanced field JSON serialization to include detailed structure when the field is a NarrativeContainer 

#### 9.3.7 - November 2022
  * (PW-1101) Fix field 35C labels to match the FIN xsd: Identification Of Instrument, Description Of Instrument

#### 9.3.6 - November 2022
  * (PW-1086) Fixed typo in field 36D accessors
  * (PW-1078) StructuredNarrative: Added getBankCode() methods in order to allow direct access to data (used in SCORE messages)
  * (GH-88) Added missing constants for ISO 15022 codes 
  * MT540 and MT548 added missing getter for Field99C
  * Added removeRepeatedBoundaries method in order to remove repeated tag boundaries

#### 9.3.5 - October 2022
  * SRU2022 updates review: field 35C validation pattern changed to <VAR-SEQU-5>

#### 9.3.4 - September 2022
  * Added getCADETL method for "CADETL" separator sequences
  * (GH-119) MT566: Fixed repetitions of sequence USECU/FIA that is not repetitive
  * Added sequence getters using the boundary field qualifier, for example getSequenceGENL() as equivalent to the existing getSequenceA()

#### 9.3.3 - August 2022
  * (PW-1015) Added field model classes for 47E, 49D and 49F (required in SCORE MT798_774)

#### 9.3.2 - July 2022
  * (PW-977) Changed the MT203 and MT210 inner structure from regular sequence to inner loop named Loop1
  * Added Loop1 getter API to MTs: 110, 201, 203, 210, 410, 412, 420, 422, 450, 456, 604, 605, 801, 920, 973

#### 9.3.1 - July 2022
  * (PW-976) Added new MonetaryAmountContainer interface for fields having both an Amount and Currency
  * (PW-969) Modified field 12E, 12K and 12R labels
  * (PW-969) Added an optional narrative component to field 12R (required when the field is used in SCORE messages)
  * (PW-898) Changed the heuristic to retrieve sequence B1 from MT300 and MT304 to be more efficient even if the message structure is invalid
  * (PW-867) Enhanced the parsing of party fields A, B and D, to be more strict when splitting the /D/ or /C/ prefix from the account
  * Enhanced MtId constructor with regex matching
  * Added method namespaceURI() in the MtId class to return for example "urn:swift:xsd:fin.103.2021" for the MT103

#### 9.3.0 - May 2022
  * SWIFT Standard release update 2022 (live 20 November 2022)
  * Yearly revision of deprecation phase (see http://www.prowidesoftware.com/resources/deprecation-policy)
  * Updated gson dependency to 2.9.0

#### 9.2.13 - April 2022
  * (PW-892) Fixed AbstractMT#create when the message type number is less than 100
  * Added a convenient String message() method in the SwiftMessage object to get the FIN serialization of the message
  * Fixed error in Field 94G getValue

#### 9.2.12 - March 2022
  * (GH-103) fixed invalid ConstraintValidator annotation on CurrencyValidator
  * (GH-95) patterns getters are now non-final to avoid overwriting; static constants have been deprecated
  * RJE and PPC readers, added a constructor with explicit charset (same in swift parser from input stream)
  * Validate.notNull -> Objects.requireNonNull
  * Spotbugs code review

#### 9.2.11 - January 2022
  * Added LineWrapper (utils) to replace Apache's WordUtils.wrap and thus the commons-text dependency
  * Added convenient method in the envelop message MT798 to get the sub-message type as a SwiftMessage
  * Added a copy constructor to the Tag class

#### 9.2.10 - January 2022
  * (PW-815) Fixed getValue in field 12H (SCORE) where narrative is optional
  * (GH-89) MT530: Fixed repetition of sequence C ADDINFO
  * Updated dependency: gson:2.8.8 -> gson:2.8.9
  * Java 11 and 17 compatibility updates
  * Added plugins for automatic versioning and code quality reporting

#### 9.2.9 - December 2021
  * (GH-78) Fixed MT537#getSequenceBList where sequence B delimiter "STAT" overlaps with C3 and D1a1B1a delimiters
  * (GH-74) Fixed parser for Field48 and similar cases to avoid trimming content when the component contains also the slash separator as part of the value
  * (GH-62) Added com.prowidesoftware.core as automatic module name in the MANIFEST for JPMS support
  * Fields getComponentLabel is now public, returning the specific label for each field component
  * Fixed bug in PartyIdentifierUtils.getPartyIdentifier
  * Fixes in field component names and optional status
  * Fixes in field parsing
  * Incompatible change in field 71N (changed from 7 Narrative lines to Code + 6 Narrative lines)
  * Incompatible change for field 11T to have two lines (MT new-line DATE + TIME)
  * Fixed Structured Narrative parsing to return an empty Narrative object with null string values

#### 9.2.8 - November 2021
  * (PW-764) Added new variant values (RFDD, ISLFIN)
  * (PW-703) Block 2 parser: lenient parser to avoid duplicate error when exception on invalid Input/Output indicator
  * (CR-23) Enhanced getValueDisplay for fields (no decimal separator for numbers that are not amounts)

#### 9.2.7 - October 2021
  * Field 98D, 98E and 98G: removed invalid get{Component4|Sign}AsCurrency and set{Component4|Sign}(Currency) as no currency applies to these fields
  * Fields 94L and 85L: separated component 2 (Legal Entity Identifier) into two (Legal Entity Identifier Code and Legal Entity Identifier Number). Kept get/setLegalEntityIdentifier for backwards compatibility
  * Field 94H: second component now has get{name}AsBIC and set{name}(BIC) methods
  * Field 56B: now inherits from OptionBPartyField (to have get/setPartyIdentifier)
  * Field 26C: separated component 5 into 5 (Denomination) and 6 (Form) for compatibility with Swift. Kept get/setDenominationForm for backwards compatibility
  * Field 26A: now has 2 components (Number 1 and Number 2) for compatibility with Swift. get/setNumber is kept for backwards compatibility
  * Field 23: fixed getValue and parse to properly handle missing intermediate fields
  * Field 14S: has 4 new compatibility methods: getRateSource/setRateSource for Source and Number components and getTimeAndLocation/setTimeAndLocation for Time and Location components
  * Field 12: component is now of expected to have a numeric type
  * Code cleanup for Fields and Date|BIC|Amount|Currency Container
  * Added support for BigDecimal and Long component types (instead of just Number) in several fields
  * Fixed display text generation for fields having a date with pattern MMDD (only the month was included in the text)
  * OptionAPartyField: added set/getPartyIdentifier (for components 1 and 2) and renamed BIC to IdentifierCode. Affects fields 42A, 51A, 52A, 53A, 54A, 55A, 56A, 57A, 58A, 81A, 82A, 83A, 84A, 85A, 86A, 87A, 88A, 89A, 91A and 96A
  * OptionDPartyField: added set/getPartyIdentifier (for components 1 and 2). Affects fields 42D, 50D, 51D, 52D, 53D, 54D, 55D, 56D, 57D, 58D, 81D, 82D, 83D, 84D, 85D, 86D, 87D, 88D, 89D, 91D and 96D
  * OptionBPartyField: added set/getPartyIdentifier (for components 1 and 2). Affects fields 52B, 53B, 54B, 55B, 57B, 58B, 82B, 84B, 85B, 86B, 87B and 88B
  * Prepared Option A, B and D classes to support the PartyIdentifier interface with methods getPartyIdentifier and setPartyIdentifier
  * Enhanced Block2 creation by enriching Block Type to "O" or "I".
  * (PW-746) Fixed MT reference extraction for 20C in categories other than 5, and with MUR as fallback option
  * (CR-23) Added SwiftMessage#getMOR
  * Updated dependency: Apache Commons Lang 3.8.1 -> 3.12.0
  * Updated dependency: Apache Commons Text 1.6 -> 1.9
  * Updated dependency: Gson 2.8.2 -> 2.8.8

#### 9.2.6 - October 2021
  * (GH-60) Enhanced parser for field 98C
  * (PW-703) Enhanced SwiftParser in order to validate "Input" or "Output" Block 2 type
  * Enhanced the MtId to automatically extract the variant from String identifiers such as "fin.103.STP" or "202.COV"

#### 9.2.5 - September 2021
  * (PW-664) Parser enhancement to be lenient on LF before block identifier

#### 9.2.4 - August 2021
  * MultiLineField: preserve starting component separator when getting lines with offset

#### 9.2.3 - August 2021
  * Added user assigned country codes (example "XE") as valid codes in the IsoUtils country validation
  * Added field classes for SCORE messages: 11T, 12[S,R], 25G, 31[J,K,T], 34[D,K,L,M,S,T,U,X,V,W], 49[J,K,L] (to be used in the proprietary payload of the MT798 envelop)
  * MT564: Minor scheme fix, 92a TAXR and WITL can be repeated in CASHMOVE (E2)

#### 9.2.2 - July 2021
  * (PW-627) fixed Narrative.builder() to compute "//" size in the lines wrapping
  * (PW-581) the MultiLineField API now preserves any starting and trailing spaces in field lines
  * MT565: fixed repetition of sequence B2 (multiple to single)
  * MT548: Minor scheme fix, added letter option "C" in field "98C:SCTS" in sequence "C1a1B1"

#### 9.2.1 - June 2021
  * Added "ignore block 3" and "ignore priority" options to the SwiftMessageComparator
  * Added field classes for SCORE messages: 12[H,K,L], 20E, 25F, 29[D,F], 31R, 78B (to be used in the proprietary payload of the MT798 envelop)
  * Enhanced parser for LogicalTerminalAddress when the parameter has 9 characters
  * (PW-534) allowed null value for the Tag constructor

#### 9.2.0 - May 2021
  * SWIFT Standard release update 2021 (live 21 November 2021)
  * Yearly revision of deprecation phase (see http://www.prowidesoftware.com/resources/deprecation-policy)
  * Fixed the getSequence API in MT classes when the sequence boundary field is repetitive, in some scenarios produced invalid results
  * (PW-519) Field92H: Added "Rate Status" accessors
  * (PW-519) Field92J: Replaced "Narrative" accessors by "Rate Status" accessors

#### 9.1.4 - April 2021
  * Fixed getConditionalQualifier in fields 69C, 69D and 92H
  * Fixed field 41D isOptional(component) method
  * (PW-510) Fixed parser of field 90L
  * (PW-508) Fixed validator pattern in field 98K
  * Added MultiLineField interface implementation to fields: 45C, 45L and 49Z
  * Removed MultiLineField interface implementation to field 77H since its value is always a single line
  * (PW-501) Added getNarrative(deli), getNameAndAddress(deli) and similar getters in Field classes to get a concatenation of the relevant components with a specific delimiter
  * (PW-501) Fixed the getNarrative(), getNameAndAddress() and similar getters in Field classes to do a simple join of the relevant components, without CRLF and without components value trim
  * (PW-505) Fixed SwiftFormatUtils#decimalsInAmount(BigDecimal)
  * NPE prevention in AbstractMT.getFields() when the parsed FIN content is invalid
  * Added UETRUtils to generate the GPI unique end-to-end transaction reference, mandatory for several payment messages
  * Added customizable strategies to set the MtSwiftMessage metadata fields: reference, main amount, value date, etc...
  * Added field classes for SCORE messages: 13E, 21S, 21T, 27A, 29P, 29S, 29U, 49Z (to be used in the proprietary payload of the MT798 envelop)
  * (PW-451) Added backward compatible implementation in setComponent* and SetNarrative* API of narrative container fields: 29A, 37N, 70, 71B, 71D, 72Z, 72, 73A, 73, 74, 75, 76, 77A, 77B, 77D, 77
  * (PW-445) Added backward compatible fromJson for narrative container fields: 29A, 37N, 45B, 46B, 49M, 49N, 70, 71B, 71D, 72Z, 72, 73A, 73, 74, 75, 76, 77A, 77B, 77D, 77J, 77
  * Added Direction to the SwiftBlock2Field enumeration
  * Added more message type cases to the SwiftMessageUtils valueDate
  * Minor fixes in MT530 model: fields B/22F and C/90[A,B]

#### 9.1.3 - December 2020
  * Changed SwiftMessage#isGpi() to be true for: 103, 199, 299, 192, 196, 202COV or 205COV (mandatory outgoing GPI types)
  * Removed the indexes from the AbstractSwiftMessage JPA mapping (can be created directly in the DB as needed)
  * Added options in the MT message comparator to ignore the LT identifier or test flag when comparing header LT addresses
  * Added asTestBic in BIC to create a test BIC by setting the second component of the location to zero
  * Added API in the SwiftBlock2Output to set the MIR date and receiver date time fields from Calendar object

#### 9.1.2 - October 2020
  * Fixed set of MUR when an MtSwiftMessage is created from an acknowledge (service 21 message)
  * Changed AbstractSwiftMessage JPA mapping to EAGER load the status trail and the properties
  * Added a new MessageDirection enum as alternative to the legacy MessageIOType

#### 9.1.1 - September 2020
  * Fixed parser for fields 94L and 95L
  * Added MurMessageComparator to match ACKs based on the MUR
  * Changed the SwiftMessage#getMUR to retrieve field 108 from either block 3 or block 4 (system messages)
  * Enhanced the AckMessageComparator to still match on differences in block 2 optional fields or block 4 EOL characters
  * Minor refactor in MtSwiftMessage update from model (SwiftMessage)
  * Added a trim to the content parsed from the RJE reader
  * Fixed setPdm in MtSwiftMessage that was over writing the pde field
  * Minor changes in the MtSwiftMessage to avoid log warnings when setting metadata from message model
  * Added convenient field getters in the ServiceMessage21 (ACK/NAK) model class and made the getMtId() return "gpa.021"

#### 9.1.0 - May 2020
  * SWIFT Standard release update 2020 (live 22 November 2020)
  * Yearly revision of deprecation phase (see http://www.prowidesoftware.com/resources/deprecation-policy)
  * Enhanced components namings in field 98[DEGH]
  * Added rich API to parse and build narrative fields: 29A, 37N, 45B, 46B, 49M, 49N, 70, 71B, 71D, 72Z, 72, 73A, 73, 74, 75, 76, 77A, 77B, 77D, 77J, 77
  * Mx related classes moved to the prowide-iso20022 project (open source since October 2020)

#### 8.0.2 - April 2019
  * Added IBAN validation for Seychelles
  * Added field setters API in the SwiftBlock5
  * Added SwiftBlock5Field enumeration with commonly used block 5 trailer fields
  * (CR #235) Added SafeXmlUtils to disallow XXE in all XML parsing code
  * Fixed parser for fields 70[C,D,E,G], 94E, 95V when first line second component contains slashes
  * Changed default root element for Mx from message to RequestPayload
  * Fixed month day parsing in SwiftFormatUtils for leap years
  * Added MxParser#containsLegacyHeader() to check weather the message uses the legacy SWIFT header or the ISO business header
  * Added MtSwiftMessage constructor from AbstractMT
  * Fixed parser to preserve trailing lines in field values, even if the lines are empty (empty trailing lines were trimmed before)
  * (CR #203) Enhanced parser for party fields, explicit /D/ and /C/ is parsed as mark, otherwise any content following the / is parsed as account
  * Fixed field 108 order and overwrite if exist logic in SwiftBlock3#generateMUR
  * (CR #207) Added optional parameter in SwiftWriter and FINWriterVisitor to control whether field values should be trimmed

#### 8.0.1 - October 2019
  * Added SwiftMessageUtils#currencyAmount to retrieve the main currency and amount from a message
  * (CR #192) Fixed ConversionService#getFIN(SwiftMessage) to avoid altering the message parameter when removing empty blocks
  * Added an optional SwiftWriter#writeMessage with ignoreEmptyBlocks parameter
  * SwiftMessage#setUserBlocks(List) made public
  * Removed the trim to field values in the XML to enable consistent round trip conversion between FIN and XML
  * Explicit UTF-8 encoding was added where necessary to ensure portability
  * Added MultiLineField implementation to 45D, 49G, 49M and 49N

#### 8.0.0 - May 2019
  * JRE requirement increased to Java 1.8
  * SWIFT Standard release update 2019 (live 17 November 2019)
  * Yearly revision of deprecation phase (see http://www.prowidesoftware.com/resources/deprecation-policy)
  * Added common hierarchy for option J party fields

#### 7.10.4 - May 2019
  * Updated dependencies: apache-commons-lang 3.7 -> 3.8.1
  * Updated dependencies: apache-text 1.3 -> 1.6
  * Added copy constructors to MT header blocks
  * Added setDate(Calendar) to MIR object
  * (Issue #25) Fixed padding in PPCWriter
  * Added helper API SwiftTagListBlock#splitByTagName to get sub-blocks by field boundary
  * Fixed IOB exception in SwiftBlock2Output#setMIR in lenient mode
  * SwiftParser#tagStarts changed to protected to allow overwriting in custom parsers for non-compliant messages
  * Moved getMessageType from MtSwiftMessage to parent class AbstractSwiftMessage
  * Added getVariant and getMtId to MtSwiftMessage; added getMxId to MxSwiftMessage
  * Added setMUR in SwiftMessage
  * Added helper method in SwiftWriter to ensure break lines of any String has CRLF
  * Added setSignature and getSignature to SwiftMessage and AbstractMT to set and retrieve MDG tag in S block (LAU computation available in Prowide Integrator)
  * Added propertyValue to AbstractSwiftMessage to check if a property is set with a given value
  * Changed IsoUtils implementation to use Currency.getAvailableCurrencies() in the initialization
  * Deprecated AckSystemMessage in favor of ServiceMessage21
  * Fixed negative index bug in AbstractSwiftMessage#getPreviousStatusInfo when message has less than two statuses in the trail
  * Fixed getLines API in Fields that in some cases was trimming the first line starting slash from the result
  * Fixed eventual NPE produced in MxSwiftMessage#updateFromMessage() when creating MxSwiftMessage from XML document
  * Fixed column length for "variant" in MxSwiftMessage persistence mapping
  * Added a fields() method in SwiftTagListBlock to get all block Tag objects as Field objects
  * Added API to field 50F and 59F to get structured content for the line numbers

#### 7.10.3 - October 2018
  * License changed from LGPL to the more permissive Apache License 2.0
  * Fixed serialization of field 48
  * Completed SwiftMessageUtils#currencyAmount for missing MTs
  * Fixed NPE in SwiftBlock4.removeEmptySequences with fields 15A as sequence boundary
  * (Issue #15) MxParser.java typo analiseMessage -> analyseMessage
  * Added getFields() to MT classes
  * Added bean validation annotations for BIC, IBAN, ISO country and currency
  * Enhanced the BIC internal model to allow accessor for all subfields
  * Enhanced the BIC validation with enum to report the specific validation problem found
  * Changed the default SwiftParser behavior to lenient, meaning by default it will not throw any IllegalArgumentException when headers size is invalid
  * Fixed FIN writer to preserve trailing spaces in tag value
  * Added JPA annotations to the SWIFT model intended for persistence (AbstractSwiftMessage and subclasses)
  * Removed the old Hibernate XML mapping AbstractSwiftMessage.hbm.xml (in favor of generic JPA annotations in model)
  * Added SwiftTagListBlock#removeSubBlocks to remove all instances of a given subblock
  * (Issue #13) Fixed SwifttagListBlock#removeSubBlock
  * Added JsonSerializable interface to all model classes implementing toJson()
  * Added toJson and fromJson to MT and Field classes
  * Added toJson and fromJson to the MtSwiftMessage and MxSwiftMessage model
  * Added field 434 in SwiftBlock3Builder

#### 7.10.2 - May 2018
  * Revamped the JSON API implementation using Gson, added missing fromJson methods

#### 7.10.1 - April 2018
  * FIN writer: reverted the trim in tag values introduced in 7.8.9

#### 7.10.0 - April 2018
  * SWIFT Standard release update 2018
  * JRE requirement increased to Java 1.7
  * Dependencies: updated apache commons-lang from 2.6 to 3.7
  * Yearly revision of deprecation phase (see http://www.prowidesoftware.com/resources/deprecation-policy)
  * Added API in SwiftMessage for the SWIFT gpi service: getters and setters for the service type identifier and UETR
  * Added an automatically generated UETR when creating new MT instances for 103, 103 STP, 103 REMIT, 202, 202 COV, 205, or 205 COV
  * Added API in SwiftMessage to set the variant (STP, REMIT, COV)
  * New helper API for block 3 (SwiftBlock3Builder) to ensure only expected fields are added and in proper order

#### 7.9.7 - April 2018
  * Dependencies: added gson 2.8.2
  * Added full IBAN validation including control digits and custom account numbers per country
  * Added SwiftCharset and SwiftCharsetUtils helper API to validate SWIFT related charsets.
  * Added SwiftTagListBlock#getFieldByQualifiers(name, qualifier, conditionalQualifier) to gather generic fields based on qualifiers content
  * Added addTag(index, tag) and setTag(index, tag) in SwiftTagListBlock to insert new field in specific positions
  * Added Field#is(String ...) to test component 1 of fields against a list of possible values
  * Added non-ISO country code XK (Kosovo) to IsoUtils
  * Added API in IsoUtils to add custom codes for countries and currencies
  * Added read-only properties in AbstractSwiftMessage for the message creation year, month and day of moth
  * Added support for custom split char in RJE reader/writer
  * Fixed missing repetitive 35B in MT549
  * Build migrated to Gradle

#### 7.9.6 - December 2017
  * Fixed conversion to XML with compressed parameter true in ConversionService

#### 7.9.5 - December 2017
  * Fixed getValueDisplay in field 50F to strip the starting slash in the account number
  * Added getLabelForLineNumber(String subfieldNumber) in Field50F to return the labels for the structured line identifiers
  * Enhanced getComponentLabel(final int number) in Field50F to return proper dynamic labels based on line number identifiers
  * Added getCorrespondentBIC to SwiftMessage and AbstractSwiftMessage
  * Expanded sender/receiver in MtSwiftMessage and MxSwiftMessage from BIC8 to BIC11 in order to keep branch information in those cached attributes
  * Added checksumBody to AbstractSwiftMessage for proprietary checksum calculated on the body only, as a complement to the existing checksum on the whole message
  * Fixed AbstractSwiftMessage#copyTo(msg) implementation to perform hard copy of list objects (similar to a copy constructor implementation)
  * Expanded precision in getValueDisplay for all numeric fields to preserve the decimal digits present in the original value
  * Implemented SwiftMessage#getUUID and added getUID(Calendar, Long)
  * Implemented SwiftMessageUtils#calculateChecksum as MD5 hash on whole FIN message content and added new checksum for the text block only

#### 7.9.4 - November 2017
  * Internal code maintenance release

#### 7.9.3 - October 2017
  * JRE requirement increased to Java 1.6
  * Added API in BIC to return the distinguished name (DN) for a BIC
  * Added equalsIgnoreCR in Tag to compare values regardless of carriage return character being present or not in new lines
  * Fixed MxParser#parseBusinessApplicationHeaderV01 (it was setting the FinInstnId/Nm as BIC)
  * Removed invalid component in field 86J
  * Fixed order of components in fields 98J and 98K
  * Completed the component labels for all fields
  * Changed field 22C structure into individual components for the <SB-LC> function
  * Enhanced fields parse/serialization to preserve any whitespace in a component

#### 7.9.2 - August 2017
  * Fixed FINWriterVisitor to prevent printing 'null' tag values
  * Deprecated custom resource properties for currency and country codes, in favor of Java nativa API in Currency and Locale
  * Removed package-info.class from target jar to avoid class modifier issue in Java8 runtime
  * Fixed serialization of field 50F to allow the first line without a starting forward slash

#### 7.9.1 - June 2017
  * (Issue #5) Enhanced performance in SwiftParser
  * Removed sequence API for inner loops (non sequence) in MTs 306, 320, 340, 360, 361, 362, 410, 412, 420, 422, 450, 456

#### 7.9.0 - May 2017
  * SWIFT Standard release update 2017 (live 19 November 2017 for MT and 18 November for MX)
  * (Issue #2) maven build issues
  * (Issue #3) Field61 component 5 treated as amount
  * (Issue #4) Field72 structure fixed to allow 6 components at most
  * Field99A implements AmountContainer
  * Field95L implements BICContainer

#### 7.8.9 - May 2017
  * Yearly revision of deprecation phase (see http://www.prowidesoftware.com/resources/deprecation-policy)
  * Added convenient isType(int) to SwiftMessage
  * Fixed amounts() in AmountContainer fields

#### 7.8.8 - March 2017
  * Added hashcode and equals to MxId
  * Added MUR generation in block 3
  * Added a multi-purpose SwiftMessageComparator for MT, as an abstraction of the existing AckMessageComparator
  * Added helper API to remove empty sequences in block 4
  * Added ACK/NAK identifier constants and API in AbstractSwiftMessage
  * Added getDateAsCalendar in MIR/MOR
  * Added MtCategory enum for MT message categories and convenient category API in SwiftMessage
  * Added support for system and service messages in metadata gathered from SwiftMesasge in MtSwiftMessage
  * Added isServiceMessage in SwiftMessage
  * Added static factory method parse to SwiftMessage
  * Added new fields in AbstractSwiftMessage to hold main currency and amount, automatically set for most MTs from fields 32a, 33a, 34a, 19a and 62a
  * Added conversion to and from LT address in SwiftFormatUtils
  * (CR #10) Added comprehensive implementation of MT and Field classes for system messages (category 0)
  * Added custom name for internal loop sequences in MTs 110, 360, 361, 604, 605, 609, 824, 920, 935, 940, 942, 971 and 973
  * Added more options to retrieve information from the status trail in AbstractSwiftMessage
  * Reduced visibility from public to protected for MTs inner sequence classes mutable fields; START, END, TAIL.
  * Fixed analyze and strip API in MxParser to support nested Document elements
  * Fixed MT500 removed invalid fields after GENL linkage sequence
  * Fixed AckMessageComparator to cover all fields in block 2 input and output
  * Fixed getSender and getReceiver for service messages in SwiftMessage
  * Fixed MT600, removed invalid fields 26F, 34G, 31C in sequence A
  * Fixed parse for DATE1 (MMDD) to handle properly leap years
  * Fixed RJEWriter to avoid writing the split character '$' and the end of the file, afterwards the last message
  * Expanded helper API in AckSystemMessage
  * TagListBlock tags field made private instead of package protected
  * Enabled mutability of LogicalTerminalAddress objects, allowing setting the branch from superclass BIC
  * Enhanced parser for fields 11R, 11S and 37H (NPE prevention)
  * Removed invalid generated code for internal loops (non-sequence) in MTs: 110, 201, 360, 361, 559, 604, 605, 609, 824, 920, 935, 940, 942, 971, 973
  * Enhanced from() and to() methods in BusinessHeader to catch more options

#### 7.8.7 - December 2016
  * Fixed getMessageType in MT103_STP, MT102_STP, MT103_REMIT, MT202COV and MT205COV to return the number without the validation flag (as expected per javadoc definition)
  * MT518 fixed fieldset for Field 70
  * MT330 fixed qualifier in Field 22
  * MT513 and MT514 Field 11 moved outside previous fieldset
  * MT541 to MT547 Field 90[A,B] changed to fieldset.
  * MT564 fixed fieldset items in Field93[B,C]
  * MT565 to MT567 Sequence D, fixed field 13
  * MT609 and MT798_763 fixed qualifiers in Field 29
  * When creating MT instances, the validation flag (STP, REMIT, COV) will be automatically created as block 3 field 119 when applies for the created MT
  * Log warning when creating MTnnn objects from invalid message types, for example calling MT103.parse(fin) and passing FIN content for an MT 202
  * Ignore validation flag (STP, REMIT, COV) if it is not valid for the message type, when creating MT object from SwiftMessage (to avoid ClassNotFoundException)
  * Enhanced semantic in AckMessageComparator when a blocks are null or empty (see javadoc for details on how blank blocks are handled in comparison)

#### 7.8.6 - November 2016
  * MxParser; IOB exception prevention in strip methods when XML has empty header or document
  * Prevention for IOB exception in ensureEOLS when converting MT message from model into FIN text
  * Expanded API in SwiftParser with static parse methods for each MT block
  * Expanded API in SwiftWriter to serialize any MT block into its native SWIFT representation, also made visit API in SwiftMessage static

#### 7.8.5 - October 2016
  * Added getSubBlockByTagNames and getSubBlocksByTagNames in SwiftTagListBlock to retrieve subblocks based on comprehensive list or tag names
  * Added API in BusinessHeader to create valid BAH from simple parameters
  * Added API in BIC to get the branch and institution
  * Added API to match message identifier by regex, for example fin.*STP
  * Added API to strip header and document portion of Mx message in XML format
  * Added analizeMessage in MxParser, lightweight API to retrieve structure information from an MX messages
  * Added enumerations for message priority and delivery monitoring in MT block 2
  * Added json() to AbstractMT
  * Added getComponentLabel(int) in Field classes
  * Added updateFrom AbstractMT to MtSwiftMessage
  * Added reference as class attribute in AbstractSwiftMessage (set by subclasses)
  * Added FileFormat attribute to AbstractSwiftMessage for clear identification of content in implementing subclasses
  * Added constructor of MxSwiftMessage from AbstracMX
  * Added API to get BIC codes from DN in Mx messages
  * Added MtId class, analogous to the existing MxId for MX messages
  * SwiftParser parsing of block 4 published as static public method
  * Added AbstractMessage as base class for specific MTnnn and MXmmm model hierarchy
  * Added MessageStandardType with MT and MX values and ServiceIdType for header service id values
  * Added nextSwiftMessage in RJE/PPC readers for system messages support
  * Added valuesNumeric to MT enumeration MtType
  * Added getValueDisplay with optional locale parameter to display formatted field and individual components values
  * Added MTVariant enum and getVariant API in swift messages
  * Added CONDITIONAL_QUALIFIER component number as static class field for all generic fields (fields implementing the GenericField interface)
  * Added BusinessHeader serialization into xml and Element objects
  * Added business header parse from Element object in MxParser
  * Added RJEReader and RJEWriter to create MT message files in RJE format
  * Added PPCWriter to create MT message files in DOS-PPC format (also enhanced API for the existing PPCFileReader)
  * Added path() API in MxNode
  * Added MtType, an enumeration of all available MTnnn implementations
  * Added parse to Field classes to update field components from full value
  * Added append lists of Tag or Field to TagListBlock
  * Added support for attributes in MxNode
  * Added generic setters for attributes in header blocks 1 and 2 using qualified names (#setField)
  * Added write XML method for MX business header
  * Added validName as static method in Field, to validate field names
  * Added getField static API in Field to create new instances with reflection given the field name and value
  * Added reference(msg) to SwiftMessageUtils to get the sender reference from messages that contain a reference field
  * Added SwiftMessageRevision to the swift messages model, to hold and track changes in swift messages
  * Fixed parser for field 98F
  * Fixed field 61 parse allowing EC and ED as credit/debit mark subfield
  * Fixed from() and to() methods in BusinessHeader to return the BIC code for both possible header types
  * FIxed serialization of component 1 in field 50F
  * Fixed parser and serialization in Field98F
  * Fixed SwiftMessage.toJson single quote to double quote in timestamp field
  * Fixed getLabel when used with the parameters combination of a valid mt and a null sequence
  * Fixed getValue in Field61,
  * Added proper implementation for isOptional(component) in Field61
  * Fixed components trim to null in parser for several fields when the component value is not present
  * Fixed separators trim in getLine API
  * Fixed setComponentN(Number) when component is not a SWIFT amount, Number is now serialized as an integer (without decimal separator)
  * Fixed MT parser to allow additional lines in a field start with colon ':'
  * Fixed field 32R second component changed from currency to string to allow codewords ’FOZ’, ’GOZ’, ’GRM’, ’KLO’, ‘LIT’, ’LOT’, ‘OTH’, ‘PND’, ’TAL’, ’TOL’, ‘TON’, ‘TOZ’, ’UNT’
  * Fixed field 33B first component changed from currency to string to allow codeword ’PCT’ used in MT601
  * Fixed API inconsistencies in MtSwiftMessage when updating from SwiftMessage objects.
  * Bugfix MT506 added mandatory field 28E
  * Added missing getters for Sequence E1 in MT300
  * Changed MX messages detection in MxParser to lighter implementation using Stax
  * Normalized Input/Output Outgoing/Incoming API in AbstractMT and SwiftMessage
  * SwiftMessage.toJson changed timestamp format to the recommended ISO 8601
  * MxSwiftMessage meta-data (sender, receiver, reference, identifier) read and set from raw XML content
  * Added support in XmlParser for the field version of Core proprietary XML format for MTs, the parser now reads both formats seamlessly
  * Better header API in MxSwiftMessage to support both ISO and SWIFT business headers
  * Elaborated identifier in MtSwiftMessage, using fin.type.variant instead of just the message type
  * Added comprehensive sequence names into pw_swift_label property files
  * Added translations of pw_swift_label property files to FR, DE and IT (complementing the existent EN, ES and RU files)
  * Completed pw_swift_label property files for all field + mt + sequence combinations
  * Complete application header parsing in MxParser
  * Better application header detection in MxParser based on namespaces
  * Added component labels for field 13K
  * Fields 11R and 11S component 3 split into two independent components.
  * In Field61, component 6 was splitted into two independent components to hold the "transaction type" and the "identification code" as stated in the standard definition for function <SUB-6>
  * Added SwiftParserConfiguration to encapsulate several parsing options, allowing fast parsing of AbstractMT by reading the text block in raw format

#### 7.7.0 - October 2015
  * valueDate in SwiftMessageUtils
  * isType(int...) in SwiftMessage
  * Enhanced the getSequence API in MT classes with support to nested sequences, allowing for ex: getSequenceE1(getSequenceEList().get(n))
  * getLine API for FieldNN classes based on semantic lines number identification
  * Copy constructors for FieldNN classes, performing a deep copy of the components' list
  * MxParser message detection
  * New generic XML model and API, as backbone for MX messages.
  * Headers Blocks: new generic getters in blocks 1 and 2 to retrieve attributes using full qualified names from enums; for example getField(SwiftBlock1Field.LogicalTerminal)
  * Static labels for subfields in FieldNN classes to allow for example getComponent(Field93B.BALANCE)
  * BIC: API to check for live and non-live bics
  * MxParser: parseApplicationHeader and constructors from several sources
  * Added missing labels' API to fields: 36E, 69A, 69C, 69D, 70C, 70D, 70G, 90F, 90J, 92D, 92L, 92M, 92N, 92R
  * Added the ApplicationHeader attribute to AbstractMX
  * Added API to search nodes or content by path or name in the MxNode tree returned by the MxParser
  * Added json() and xml() methods to MT classes
  * Added write to file and output streams to AbstractMT and AbstractMX
  * Added consistent constructors from String, File or InputStream to MTnnn classes
  * Added static parse methods to create MTnnn objects from String, File, InputStream or MtSwiftMessage
  * Added consistent constructors from String, File or InputStream to AbstractSwiftMessage and subclasses MtSwiftMessage and MxSwiftMessage
  * Added static parse methods to create MtSwiftMessage and MxSwiftMessage objects from String, File or InputStream
  * Lib: added read from input streams
  * NPE prevention in SwiftFormatUtils.getCurrency
  * Fixed getSender and getReceiver for MTxxx to return accurate information regardless the message being of type input or output (also to be consistent with analogous methods in SwiftMessage)
  * Added CR and LF to charset z and x at SwiftcharsetUtils
  * Fixed validation of fields 70F, 77S and 77T that unnecessary restricted the allowed amount of lines (not it is unlimited because charset Z allows CRLF).
  * Fixed OutOfBound exception at MxNode findFirst implementation when a node has multiple children
  * Fixed getDescription for Field35B, now returning component 3 instead of 2
  * Better API consistency between MT and MX implementations, with common ways to parse and build.
  * Changed sender and receiver attributes for MtSwiftMessage to hold BIC8 instead of full LT identifiers.
  * Deprecated the use of model message inside MtSwiftMessage
  * Simplified distribution zip with -sources and -javadoc jars

#### 7.6.0 - October 2014
  * New BIC API: isTestAndTraining(), getLogicalTerminalIdentifier(), bic8() and bic11()
  * New model for LT addresses, and its related API in header classes
  * New SwiftMessage API: AbstractMT toMT()
  * New AbstractMT API: getSequence(name), getSequenceList(name)
  * Added builder API: constructors and append methods to add content with chaining support
  * Added missing getValue() implementations to field classes. Example: Field26C
  * Added annotations to MTNNN classes to identify sequence split strategy involved (more traceable code)
  * SRU 2014. Affected MTs: 300, 304, 305, 306, 340, 341, 360, 361, 380, 381, 502, 506, 508, 509, 513, 514, 515, 518, 527, 530, 536, 537, 538, 540, 541, 542, 543, 544, 545, 546, 547, 548, 549, 558, 564, 565, 566, 567, 568, 569, 575, 600, 601, 942
  * Added description and release javadoc comments to MT classes
  * Added MX Generic model support
  * Added MX parse
  * Added MT300.getSequenceE()
  * Minor fix in MT300 sequences structure, B1 and B2 inside B, and named D's subsequence as D1
  * SwiftTagListBlock implements Iterable<Tag>
  * Bugfix SwitTagListBlock.countTagsStarsWith(string,string) was ignoring tagnames in count

#### 7.5.0 - August 2014
  * Added toJson in SwiftMessage and SwiftTagListBlock, SwiftBlock1 and 2
  * Added to SwiftTagListBlock  getFieldByName(String, being)
  * Added to SwiftTagListBlock  getFieldByName(String, being, component2)
  * Added to SwiftTagListBlock  getFieldByNumber(int , being)
  * Added START_TAG and END_TAG constant to Sequence inner classes
  * Added Sequence.newInstance() method
  * Added static method Field.emptyTag()
  * Added to SwiftTagListBlock append(SwiftTagListBlock)
  * Changed SwiftFormatUtils.getNumber(Number) to allow variable amount of decimal parts without the previous limit of two
  * Added support for national clearing system codes in party identifier components: example 52A starting with //AT123
  * JSON serialization: fixed missing quotes escaping and newline
  * in some occasions, getSequenceA() incorrectly returned null instead of empty sequence as stated in javadoc
  * Refactored Field77A to include 20 independent components instead of just one (current implementation is similar to Field79)
  * Deprecated isAnyOf(String ... names) and added isNameAnyOf(String ... names) semantics of method more clear with its name
  * Changed the semantic of getAccount methods to remove starting slashes if any
  * Some javadoc for BICRecord
  * Added serialization timestamp to JSON generation
  * In Field* void set changed to Class set so we can support the code style new Field().setThis().setThat().setThatToo()
  * Added Field.asTag()
  * Added option in XMLWriterVisitor to serialize field instead of tag

#### 7.4.0 - March 2014
  * In BIC added subtype attribute and getBranch method
  * ReaderIterator to read a file from a classpath resource and split its content by the '$' symbol
  * In SwiftMessage new API to check and get linkages sequences
  * In AbstractSwiftMessage new constructor using MTSwiftMessage as parameter
  * In MTSwiftMessage updateFromModel and updateFromFIN using internal attributes
  * Several helper methods to parse field content using SwiftParseUtils
  * Field classes implementation for fields belonging to System and Service Messages (i.e. 451)
  * Resource bundle labels for System and Service Messages fields
  * MOR class to represent the message output reference (inherited from the MIR)
  * SwiftParseUtils: getTokenSecond and getTokenSecondLast with prefix
  * getAll(SwiftMessage) in every FieldNN class
  * getAll(SwiftTagListBlock) in every FieldNN class
  * New constant in Field suitable for import static
  * SwiftTagListBlock: constructors made public
  * SwiftTagListBlock: added filterByNameOrdered(String ...)
  * SwiftTagListBlock: added getFieldsByNumber(int)
  * SwiftTagListBlock: added removeSubBlock(String)
  * SwiftTagListBlock: deprecated int getTagCount(String)
  * SwiftTagListBlock: added int countByName(String)
  * SwiftTagListBlock: deprecated int getTagCount()
  * SwiftTagListBlock: added int countAll()
  * SwiftTagListBlock: added method boolean containsAllOf(String...)
  * Improved toString in SwiftTagListBlock and Tag
  * Javadoc improvements
  * Fixed SwiftBlock1 constructor to allow LTs missing the optional A, B or C identifier (11 characters length); ex. FOOOAR22XXX
  * Fixed getStatusInfo and getPreviousStatus in messages base class that was causing IOB exceptions
  * Issue 39: missing trimToEmpty in getComponent2 in 50H
  * MT207: fixed maximum repetitions of sequence B from 1 to unlimited

#### 7.3.0 - January 2014
  * removed log4j.properties
  * New API: Field.isAnyOf(String...)
  * Added many methods in SwiftTagListBlock in resemblance to String manipulation API
  * SwiftTagListBlock added: getTagsByNumber(int), SwiftTagListBlock removeAfterFirst(String, boolean)
  * Added Tag.startsWith
  * Added Tag.contains
  * Added PPCFileReader iterator to read and split pc connect files

#### 7.2.0 - September 2013
  * Added Field.letterOption
  * Added SwiftTagListBlock.getSubBlockBeforeFirst
  * Added SwiftTagListBlock.filterByName
  * Fixed Field.appendInLines that was causing the getValue of several fields (ex 35B) to start with unexpected EOL
  * Fixed NPE in XMLParser with null value in tags
  * Fixed Avoid usage of double in amount resolver

#### 7.0.0 - August 2013
  * Enhanced messages model with base support for MX messages.
  * New messages meta-data model to handle additional information: Status history, User notes, Properties list.
  * Useful API to SwiftMessage to get: direction, PDE, PDM, UUID, MIR, MUR and getTypeInt
  * Complete FieldNN implementation classes
  * Complete MT helper classes, covering all message types
  * Added model and API to handle Sequences at MT classes, covering all sequences based on 16R/16S boundaries.
  * New API to handle sub blocks: SwiftTagListBlock.removeUntilFirst, SwiftTagListBlock.containsAnyOf
  * Ensuring of SWIFT EOL at ConversionService.getFIN
  * Fixed getValue of several fields to prevent printing of null
  * Fixed getValue of several fields with missing slash separator on optional components
  * Added missing field getters for MT classes with fieldsets: for example 93B at MT564.
  * getValue for Field35B. Thanks to Raghu rathorr@users.sf.net
  * getCalendar bug related to unused format parameter
  * Changed Field26C parser and subfields structure to split the string before the VAR-SEQU into independent components
  * Removed deprecated net.sourceforge classes
  * Removed unimplemented method amounts() in AmountContainer

#### 6.4.0 - March 2013
  * Added visitor API on tag list block
  * New interface to identify and use generic fields (notice DSS methods are not part of non-generic fields)
  * Added API on MT classes to simplify messages creation
  * Comprehensive getters and setter API for field classes using functional names
  * Added PatternContainer interface and implemented in field
  * Better CurrencyContainer API
  * Added API to SwiftFormatUtils to get String components from Calendar using different SWIFT date/time formats
  * Implemented API for CurrencyContainer for all Fields
  * Added MT helper classes for MTs: 518, 549, 800, 801, 802, 824, 600, 601, 604, 605, 606, 607, 608, 609
  * Added Field implementations for 33G, 35U, 86B, 68A, 68B, 68C, 94C, 31F, 37a, 34J, 35H, 31X
  * Added API to simplify messages creation; defaults for header blocks attributes, addField to Block4, setSender at Block1

#### 6.3.0 - October 2012
  * Added MT helper classes for MTs: 500, 501, 502, 503, 504, 505, 506, 507, 508, 509, 510, 565
  * Fixed getAsCalendar for year component of field 77H
  * Fixed parsing of field 50F
  * Added field class for: 26C
  * Support to identify which sequence a tag belongs to
  * Added API to FieldNN classes to get the DSS field
  * Added API to FieldNN classes to get the qualifier and conditional qualifier components
  * Added API to FieldNN classes to determine if field is generic or non generic
  * Field class made abstract
  * FieldNN isOptional: method to check if a given component is optional for the field
  * Field getLabel: support for label exceptions per mt and sequence
  * SwiftParser changes to distinguish the presence of brackets when they are block boundaries or part of an invalid field value
  * Improved parsing of Field35B, first and second components are set only if "ISIN " is present
  * SR2012 update: deprecated fields 23C, 23F. Updated MT300, MT304, MT305 with field changes.
  * Added serialization for: 20E, 29G, 31G, 36E, 50G, 50H, 69B, 69D, 69F, 77H, 90F, 90J, 90K, 92D, 92L, 92M, 92N, 94D, 94G, 95T, 98F
  * Fixed serialization of field 59A

#### 6.2.0 - June 2012
  * Purged and some tunning of parser log
  * Added getField* API con block4
  * Added Tag API: public boolean contains(String ... values)
  * Added more API to get subblocks based on tag number boundaries regardless of letter options
  * Fixed Tag.isNumber to consider the whole number and not just the prefix, isNumber(58) returns true to 58A but not to 5
  * Added Tag.getNumber() API
  * Fixed build to include MTs and FieldNN source codes in the package
  * Fixed parser for fields: 94D, 50H, 50G and 52G
  * Added MT helper classes for MTs: 567, 900, 910, 920, 935, 941, 970, 971, 972, 973, 985, 986
  * Added API for getLabel at Field objects, to retrieve business oriented names from resource bundles

#### 6.1.0 - March 2012
  * Added BICContainer interface
  * Added MT helper classes for MTs: 360, 361, 362, 364, 365, 381, n90, n92, n95, n96, n98, 420, 422, 430, 450, 455, 456, 701, 705, 711, 720, 721, 732, 734, 740, 742, 747, 750, 752, 754, 756, 768
  * Added getValue for Field13E
  * Fixed getValue for Field31R (2nd component is optional)

#### 6.0.0 - February 2012
  * Merged patches from Walter Birch
  * SwiftParser: fix for parse error with malformed tag 72
  * Implemented getValue for Fields: 19B, 31D, 31P, 31R, 39P, 40B, 41D, 92F, 93B, 98E and others with the same parser pattern
  * Changed packages in Hibernate mappings from sourceforge to prowidesoftware
  * Added SwiftMessageUtils class
  * Added date container interface to Fields to better support higher level model expressions
  * Added currency container interface to Fields to better support higher level model expressions
  * SWIFT standard update (Nov 2011)
  * Fixed field parser for 35B
  * Changed SwiftParser log level
  * Build: consistent release in jar, sources and javadocs jars, include dependent jars in lib directory
  * API to create FieldNN objects from Tag objects
  * Fixed field parser for 35B when first component is an ISIN number
  * Added DATE1 support for fields parser (fixes Field61)
  * SwiftMessage API to get sender and receiver addresses from message headers
  * Added MT helper classes for MTs: 101, 104, 105, 107, 110, 111, 112, 200, 201, 204, 205, 205COV, 207, 256, 300, 305, 306, 307, 330, 340, 341, 350, 540, 541, 542, 543, 564, 566
  * MT helper classes 102_not_STP and 103_not_STP with inheritance from defaults MT103 and MT102 classes
  * Added Field implementations for 36E, 69B, 69D, 69F, 90F, 90J, 93B, 93C, 94G, 95T, 95S, 98E, 98F, 98L, 67A, 77J, 92E, 98D, 95S, 50G, 50H, 52G, 31G, 77H
  * TIME3 implementation to format utils
  * Suppress warnings for unused imports in eclipse

#### 6.0.0-RC5 - August 2011
  * Fixed parser for Field20E
  * Added Field implementations for 90K, 92D, 92L, 92M, 92N

#### 6.0.0-RC4 - July 2011
  * Added MT helper classes for MTs (SCORE): 798<743>, 798<745>, 798<760>, 798<761>, 798<762>, 798<763>, 798<764>, 798<766>, 798<767>, 798<769>, 798<779>, 798<788>, 798<789>, 798<790>, 798<791>, 798<793>, 798<794>, 798<799>
  * Added MT helper classes for MTs: 191, 291, 391, 399, 491, 535, 591, 691, 699, 707, 760, 767, 769, 790, 791, 891, 991, 999
  * Added Field implementations for 13E, 20E, 22L, 23X, 24E, 27A, 29D, 29G, 29S, 31R, 39D, 39P, 49H, 49J, 50M, 72C, 77C, 77E, 78B

#### 6.0.0-RC3 - April 2011
  * Added MT helper classes for MTs: 304, 320, 321, 210, 599
  * Added Field implementations for 19B, 32H, 32R, 34E, 37G, 37M, 37R, 38J, 92F, 62A, 62B

#### 6.0.0-RC2 - February 2011
  * Added Field implementation for 15 (A,B,C,D,E,F,G,H,I,J,K,L,M,N)
  * Added MT helper classes for MTs: 300, 400, 410, 412, 416, 499, 544, 545, 546, 547, 548, 700, 710, 730, 799
  * Added Field implementations for 31D, 31P, 40B, 41A, 41D, 45A, 45B, 46A, 46B, 47A, 47B
  * field serialization from components values into SWIFT single string value
  * Removed log4.properties from distribution jar
  * MTs API: fixed field mutiplicity when a field becomes repetitive being present on multiple sequences or at repetitive sequences.
  * Hibernate mappings: removed confusing/commented blocktype mappings at SwiftBlock.hbm.xml
  * Hibernate mappings: package rename

#### 6.0.0-RC1 - October 2010
  * Migrated src code to java 1.5 (binary distribution is still 1.4 compatible by means of http://retroweaver.sourceforge.net/)
  * Java 1.4 compatibility changes
  * normalization of linefeeds to CRLF at Tag creation from XML parsing
  * Removed deprecated API
  * Added new package io with subpackages parser and writer; added new package utils.
  * Renamed all packages to com.prowidesoftware (backward compatibility maintained with facades)
  * Added implementation for MTs 102 not STP, 102 STP, 103 not STP, 103 STP, 195, 199, 202, 202COV, 203, 295, 299, 940, 942, 950
  * Added new SWIFT MT high level generated API, with classes for specific message types
  * New source package for generated swift model
  * Merged project "prowide SWIFT Fields" into "WIFE"
  * Added comparison options to AckMessageComparator
  * Removed old and incorrect charset validator class net.sourceforge.wife.swift.MessageValidator
  * Fix in remove user block method, thanks to Herman's contribution and patience
  * Parser API for (new SwiftParser()).parse(messageToParse);
  * Replaced commons-lang-2.3 -> 2.4
  * Fixed message writer: system messages' block4 generated with inline tags
  * SwiftMessage API to check if it's Straight Through Processing (STP), based on the content of the User Header
  * SwiftMessage API to check if it's a cover payment (COV), based on the content of the User Header
  * SwiftTagListBlock API to check if contains a specific Tag
  * Removed unimplemented and confusing package net.sourceforge.wife.validation
  * Deprecated old and unused validation-related classes
  * Added AckMessageComparator which is useful of identify the ack of a given message.
  * SwiftTagListBlock API to get a sub block given its name or its starting and ending Tag
  * SwiftTagListBlock API to get tags by content, given its exact or partial value
  * Helper methods from Block4 moved to SwiftTagListBlock
  * SwiftTagListBlock is no longer abstract, so it can be used to create instances for subblocks
  * Required JVM upgrade to 1.5
  * Initial update of upload-sf target for release to sourceforge

#### 5.2.0 - February 2009
  * Added missing hashcode and equals
  * Javadocs improvements
  * Revised and tested hibernate mappings
  * Added getBlockType
  * Added length to unparsed text persistence mappings
  * Fixed persistence mapping for block2 inheritance
  * Updated hibernate libs to version 3.2.6
  * Added isOutput
  * isInput made concrete, not abstract
  * Added abstract isInput() method to SwiftBlock2 for safer casting subblocks when input/output is unknown

#### 5.1.0 - July 2007
  * Migrated logging to java logging api
  * Removed SwiftBlock's deprecated methods.
  * Moved some common methods in SwiftBlock2Input/SwiftBlock2Output to parent class SwiftBlock2.
  * Upgraded commons-lang to version 2.3
  * Improved persistence mapping.
  * Move persistence (helper) package to wife-test project.
  * Minor javadoc fixes.
  * Fixed some warnings.

#### 5.0.0 - June 2007
  * Improved Hibernate mapping for simplified and more efficient data base schema.
  * Added support for unparsed text to model, persistence mapping and conversion services (needed for some MT0xx for example).
  * XML to SwiftMessage parsing methods moved from ConversionService to XMLParser in "parser" package.
  * New package created for parser classes "net.sourceforge.wife.swift.parser".
  * Made abstract intermediate classes of blocks object hierarchy.
  * Added support for user custom blocks in model, persistence mapping and conversion services.
  * Improved overall test cases coverage and source/resources structure.
  * Fixed some warnings.
  * Swift Parser enhancements; don't throw exception on unrecognized data, but preserve an internal list of errors.
  * Added reference to current message in parser, so it can take decisions based on parsed data.
  * Added constant for possible values for application id to SwiftBlock1.
  * Updated dependency: hsqldb 1.8.0.4 -> hsqldb 1.8.0.7.
  * Updated dependency: hibernate 3.1.3 -> hibernate 3.2.3.ga.

#### 4.0.0 - April 2007
  * Moving to junit 4 - some new tests are being written with junit4, this should make testing some features singificantly easier.
  * Move size and isEmpty methods to subclasses.
  * Improved deprecated exception messages and javadoc.
  * Added useful getter for the MIR field in Block 2 output.
  * Added support for optional fields in Block 2 input.
  * Method specific to each block moved to each block class, when possible compatibility methods were left in old places, marked as deprecated to provide a smoother migration path.
  * Removed deprecated API in SwiftBlock.
  * Adapted parser to new model refactor.
  * More javadoc in parser.
  * Improved xml writer (more clean tabs and EOL).
  * Refactored and fixed XML parsing for blocks 3 and 5.
  * Fixed build.xml to include resources in generated jar files.
  * Improved javadoc and validations in fin writer.
  * Completed basic internal XML parsing.
  * Added more tests for XML conversion.
  * Implemented XML conversion parsing for all blocks (except 4).
  * Updated passing test in conversion service.

#### 3.4.0 - March 2007
  * Added license header to source files.
  * Minor fixes in build system.
  * Enhanced IBAN validation routine.
  * Added numerous tests for IBAN validation.
  * Added JSValidationUnit backed by Rhino, to support easy extension of validations.
  * Made all loggers private static transient final.
  * Enhanced overview documentation.
  * Javadoc updates.
  * Code clean up.
  * Added many tag specific validation units targeting MT103 validation.
  * Removed ant junit fork since it broke in ant 1.7.

#### 3.3.0 - January 2007
  * Initiated MT103 validation rule.
  * Validation framework core classes written.
  * Utility classes for validation.
  * Removed old and deprecated/replaces writer component.
  * Dependencies clean up, ant downloads less libs now.
  * Added Currency ISO Codes (needed for validations).
  * VF: implemented TagExists and ConditionalTagPresence validation units.
  * Started implementation of validation units.
  * Initial implementation of BIC validation.
  * Initial implementation of IBAN validation.
  * Added ISO Countries for IBAN validation.
  * Fixed issue in writer with block5 as mentioned in bug 1601122.
  * Fixed issue 1595631.

#### 3.2.0 - 2006
  * Parser logging information cleanup.
  * Migrating to log4j 1.2.8 for better compatibility (issued with trace method on some servers).
  * Fixed build to properly include current timestamp in dist target when property release.name is not set.
  * Fixed bug in parser/writer integration which included double block number when using the writer with an object of a just parsed message(1595589).
  * Updated code to fix issue mentioned in https://sourceforge.net/forum/message.php?msg_id=4001538.

#### 3.1.1 - 2006
  * Small fixes for java 1.4 compatibility.

#### 3.1.0 - 2006
  * Fixes to compile for java 1.4 by default.
  * Fixed test for bug 1540294, typo in block number.
  * Use system EOL in XML writer.
  * Added compile timestamp to manifest in created jars.

#### 3.0.0 - 2006
  * Build: Added release.name property to manifest.
  * Build: added selection of tests known to fail and those known to pass.
  * Fixed persistence mapping.
  * Improved build and added control to exclude tests that are know to fail.
  * Model simplification: SwiftBlockN classes are being removed in favor of base class SwiftBlock removed list of blocks in message which was confusing when not all blocks present.
  * SwiftBlock (base class) and subclasses are mapped and persisted ok, either the base class or the subclasses.
  * Added many tests for Hibernate persistence of SwiftMessage hierarchy.
  * Added XML Visitor to write a swift message to an XML representation.
  * Added ConversionService class which encapsulates many services conveniently.

#### 2.0.0 - 2006
  * New parser component highly tested on production and unit tests.
  * Writer component usable. while it has many limitations, it can be used as it is now.
  * Work in progress swift message persistence mapping.
  * Work in progress swift expression <-> regular expression conversion.<|MERGE_RESOLUTION|>--- conflicted
+++ resolved
@@ -1,14 +1,10 @@
 # Prowide Core - CHANGELOG
 
-<<<<<<< HEAD
-#### 10.1.8 - October 2023
-=======
-#### 9.4.10 - October 2023
+#### 10.1.9 - October 2023
   * (PW-1675) update to Field 31R to support also two date components as requested by SCORE messages
   * Added 36B and 36D getters to MT543
 
-#### 9.4.9 - October 2023
->>>>>>> 4634ff6e
+#### 10.1.8 - October 2023
   * (PW-1659) Field 24G deprecated Name and Address for Narrative
 
 #### 10.1.7 - October 2023
