--- conflicted
+++ resolved
@@ -1,13 +1,9 @@
 # Prowide Core - CHANGELOG
 
-<<<<<<< HEAD
+#### 10.1.17 - SNAPSHOT
+  * Added new `FieldEnum` with all the available field names
+
 #### 10.1.16 - June 2024
-=======
-#### 9.4.18 - SNAPSHOT
-  * Added new `FieldEnum` with all the available field names
-
-#### 9.4.17 - June 2024
->>>>>>> 9e1aa7f8
   * (PW-1913) Added IBAN validation for Egypt local account structure
 
 #### 10.1.15 - May 2024
