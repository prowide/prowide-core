# Prowide Core - CHANGELOG

<<<<<<< HEAD
#### 10.1.0 - SNAPSHOT
  * Migration to Java 11
  * Migration to Jakarta EE 10
=======
#### 9.4.1 - June 2023
  * (GH-163) Remove unnecessary padding in sender and receiver in AbstractMT#creeate(number, sender, receiver) method
  * (PW-1323) Fixing missing pattern issue in Field44J
>>>>>>> cb54ed45

#### 9.4.0 - May 2022
  * SWIFT Standard release update 2023 (live 19 November 2023)
  * Yearly revision of deprecation phase (see https://dev.prowidesoftware.com/SRU2022/getting-started/deprecation/)

#### 9.3.15 - May 2023
  * (PW-1341) Avoid log pollution with exception stacktrace in Field#formatAccount method
  * (PW-1264) Added distinguishedName(boolean includeDefaultBranch) method to BIC in order to return default branch name

#### 9.3.14 - March 2023
  * (PW-1182) Fixed MT internal Loops API, when strategy is GENERATED_FIXED_WITH_OPTIONAL_TAIL and the tail part contains repetitive fields, such as MT920
  * (PW-1241) Added addUnstructuredStrict method to Narrative in order to strictly wrap unstructured input

#### 9.3.13 - March 2023
  * Deprecated all fields that are only used in SCORE messages and not in the general MT standard as they will eventually be removed from the library

#### 9.3.12 - February 2023
  * (PW-1109) Changed Narrative Resolver to validate minimum codeword length of 1 char
  * (GH-148) Fixed parser of Field61 amount component when number starts with the decimal comma (implicit zero in amount lower than 1)
  * Added getComponent(String componentName) to retrieve the component based on the name instead of the number
  * Added componentNameToNumber(String componentName) to retrieve the component number based on the component name

#### 9.3.11 - January 2023
  * (PW-1152) Preserve line breaks when creating NarrativeContainer fields from JSON with legacy structure: narrative1, narrative2, etc...
  * Fixed duplicate elements when serializing NarrativeContainer fields into JSON 

#### 9.3.10 - January 2023
  * (PW-1150) Added field model class for 31M (required in SCORE MT798_753)
  * (PW-1150) Added field model class for 71E (required in SCORE MT798_755 and MT798_757)

#### 9.3.9 - December 2022
  * (PW-1078) StructuredNarrative: Fixed parser to treat the optional [3!a13d] part as a unit block, both currency and amount present or missing

#### 9.3.8 - November 2022
  * (GH-127) Enhanced field JSON serialization to include detailed structure when the field is a NarrativeContainer 

#### 9.3.7 - November 2022
  * (PW-1101) Fix field 35C labels to match the FIN xsd: Identification Of Instrument, Description Of Instrument

#### 9.3.6 - November 2022
  * (PW-1086) Fixed typo in field 36D accessors
  * (PW-1078) StructuredNarrative: Added getBankCode() methods in order to allow direct access to data (used in SCORE messages)
  * (GH-88) Added missing constants for ISO 15022 codes 
  * MT540 and MT548 added missing getter for Field99C
  * Added removeRepeatedBoundaries method in order to remove repeated tag boundaries

#### 9.3.5 - October 2022
  * SRU2022 updates review: field 35C validation pattern changed to <VAR-SEQU-5>

#### 9.3.4 - September 2022
  * Added getCADETL method for "CADETL" separator sequences
  * (GH-119) MT566: Fixed repetitions of sequence USECU/FIA that is not repetitive
  * Added sequence getters using the boundary field qualifier, for example getSequenceGENL() as equivalent to the existing getSequenceA()

#### 9.3.3 - August 2022
  * (PW-1015) Added field model classes for 47E, 49D and 49F (required in SCORE MT798_774)

#### 9.3.2 - July 2022
  * (PW-977) Changed the MT203 and MT210 inner structure from regular sequence to inner loop named Loop1
  * Added Loop1 getter API to MTs: 110, 201, 203, 210, 410, 412, 420, 422, 450, 456, 604, 605, 801, 920, 973

#### 9.3.1 - July 2022
  * (PW-976) Added new MonetaryAmountContainer interface for fields having both an Amount and Currency
  * (PW-969) Modified field 12E, 12K and 12R labels
  * (PW-969) Added an optional narrative component to field 12R (required when the field is used in SCORE messages)
  * (PW-898) Changed the heuristic to retrieve sequence B1 from MT300 and MT304 to be more efficient even if the message structure is invalid
  * (PW-867) Enhanced the parsing of party fields A, B and D, to be more strict when splitting the /D/ or /C/ prefix from the account
  * Enhanced MtId constructor with regex matching
  * Added method namespaceURI() in the MtId class to return for example "urn:swift:xsd:fin.103.2021" for the MT103

#### 9.3.0 - May 2022
  * SWIFT Standard release update 2022 (live 20 November 2022)
  * Yearly revision of deprecation phase (see http://www.prowidesoftware.com/resources/deprecation-policy)
  * Updated gson dependency to 2.9.0

#### 9.2.13 - April 2022
  * (PW-892) Fixed AbstractMT#create when the message type number is less than 100
  * Added a convenient String message() method in the SwiftMessage object to get the FIN serialization of the message
  * Fixed error in Field 94G getValue

#### 9.2.12 - March 2022
  * (GH-103) fixed invalid ConstraintValidator annotation on CurrencyValidator
  * (GH-95) patterns getters are now non-final to avoid overwriting; static constants have been deprecated
  * RJE and PPC readers, added a constructor with explicit charset (same in swift parser from input stream)
  * Validate.notNull -> Objects.requireNonNull
  * Spotbugs code review

#### 9.2.11 - January 2022
  * Added LineWrapper (utils) to replace Apache's WordUtils.wrap and thus the commons-text dependency
  * Added convenient method in the envelop message MT798 to get the sub-message type as a SwiftMessage
  * Added a copy constructor to the Tag class

#### 9.2.10 - January 2022
  * (PW-815) Fixed getValue in field 12H (SCORE) where narrative is optional
  * (GH-89) MT530: Fixed repetition of sequence C ADDINFO
  * Updated dependency: gson:2.8.8 -> gson:2.8.9
  * Java 11 and 17 compatibility updates
  * Added plugins for automatic versioning and code quality reporting

#### 9.2.9 - December 2021
  * (GH-78) Fixed MT537#getSequenceBList where sequence B delimiter "STAT" overlaps with C3 and D1a1B1a delimiters
  * (GH-74) Fixed parser for Field48 and similar cases to avoid trimming content when the component contains also the slash separator as part of the value
  * (GH-62) Added com.prowidesoftware.core as automatic module name in the MANIFEST for JPMS support
  * Fields getComponentLabel is now public, returning the specific label for each field component
  * Fixed bug in PartyIdentifierUtils.getPartyIdentifier
  * Fixes in field component names and optional status
  * Fixes in field parsing
  * Incompatible change in field 71N (changed from 7 Narrative lines to Code + 6 Narrative lines)
  * Incompatible change for field 11T to have two lines (MT new-line DATE + TIME)
  * Fixed Structured Narrative parsing to return an empty Narrative object with null string values

#### 9.2.8 - November 2021
  * (PW-764) Added new variant values (RFDD, ISLFIN)
  * (PW-703) Block 2 parser: lenient parser to avoid duplicate error when exception on invalid Input/Output indicator
  * (CR-23) Enhanced getValueDisplay for fields (no decimal separator for numbers that are not amounts)

#### 9.2.7 - October 2021
  * Field 98D, 98E and 98G: removed invalid get{Component4|Sign}AsCurrency and set{Component4|Sign}(Currency) as no currency applies to these fields
  * Fields 94L and 85L: separated component 2 (Legal Entity Identifier) into two (Legal Entity Identifier Code and Legal Entity Identifier Number). Kept get/setLegalEntityIdentifier for backwards compatibility
  * Field 94H: second component now has get{name}AsBIC and set{name}(BIC) methods
  * Field 56B: now inherits from OptionBPartyField (to have get/setPartyIdentifier)
  * Field 26C: separated component 5 into 5 (Denomination) and 6 (Form) for compatibility with Swift. Kept get/setDenominationForm for backwards compatibility
  * Field 26A: now has 2 components (Number 1 and Number 2) for compatibility with Swift. get/setNumber is kept for backwards compatibility
  * Field 23: fixed getValue and parse to properly handle missing intermediate fields
  * Field 14S: has 4 new compatibility methods: getRateSource/setRateSource for Source and Number components and getTimeAndLocation/setTimeAndLocation for Time and Location components
  * Field 12: component is now of expected to have a numeric type
  * Code cleanup for Fields and Date|BIC|Amount|Currency Container
  * Added support for BigDecimal and Long component types (instead of just Number) in several fields
  * Fixed display text generation for fields having a date with pattern MMDD (only the month was included in the text)
  * OptionAPartyField: added set/getPartyIdentifier (for components 1 and 2) and renamed BIC to IdentifierCode. Affects fields 42A, 51A, 52A, 53A, 54A, 55A, 56A, 57A, 58A, 81A, 82A, 83A, 84A, 85A, 86A, 87A, 88A, 89A, 91A and 96A
  * OptionDPartyField: added set/getPartyIdentifier (for components 1 and 2). Affects fields 42D, 50D, 51D, 52D, 53D, 54D, 55D, 56D, 57D, 58D, 81D, 82D, 83D, 84D, 85D, 86D, 87D, 88D, 89D, 91D and 96D
  * OptionBPartyField: added set/getPartyIdentifier (for components 1 and 2). Affects fields 52B, 53B, 54B, 55B, 57B, 58B, 82B, 84B, 85B, 86B, 87B and 88B
  * Prepared Option A, B and D classes to support the PartyIdentifier interface with methods getPartyIdentifier and setPartyIdentifier
  * Enhanced Block2 creation by enriching Block Type to "O" or "I".
  * (PW-746) Fixed MT reference extraction for 20C in categories other than 5, and with MUR as fallback option
  * (CR-23) Added SwiftMessage#getMOR
  * Updated dependency: Apache Commons Lang 3.8.1 -> 3.12.0
  * Updated dependency: Apache Commons Text 1.6 -> 1.9
  * Updated dependency: Gson 2.8.2 -> 2.8.8

#### 9.2.6 - October 2021
  * (GH-60) Enhanced parser for field 98C
  * (PW-703) Enhanced SwiftParser in order to validate "Input" or "Output" Block 2 type
  * Enhanced the MtId to automatically extract the variant from String identifiers such as "fin.103.STP" or "202.COV"

#### 9.2.5 - September 2021
  * (PW-664) Parser enhancement to be lenient on LF before block identifier

#### 9.2.4 - August 2021
  * MultiLineField: preserve starting component separator when getting lines with offset

#### 9.2.3 - August 2021
  * Added user assigned country codes (example "XE") as valid codes in the IsoUtils country validation
  * Added field classes for SCORE messages: 11T, 12[S,R], 25G, 31[J,K,T], 34[D,K,L,M,S,T,U,X,V,W], 49[J,K,L] (to be used in the proprietary payload of the MT798 envelop)
  * MT564: Minor scheme fix, 92a TAXR and WITL can be repeated in CASHMOVE (E2)

#### 9.2.2 - July 2021
  * (PW-627) fixed Narrative.builder() to compute "//" size in the lines wrapping
  * (PW-581) the MultiLineField API now preserves any starting and trailing spaces in field lines
  * MT565: fixed repetition of sequence B2 (multiple to single)
  * MT548: Minor scheme fix, added letter option "C" in field "98C:SCTS" in sequence "C1a1B1"

#### 9.2.1 - June 2021
  * Added "ignore block 3" and "ignore priority" options to the SwiftMessageComparator
  * Added field classes for SCORE messages: 12[H,K,L], 20E, 25F, 29[D,F], 31R, 78B (to be used in the proprietary payload of the MT798 envelop)
  * Enhanced parser for LogicalTerminalAddress when the parameter has 9 characters
  * (PW-534) allowed null value for the Tag constructor

#### 9.2.0 - May 2021
  * SWIFT Standard release update 2021 (live 21 November 2021)
  * Yearly revision of deprecation phase (see http://www.prowidesoftware.com/resources/deprecation-policy)
  * Fixed the getSequence API in MT classes when the sequence boundary field is repetitive, in some scenarios produced invalid results
  * (PW-519) Field92H: Added "Rate Status" accessors
  * (PW-519) Field92J: Replaced "Narrative" accessors by "Rate Status" accessors

#### 9.1.4 - April 2021
  * Fixed getConditionalQualifier in fields 69C, 69D and 92H
  * Fixed field 41D isOptional(component) method
  * (PW-510) Fixed parser of field 90L
  * (PW-508) Fixed validator pattern in field 98K
  * Added MultiLineField interface implementation to fields: 45C, 45L and 49Z
  * Removed MultiLineField interface implementation to field 77H since its value is always a single line
  * (PW-501) Added getNarrative(deli), getNameAndAddress(deli) and similar getters in Field classes to get a concatenation of the relevant components with a specific delimiter
  * (PW-501) Fixed the getNarrative(), getNameAndAddress() and similar getters in Field classes to do a simple join of the relevant components, without CRLF and without components value trim
  * (PW-505) Fixed SwiftFormatUtils#decimalsInAmount(BigDecimal)
  * NPE prevention in AbstractMT.getFields() when the parsed FIN content is invalid
  * Added UETRUtils to generate the GPI unique end-to-end transaction reference, mandatory for several payment messages
  * Added customizable strategies to set the MtSwiftMessage metadata fields: reference, main amount, value date, etc...
  * Added field classes for SCORE messages: 13E, 21S, 21T, 27A, 29P, 29S, 29U, 49Z (to be used in the proprietary payload of the MT798 envelop)
  * (PW-451) Added backward compatible implementation in setComponent* and SetNarrative* API of narrative container fields: 29A, 37N, 70, 71B, 71D, 72Z, 72, 73A, 73, 74, 75, 76, 77A, 77B, 77D, 77
  * (PW-445) Added backward compatible fromJson for narrative container fields: 29A, 37N, 45B, 46B, 49M, 49N, 70, 71B, 71D, 72Z, 72, 73A, 73, 74, 75, 76, 77A, 77B, 77D, 77J, 77
  * Added Direction to the SwiftBlock2Field enumeration
  * Added more message type cases to the SwiftMessageUtils valueDate
  * Minor fixes in MT530 model: fields B/22F and C/90[A,B]

#### 9.1.3 - December 2020
  * Changed SwiftMessage#isGpi() to be true for: 103, 199, 299, 192, 196, 202COV or 205COV (mandatory outgoing GPI types)
  * Removed the indexes from the AbstractSwiftMessage JPA mapping (can be created directly in the DB as needed)
  * Added options in the MT message comparator to ignore the LT identifier or test flag when comparing header LT addresses
  * Added asTestBic in BIC to create a test BIC by setting the second component of the location to zero
  * Added API in the SwiftBlock2Output to set the MIR date and receiver date time fields from Calendar object

#### 9.1.2 - October 2020
  * Fixed set of MUR when an MtSwiftMessage is created from an acknowledge (service 21 message)
  * Changed AbstractSwiftMessage JPA mapping to EAGER load the status trail and the properties
  * Added a new MessageDirection enum as alternative to the legacy MessageIOType

#### 9.1.1 - September 2020
  * Fixed parser for fields 94L and 95L
  * Added MurMessageComparator to match ACKs based on the MUR
  * Changed the SwiftMessage#getMUR to retrieve field 108 from either block 3 or block 4 (system messages)
  * Enhanced the AckMessageComparator to still match on differences in block 2 optional fields or block 4 EOL characters
  * Minor refactor in MtSwiftMessage update from model (SwiftMessage)
  * Added a trim to the content parsed from the RJE reader
  * Fixed setPdm in MtSwiftMessage that was over writing the pde field
  * Minor changes in the MtSwiftMessage to avoid log warnings when setting metadata from message model
  * Added convenient field getters in the ServiceMessage21 (ACK/NAK) model class and made the getMtId() return "gpa.021"

#### 9.1.0 - May 2020
  * SWIFT Standard release update 2020 (live 22 November 2020)
  * Yearly revision of deprecation phase (see http://www.prowidesoftware.com/resources/deprecation-policy)
  * Enhanced components namings in field 98[DEGH]
  * Added rich API to parse and build narrative fields: 29A, 37N, 45B, 46B, 49M, 49N, 70, 71B, 71D, 72Z, 72, 73A, 73, 74, 75, 76, 77A, 77B, 77D, 77J, 77
  * Mx related classes moved to the prowide-iso20022 project (open source since October 2020)

#### 8.0.2 - April 2019
  * Added IBAN validation for Seychelles
  * Added field setters API in the SwiftBlock5
  * Added SwiftBlock5Field enumeration with commonly used block 5 trailer fields
  * (CR #235) Added SafeXmlUtils to disallow XXE in all XML parsing code
  * Fixed parser for fields 70[C,D,E,G], 94E, 95V when first line second component contains slashes
  * Changed default root element for Mx from message to RequestPayload
  * Fixed month day parsing in SwiftFormatUtils for leap years
  * Added MxParser#containsLegacyHeader() to check weather the message uses the legacy SWIFT header or the ISO business header
  * Added MtSwiftMessage constructor from AbstractMT
  * Fixed parser to preserve trailing lines in field values, even if the lines are empty (empty trailing lines were trimmed before)
  * (CR #203) Enhanced parser for party fields, explicit /D/ and /C/ is parsed as mark, otherwise any content following the / is parsed as account
  * Fixed field 108 order and overwrite if exist logic in SwiftBlock3#generateMUR
  * (CR #207) Added optional parameter in SwiftWriter and FINWriterVisitor to control whether field values should be trimmed

#### 8.0.1 - October 2019
  * Added SwiftMessageUtils#currencyAmount to retrieve the main currency and amount from a message
  * (CR #192) Fixed ConversionService#getFIN(SwiftMessage) to avoid altering the message parameter when removing empty blocks
  * Added an optional SwiftWriter#writeMessage with ignoreEmptyBlocks parameter
  * SwiftMessage#setUserBlocks(List) made public
  * Removed the trim to field values in the XML to enable consistent round trip conversion between FIN and XML
  * Explicit UTF-8 encoding was added where necessary to ensure portability
  * Added MultiLineField implementation to 45D, 49G, 49M and 49N

#### 8.0.0 - May 2019
  * JRE requirement increased to Java 1.8
  * SWIFT Standard release update 2019 (live 17 November 2019)
  * Yearly revision of deprecation phase (see http://www.prowidesoftware.com/resources/deprecation-policy)
  * Added common hierarchy for option J party fields

#### 7.10.4 - May 2019
  * Updated dependencies: apache-commons-lang 3.7 -> 3.8.1
  * Updated dependencies: apache-text 1.3 -> 1.6
  * Added copy constructors to MT header blocks
  * Added setDate(Calendar) to MIR object
  * (Issue #25) Fixed padding in PPCWriter
  * Added helper API SwiftTagListBlock#splitByTagName to get sub-blocks by field boundary
  * Fixed IOB exception in SwiftBlock2Output#setMIR in lenient mode
  * SwiftParser#tagStarts changed to protected to allow overwriting in custom parsers for non-compliant messages
  * Moved getMessageType from MtSwiftMessage to parent class AbstractSwiftMessage
  * Added getVariant and getMtId to MtSwiftMessage; added getMxId to MxSwiftMessage
  * Added setMUR in SwiftMessage
  * Added helper method in SwiftWriter to ensure break lines of any String has CRLF
  * Added setSignature and getSignature to SwiftMessage and AbstractMT to set and retrieve MDG tag in S block (LAU computation available in Prowide Integrator)
  * Added propertyValue to AbstractSwiftMessage to check if a property is set with a given value
  * Changed IsoUtils implementation to use Currency.getAvailableCurrencies() in the initialization
  * Deprecated AckSystemMessage in favor of ServiceMessage21
  * Fixed negative index bug in AbstractSwiftMessage#getPreviousStatusInfo when message has less than two statuses in the trail
  * Fixed getLines API in Fields that in some cases was trimming the first line starting slash from the result
  * Fixed eventual NPE produced in MxSwiftMessage#updateFromMessage() when creating MxSwiftMessage from XML document
  * Fixed column length for "variant" in MxSwiftMessage persistence mapping
  * Added a fields() method in SwiftTagListBlock to get all block Tag objects as Field objects
  * Added API to field 50F and 59F to get structured content for the line numbers

#### 7.10.3 - October 2018
  * License changed from LGPL to the more permissive Apache License 2.0
  * Fixed serialization of field 48
  * Completed SwiftMessageUtils#currencyAmount for missing MTs
  * Fixed NPE in SwiftBlock4.removeEmptySequences with fields 15A as sequence boundary
  * (Issue #15) MxParser.java typo analiseMessage -> analyseMessage
  * Added getFields() to MT classes
  * Added bean validation annotations for BIC, IBAN, ISO country and currency
  * Enhanced the BIC internal model to allow accessor for all subfields
  * Enhanced the BIC validation with enum to report the specific validation problem found
  * Changed the default SwiftParser behavior to lenient, meaning by default it will not throw any IllegalArgumentException when headers size is invalid
  * Fixed FIN writer to preserve trailing spaces in tag value
  * Added JPA annotations to the SWIFT model intended for persistence (AbstractSwiftMessage and subclasses)
  * Removed the old Hibernate XML mapping AbstractSwiftMessage.hbm.xml (in favor of generic JPA annotations in model)
  * Added SwiftTagListBlock#removeSubBlocks to remove all instances of a given subblock
  * (Issue #13) Fixed SwifttagListBlock#removeSubBlock
  * Added JsonSerializable interface to all model classes implementing toJson()
  * Added toJson and fromJson to MT and Field classes
  * Added toJson and fromJson to the MtSwiftMessage and MxSwiftMessage model
  * Added field 434 in SwiftBlock3Builder

#### 7.10.2 - May 2018
  * Revamped the JSON API implementation using Gson, added missing fromJson methods

#### 7.10.1 - April 2018
  * FIN writer: reverted the trim in tag values introduced in 7.8.9

#### 7.10.0 - April 2018
  * SWIFT Standard release update 2018
  * JRE requirement increased to Java 1.7
  * Dependencies: updated apache commons-lang from 2.6 to 3.7
  * Yearly revision of deprecation phase (see http://www.prowidesoftware.com/resources/deprecation-policy)
  * Added API in SwiftMessage for the SWIFT gpi service: getters and setters for the service type identifier and UETR
  * Added an automatically generated UETR when creating new MT instances for 103, 103 STP, 103 REMIT, 202, 202 COV, 205, or 205 COV
  * Added API in SwiftMessage to set the variant (STP, REMIT, COV)
  * New helper API for block 3 (SwiftBlock3Builder) to ensure only expected fields are added and in proper order

#### 7.9.7 - April 2018
  * Dependencies: added gson 2.8.2
  * Added full IBAN validation including control digits and custom account numbers per country
  * Added SwiftCharset and SwiftCharsetUtils helper API to validate SWIFT related charsets.
  * Added SwiftTagListBlock#getFieldByQualifiers(name, qualifier, conditionalQualifier) to gather generic fields based on qualifiers content
  * Added addTag(index, tag) and setTag(index, tag) in SwiftTagListBlock to insert new field in specific positions
  * Added Field#is(String ...) to test component 1 of fields against a list of possible values
  * Added non-ISO country code XK (Kosovo) to IsoUtils
  * Added API in IsoUtils to add custom codes for countries and currencies
  * Added read-only properties in AbstractSwiftMessage for the message creation year, month and day of moth
  * Added support for custom split char in RJE reader/writer
  * Fixed missing repetitive 35B in MT549
  * Build migrated to Gradle

#### 7.9.6 - December 2017
  * Fixed conversion to XML with compressed parameter true in ConversionService

#### 7.9.5 - December 2017
  * Fixed getValueDisplay in field 50F to strip the starting slash in the account number
  * Added getLabelForLineNumber(String subfieldNumber) in Field50F to return the labels for the structured line identifiers
  * Enhanced getComponentLabel(final int number) in Field50F to return proper dynamic labels based on line number identifiers
  * Added getCorrespondentBIC to SwiftMessage and AbstractSwiftMessage
  * Expanded sender/receiver in MtSwiftMessage and MxSwiftMessage from BIC8 to BIC11 in order to keep branch information in those cached attributes
  * Added checksumBody to AbstractSwiftMessage for proprietary checksum calculated on the body only, as a complement to the existing checksum on the whole message
  * Fixed AbstractSwiftMessage#copyTo(msg) implementation to perform hard copy of list objects (similar to a copy constructor implementation)
  * Expanded precision in getValueDisplay for all numeric fields to preserve the decimal digits present in the original value
  * Implemented SwiftMessage#getUUID and added getUID(Calendar, Long)
  * Implemented SwiftMessageUtils#calculateChecksum as MD5 hash on whole FIN message content and added new checksum for the text block only

#### 7.9.4 - November 2017
  * Internal code maintenance release

#### 7.9.3 - October 2017
  * JRE requirement increased to Java 1.6
  * Added API in BIC to return the distinguished name (DN) for a BIC
  * Added equalsIgnoreCR in Tag to compare values regardless of carriage return character being present or not in new lines
  * Fixed MxParser#parseBusinessApplicationHeaderV01 (it was setting the FinInstnId/Nm as BIC)
  * Removed invalid component in field 86J
  * Fixed order of components in fields 98J and 98K
  * Completed the component labels for all fields
  * Changed field 22C structure into individual components for the <SB-LC> function
  * Enhanced fields parse/serialization to preserve any whitespace in a component

#### 7.9.2 - August 2017
  * Fixed FINWriterVisitor to prevent printing 'null' tag values
  * Deprecated custom resource properties for currency and country codes, in favor of Java nativa API in Currency and Locale
  * Removed package-info.class from target jar to avoid class modifier issue in Java8 runtime
  * Fixed serialization of field 50F to allow the first line without a starting forward slash

#### 7.9.1 - June 2017
  * (Issue #5) Enhanced performance in SwiftParser
  * Removed sequence API for inner loops (non sequence) in MTs 306, 320, 340, 360, 361, 362, 410, 412, 420, 422, 450, 456

#### 7.9.0 - May 2017
  * SWIFT Standard release update 2017 (live 19 November 2017 for MT and 18 November for MX)
  * (Issue #2) maven build issues
  * (Issue #3) Field61 component 5 treated as amount
  * (Issue #4) Field72 structure fixed to allow 6 components at most
  * Field99A implements AmountContainer
  * Field95L implements BICContainer

#### 7.8.9 - May 2017
  * Yearly revision of deprecation phase (see http://www.prowidesoftware.com/resources/deprecation-policy)
  * Added convenient isType(int) to SwiftMessage
  * Fixed amounts() in AmountContainer fields

#### 7.8.8 - March 2017
  * Added hashcode and equals to MxId
  * Added MUR generation in block 3
  * Added a multi-purpose SwiftMessageComparator for MT, as an abstraction of the existing AckMessageComparator
  * Added helper API to remove empty sequences in block 4
  * Added ACK/NAK identifier constants and API in AbstractSwiftMessage
  * Added getDateAsCalendar in MIR/MOR
  * Added MtCategory enum for MT message categories and convenient category API in SwiftMessage
  * Added support for system and service messages in metadata gathered from SwiftMesasge in MtSwiftMessage
  * Added isServiceMessage in SwiftMessage
  * Added static factory method parse to SwiftMessage
  * Added new fields in AbstractSwiftMessage to hold main currency and amount, automatically set for most MTs from fields 32a, 33a, 34a, 19a and 62a
  * Added conversion to and from LT address in SwiftFormatUtils
  * (CR #10) Added comprehensive implementation of MT and Field classes for system messages (category 0)
  * Added custom name for internal loop sequences in MTs 110, 360, 361, 604, 605, 609, 824, 920, 935, 940, 942, 971 and 973
  * Added more options to retrieve information from the status trail in AbstractSwiftMessage
  * Reduced visibility from public to protected for MTs inner sequence classes mutable fields; START, END, TAIL.
  * Fixed analyze and strip API in MxParser to support nested Document elements
  * Fixed MT500 removed invalid fields after GENL linkage sequence
  * Fixed AckMessageComparator to cover all fields in block 2 input and output
  * Fixed getSender and getReceiver for service messages in SwiftMessage
  * Fixed MT600, removed invalid fields 26F, 34G, 31C in sequence A
  * Fixed parse for DATE1 (MMDD) to handle properly leap years
  * Fixed RJEWriter to avoid writing the split character '$' and the end of the file, afterwards the last message
  * Expanded helper API in AckSystemMessage
  * TagListBlock tags field made private instead of package protected
  * Enabled mutability of LogicalTerminalAddress objects, allowing setting the branch from superclass BIC
  * Enhanced parser for fields 11R, 11S and 37H (NPE prevention)
  * Removed invalid generated code for internal loops (non-sequence) in MTs: 110, 201, 360, 361, 559, 604, 605, 609, 824, 920, 935, 940, 942, 971, 973
  * Enhanced from() and to() methods in BusinessHeader to catch more options

#### 7.8.7 - December 2016
  * Fixed getMessageType in MT103_STP, MT102_STP, MT103_REMIT, MT202COV and MT205COV to return the number without the validation flag (as expected per javadoc definition)
  * MT518 fixed fieldset for Field 70
  * MT330 fixed qualifier in Field 22
  * MT513 and MT514 Field 11 moved outside previous fieldset
  * MT541 to MT547 Field 90[A,B] changed to fieldset.
  * MT564 fixed fieldset items in Field93[B,C]
  * MT565 to MT567 Sequence D, fixed field 13
  * MT609 and MT798_763 fixed qualifiers in Field 29
  * When creating MT instances, the validation flag (STP, REMIT, COV) will be automatically created as block 3 field 119 when applies for the created MT
  * Log warning when creating MTnnn objects from invalid message types, for example calling MT103.parse(fin) and passing FIN content for an MT 202
  * Ignore validation flag (STP, REMIT, COV) if it is not valid for the message type, when creating MT object from SwiftMessage (to avoid ClassNotFoundException)
  * Enhanced semantic in AckMessageComparator when a blocks are null or empty (see javadoc for details on how blank blocks are handled in comparison)

#### 7.8.6 - November 2016
  * MxParser; IOB exception prevention in strip methods when XML has empty header or document
  * Prevention for IOB exception in ensureEOLS when converting MT message from model into FIN text
  * Expanded API in SwiftParser with static parse methods for each MT block
  * Expanded API in SwiftWriter to serialize any MT block into its native SWIFT representation, also made visit API in SwiftMessage static

#### 7.8.5 - October 2016
  * Added getSubBlockByTagNames and getSubBlocksByTagNames in SwiftTagListBlock to retrieve subblocks based on comprehensive list or tag names
  * Added API in BusinessHeader to create valid BAH from simple parameters
  * Added API in BIC to get the branch and institution
  * Added API to match message identifier by regex, for example fin.*STP
  * Added API to strip header and document portion of Mx message in XML format
  * Added analizeMessage in MxParser, lightweight API to retrieve structure information from an MX messages
  * Added enumerations for message priority and delivery monitoring in MT block 2
  * Added json() to AbstractMT
  * Added getComponentLabel(int) in Field classes
  * Added updateFrom AbstractMT to MtSwiftMessage
  * Added reference as class attribute in AbstractSwiftMessage (set by subclasses)
  * Added FileFormat attribute to AbstractSwiftMessage for clear identification of content in implementing subclasses
  * Added constructor of MxSwiftMessage from AbstracMX
  * Added API to get BIC codes from DN in Mx messages
  * Added MtId class, analogous to the existing MxId for MX messages
  * SwiftParser parsing of block 4 published as static public method
  * Added AbstractMessage as base class for specific MTnnn and MXmmm model hierarchy
  * Added MessageStandardType with MT and MX values and ServiceIdType for header service id values
  * Added nextSwiftMessage in RJE/PPC readers for system messages support
  * Added valuesNumeric to MT enumeration MtType
  * Added getValueDisplay with optional locale parameter to display formatted field and individual components values
  * Added MTVariant enum and getVariant API in swift messages
  * Added CONDITIONAL_QUALIFIER component number as static class field for all generic fields (fields implementing the GenericField interface)
  * Added BusinessHeader serialization into xml and Element objects
  * Added business header parse from Element object in MxParser
  * Added RJEReader and RJEWriter to create MT message files in RJE format
  * Added PPCWriter to create MT message files in DOS-PPC format (also enhanced API for the existing PPCFileReader)
  * Added path() API in MxNode
  * Added MtType, an enumeration of all available MTnnn implementations
  * Added parse to Field classes to update field components from full value
  * Added append lists of Tag or Field to TagListBlock
  * Added support for attributes in MxNode
  * Added generic setters for attributes in header blocks 1 and 2 using qualified names (#setField)
  * Added write XML method for MX business header
  * Added validName as static method in Field, to validate field names
  * Added getField static API in Field to create new instances with reflection given the field name and value
  * Added reference(msg) to SwiftMessageUtils to get the sender reference from messages that contain a reference field
  * Added SwiftMessageRevision to the swift messages model, to hold and track changes in swift messages
  * Fixed parser for field 98F
  * Fixed field 61 parse allowing EC and ED as credit/debit mark subfield
  * Fixed from() and to() methods in BusinessHeader to return the BIC code for both possible header types
  * FIxed serialization of component 1 in field 50F
  * Fixed parser and serialization in Field98F
  * Fixed SwiftMessage.toJson single quote to double quote in timestamp field
  * Fixed getLabel when used with the parameters combination of a valid mt and a null sequence
  * Fixed getValue in Field61,
  * Added proper implementation for isOptional(component) in Field61
  * Fixed components trim to null in parser for several fields when the component value is not present
  * Fixed separators trim in getLine API
  * Fixed setComponentN(Number) when component is not a SWIFT amount, Number is now serialized as an integer (without decimal separator)
  * Fixed MT parser to allow additional lines in a field start with colon ':'
  * Fixed field 32R second component changed from currency to string to allow codewords ’FOZ’, ’GOZ’, ’GRM’, ’KLO’, ‘LIT’, ’LOT’, ‘OTH’, ‘PND’, ’TAL’, ’TOL’, ‘TON’, ‘TOZ’, ’UNT’
  * Fixed field 33B first component changed from currency to string to allow codeword ’PCT’ used in MT601
  * Fixed API inconsistencies in MtSwiftMessage when updating from SwiftMessage objects.
  * Bugfix MT506 added mandatory field 28E
  * Added missing getters for Sequence E1 in MT300
  * Changed MX messages detection in MxParser to lighter implementation using Stax
  * Normalized Input/Output Outgoing/Incoming API in AbstractMT and SwiftMessage
  * SwiftMessage.toJson changed timestamp format to the recommended ISO 8601
  * MxSwiftMessage meta-data (sender, receiver, reference, identifier) read and set from raw XML content
  * Added support in XmlParser for the field version of Core proprietary XML format for MTs, the parser now reads both formats seamlessly
  * Better header API in MxSwiftMessage to support both ISO and SWIFT business headers
  * Elaborated identifier in MtSwiftMessage, using fin.type.variant instead of just the message type
  * Added comprehensive sequence names into pw_swift_label property files
  * Added translations of pw_swift_label property files to FR, DE and IT (complementing the existent EN, ES and RU files)
  * Completed pw_swift_label property files for all field + mt + sequence combinations
  * Complete application header parsing in MxParser
  * Better application header detection in MxParser based on namespaces
  * Added component labels for field 13K
  * Fields 11R and 11S component 3 split into two independent components.
  * In Field61, component 6 was splitted into two independent components to hold the "transaction type" and the "identification code" as stated in the standard definition for function <SUB-6>
  * Added SwiftParserConfiguration to encapsulate several parsing options, allowing fast parsing of AbstractMT by reading the text block in raw format

#### 7.7.0 - October 2015
  * valueDate in SwiftMessageUtils
  * isType(int...) in SwiftMessage
  * Enhanced the getSequence API in MT classes with support to nested sequences, allowing for ex: getSequenceE1(getSequenceEList().get(n))
  * getLine API for FieldNN classes based on semantic lines number identification
  * Copy constructors for FieldNN classes, performing a deep copy of the components' list
  * MxParser message detection
  * New generic XML model and API, as backbone for MX messages.
  * Headers Blocks: new generic getters in blocks 1 and 2 to retrieve attributes using full qualified names from enums; for example getField(SwiftBlock1Field.LogicalTerminal)
  * Static labels for subfields in FieldNN classes to allow for example getComponent(Field93B.BALANCE)
  * BIC: API to check for live and non-live bics
  * MxParser: parseApplicationHeader and constructors from several sources
  * Added missing labels' API to fields: 36E, 69A, 69C, 69D, 70C, 70D, 70G, 90F, 90J, 92D, 92L, 92M, 92N, 92R
  * Added the ApplicationHeader attribute to AbstractMX
  * Added API to search nodes or content by path or name in the MxNode tree returned by the MxParser
  * Added json() and xml() methods to MT classes
  * Added write to file and output streams to AbstractMT and AbstractMX
  * Added consistent constructors from String, File or InputStream to MTnnn classes
  * Added static parse methods to create MTnnn objects from String, File, InputStream or MtSwiftMessage
  * Added consistent constructors from String, File or InputStream to AbstractSwiftMessage and subclasses MtSwiftMessage and MxSwiftMessage
  * Added static parse methods to create MtSwiftMessage and MxSwiftMessage objects from String, File or InputStream
  * Lib: added read from input streams
  * NPE prevention in SwiftFormatUtils.getCurrency
  * Fixed getSender and getReceiver for MTxxx to return accurate information regardless the message being of type input or output (also to be consistent with analogous methods in SwiftMessage)
  * Added CR and LF to charset z and x at SwiftcharsetUtils
  * Fixed validation of fields 70F, 77S and 77T that unnecessary restricted the allowed amount of lines (not it is unlimited because charset Z allows CRLF).
  * Fixed OutOfBound exception at MxNode findFirst implementation when a node has multiple children
  * Fixed getDescription for Field35B, now returning component 3 instead of 2
  * Better API consistency between MT and MX implementations, with common ways to parse and build.
  * Changed sender and receiver attributes for MtSwiftMessage to hold BIC8 instead of full LT identifiers.
  * Deprecated the use of model message inside MtSwiftMessage
  * Simplified distribution zip with -sources and -javadoc jars

#### 7.6.0 - October 2014
  * New BIC API: isTestAndTraining(), getLogicalTerminalIdentifier(), bic8() and bic11()
  * New model for LT addresses, and its related API in header classes
  * New SwiftMessage API: AbstractMT toMT()
  * New AbstractMT API: getSequence(name), getSequenceList(name)
  * Added builder API: constructors and append methods to add content with chaining support
  * Added missing getValue() implementations to field classes. Example: Field26C
  * Added annotations to MTNNN classes to identify sequence split strategy involved (more traceable code)
  * SRU 2014. Affected MTs: 300, 304, 305, 306, 340, 341, 360, 361, 380, 381, 502, 506, 508, 509, 513, 514, 515, 518, 527, 530, 536, 537, 538, 540, 541, 542, 543, 544, 545, 546, 547, 548, 549, 558, 564, 565, 566, 567, 568, 569, 575, 600, 601, 942
  * Added description and release javadoc comments to MT classes
  * Added MX Generic model support
  * Added MX parse
  * Added MT300.getSequenceE()
  * Minor fix in MT300 sequences structure, B1 and B2 inside B, and named D's subsequence as D1
  * SwiftTagListBlock implements Iterable<Tag>
  * Bugfix SwitTagListBlock.countTagsStarsWith(string,string) was ignoring tagnames in count

#### 7.5.0 - August 2014
  * Added toJson in SwiftMessage and SwiftTagListBlock, SwiftBlock1 and 2
  * Added to SwiftTagListBlock  getFieldByName(String, being)
  * Added to SwiftTagListBlock  getFieldByName(String, being, component2)
  * Added to SwiftTagListBlock  getFieldByNumber(int , being)
  * Added START_TAG and END_TAG constant to Sequence inner classes
  * Added Sequence.newInstance() method
  * Added static method Field.emptyTag()
  * Added to SwiftTagListBlock append(SwiftTagListBlock)
  * Changed SwiftFormatUtils.getNumber(Number) to allow variable amount of decimal parts without the previous limit of two
  * Added support for national clearing system codes in party identifier components: example 52A starting with //AT123
  * JSON serialization: fixed missing quotes escaping and newline
  * in some occasions, getSequenceA() incorrectly returned null instead of empty sequence as stated in javadoc
  * Refactored Field77A to include 20 independent components instead of just one (current implementation is similar to Field79)
  * Deprecated isAnyOf(String ... names) and added isNameAnyOf(String ... names) semantics of method more clear with its name
  * Changed the semantic of getAccount methods to remove starting slashes if any
  * Some javadoc for BICRecord
  * Added serialization timestamp to JSON generation
  * In Field* void set changed to Class set so we can support the code style new Field().setThis().setThat().setThatToo()
  * Added Field.asTag()
  * Added option in XMLWriterVisitor to serialize field instead of tag

#### 7.4.0 - March 2014
  * In BIC added subtype attribute and getBranch method
  * ReaderIterator to read a file from a classpath resource and split its content by the '$' symbol
  * In SwiftMessage new API to check and get linkages sequences
  * In AbstractSwiftMessage new constructor using MTSwiftMessage as parameter
  * In MTSwiftMessage updateFromModel and updateFromFIN using internal attributes
  * Several helper methods to parse field content using SwiftParseUtils
  * Field classes implementation for fields belonging to System and Service Messages (i.e. 451)
  * Resource bundle labels for System and Service Messages fields
  * MOR class to represent the message output reference (inherited from the MIR)
  * SwiftParseUtils: getTokenSecond and getTokenSecondLast with prefix
  * getAll(SwiftMessage) in every FieldNN class
  * getAll(SwiftTagListBlock) in every FieldNN class
  * New constant in Field suitable for import static
  * SwiftTagListBlock: constructors made public
  * SwiftTagListBlock: added filterByNameOrdered(String ...)
  * SwiftTagListBlock: added getFieldsByNumber(int)
  * SwiftTagListBlock: added removeSubBlock(String)
  * SwiftTagListBlock: deprecated int getTagCount(String)
  * SwiftTagListBlock: added int countByName(String)
  * SwiftTagListBlock: deprecated int getTagCount()
  * SwiftTagListBlock: added int countAll()
  * SwiftTagListBlock: added method boolean containsAllOf(String...)
  * Improved toString in SwiftTagListBlock and Tag
  * Javadoc improvements
  * Fixed SwiftBlock1 constructor to allow LTs missing the optional A, B or C identifier (11 characters length); ex. FOOOAR22XXX
  * Fixed getStatusInfo and getPreviousStatus in messages base class that was causing IOB exceptions
  * Issue 39: missing trimToEmpty in getComponent2 in 50H
  * MT207: fixed maximum repetitions of sequence B from 1 to unlimited

#### 7.3.0 - January 2014
  * removed log4j.properties
  * New API: Field.isAnyOf(String...)
  * Added many methods in SwiftTagListBlock in resemblance to String manipulation API
  * SwiftTagListBlock added: getTagsByNumber(int), SwiftTagListBlock removeAfterFirst(String, boolean)
  * Added Tag.startsWith
  * Added Tag.contains
  * Added PPCFileReader iterator to read and split pc connect files

#### 7.2.0 - September 2013
  * Added Field.letterOption
  * Added SwiftTagListBlock.getSubBlockBeforeFirst
  * Added SwiftTagListBlock.filterByName
  * Fixed Field.appendInLines that was causing the getValue of several fields (ex 35B) to start with unexpected EOL
  * Fixed NPE in XMLParser with null value in tags
  * Fixed Avoid usage of double in amount resolver

#### 7.0.0 - August 2013
  * Enhanced messages model with base support for MX messages.
  * New messages meta-data model to handle additional information: Status history, User notes, Properties list.
  * Useful API to SwiftMessage to get: direction, PDE, PDM, UUID, MIR, MUR and getTypeInt
  * Complete FieldNN implementation classes
  * Complete MT helper classes, covering all message types
  * Added model and API to handle Sequences at MT classes, covering all sequences based on 16R/16S boundaries.
  * New API to handle sub blocks: SwiftTagListBlock.removeUntilFirst, SwiftTagListBlock.containsAnyOf
  * Ensuring of SWIFT EOL at ConversionService.getFIN
  * Fixed getValue of several fields to prevent printing of null
  * Fixed getValue of several fields with missing slash separator on optional components
  * Added missing field getters for MT classes with fieldsets: for example 93B at MT564.
  * getValue for Field35B. Thanks to Raghu rathorr@users.sf.net
  * getCalendar bug related to unused format parameter
  * Changed Field26C parser and subfields structure to split the string before the VAR-SEQU into independent components
  * Removed deprecated net.sourceforge classes
  * Removed unimplemented method amounts() in AmountContainer

#### 6.4.0 - March 2013
  * Added visitor API on tag list block
  * New interface to identify and use generic fields (notice DSS methods are not part of non-generic fields)
  * Added API on MT classes to simplify messages creation
  * Comprehensive getters and setter API for field classes using functional names
  * Added PatternContainer interface and implemented in field
  * Better CurrencyContainer API
  * Added API to SwiftFormatUtils to get String components from Calendar using different SWIFT date/time formats
  * Implemented API for CurrencyContainer for all Fields
  * Added MT helper classes for MTs: 518, 549, 800, 801, 802, 824, 600, 601, 604, 605, 606, 607, 608, 609
  * Added Field implementations for 33G, 35U, 86B, 68A, 68B, 68C, 94C, 31F, 37a, 34J, 35H, 31X
  * Added API to simplify messages creation; defaults for header blocks attributes, addField to Block4, setSender at Block1

#### 6.3.0 - October 2012
  * Added MT helper classes for MTs: 500, 501, 502, 503, 504, 505, 506, 507, 508, 509, 510, 565
  * Fixed getAsCalendar for year component of field 77H
  * Fixed parsing of field 50F
  * Added field class for: 26C
  * Support to identify which sequence a tag belongs to
  * Added API to FieldNN classes to get the DSS field
  * Added API to FieldNN classes to get the qualifier and conditional qualifier components
  * Added API to FieldNN classes to determine if field is generic or non generic
  * Field class made abstract
  * FieldNN isOptional: method to check if a given component is optional for the field
  * Field getLabel: support for label exceptions per mt and sequence
  * SwiftParser changes to distinguish the presence of brackets when they are block boundaries or part of an invalid field value
  * Improved parsing of Field35B, first and second components are set only if "ISIN " is present
  * SR2012 update: deprecated fields 23C, 23F. Updated MT300, MT304, MT305 with field changes.
  * Added serialization for: 20E, 29G, 31G, 36E, 50G, 50H, 69B, 69D, 69F, 77H, 90F, 90J, 90K, 92D, 92L, 92M, 92N, 94D, 94G, 95T, 98F
  * Fixed serialization of field 59A

#### 6.2.0 - June 2012
  * Purged and some tunning of parser log
  * Added getField* API con block4
  * Added Tag API: public boolean contains(String ... values)
  * Added more API to get subblocks based on tag number boundaries regardless of letter options
  * Fixed Tag.isNumber to consider the whole number and not just the prefix, isNumber(58) returns true to 58A but not to 5
  * Added Tag.getNumber() API
  * Fixed build to include MTs and FieldNN source codes in the package
  * Fixed parser for fields: 94D, 50H, 50G and 52G
  * Added MT helper classes for MTs: 567, 900, 910, 920, 935, 941, 970, 971, 972, 973, 985, 986
  * Added API for getLabel at Field objects, to retrieve business oriented names from resource bundles

#### 6.1.0 - March 2012
  * Added BICContainer interface
  * Added MT helper classes for MTs: 360, 361, 362, 364, 365, 381, n90, n92, n95, n96, n98, 420, 422, 430, 450, 455, 456, 701, 705, 711, 720, 721, 732, 734, 740, 742, 747, 750, 752, 754, 756, 768
  * Added getValue for Field13E
  * Fixed getValue for Field31R (2nd component is optional)

#### 6.0.0 - February 2012
  * Merged patches from Walter Birch
  * SwiftParser: fix for parse error with malformed tag 72
  * Implemented getValue for Fields: 19B, 31D, 31P, 31R, 39P, 40B, 41D, 92F, 93B, 98E and others with the same parser pattern
  * Changed packages in Hibernate mappings from sourceforge to prowidesoftware
  * Added SwiftMessageUtils class
  * Added date container interface to Fields to better support higher level model expressions
  * Added currency container interface to Fields to better support higher level model expressions
  * SWIFT standard update (Nov 2011)
  * Fixed field parser for 35B
  * Changed SwiftParser log level
  * Build: consistent release in jar, sources and javadocs jars, include dependent jars in lib directory
  * API to create FieldNN objects from Tag objects
  * Fixed field parser for 35B when first component is an ISIN number
  * Added DATE1 support for fields parser (fixes Field61)
  * SwiftMessage API to get sender and receiver addresses from message headers
  * Added MT helper classes for MTs: 101, 104, 105, 107, 110, 111, 112, 200, 201, 204, 205, 205COV, 207, 256, 300, 305, 306, 307, 330, 340, 341, 350, 540, 541, 542, 543, 564, 566
  * MT helper classes 102_not_STP and 103_not_STP with inheritance from defaults MT103 and MT102 classes
  * Added Field implementations for 36E, 69B, 69D, 69F, 90F, 90J, 93B, 93C, 94G, 95T, 95S, 98E, 98F, 98L, 67A, 77J, 92E, 98D, 95S, 50G, 50H, 52G, 31G, 77H
  * TIME3 implementation to format utils
  * Suppress warnings for unused imports in eclipse

#### 6.0.0-RC5 - August 2011
  * Fixed parser for Field20E
  * Added Field implementations for 90K, 92D, 92L, 92M, 92N

#### 6.0.0-RC4 - July 2011
  * Added MT helper classes for MTs (SCORE): 798<743>, 798<745>, 798<760>, 798<761>, 798<762>, 798<763>, 798<764>, 798<766>, 798<767>, 798<769>, 798<779>, 798<788>, 798<789>, 798<790>, 798<791>, 798<793>, 798<794>, 798<799>
  * Added MT helper classes for MTs: 191, 291, 391, 399, 491, 535, 591, 691, 699, 707, 760, 767, 769, 790, 791, 891, 991, 999
  * Added Field implementations for 13E, 20E, 22L, 23X, 24E, 27A, 29D, 29G, 29S, 31R, 39D, 39P, 49H, 49J, 50M, 72C, 77C, 77E, 78B

#### 6.0.0-RC3 - April 2011
  * Added MT helper classes for MTs: 304, 320, 321, 210, 599
  * Added Field implementations for 19B, 32H, 32R, 34E, 37G, 37M, 37R, 38J, 92F, 62A, 62B

#### 6.0.0-RC2 - February 2011
  * Added Field implementation for 15 (A,B,C,D,E,F,G,H,I,J,K,L,M,N)
  * Added MT helper classes for MTs: 300, 400, 410, 412, 416, 499, 544, 545, 546, 547, 548, 700, 710, 730, 799
  * Added Field implementations for 31D, 31P, 40B, 41A, 41D, 45A, 45B, 46A, 46B, 47A, 47B
  * field serialization from components values into SWIFT single string value
  * Removed log4.properties from distribution jar
  * MTs API: fixed field mutiplicity when a field becomes repetitive being present on multiple sequences or at repetitive sequences.
  * Hibernate mappings: removed confusing/commented blocktype mappings at SwiftBlock.hbm.xml
  * Hibernate mappings: package rename

#### 6.0.0-RC1 - October 2010
  * Migrated src code to java 1.5 (binary distribution is still 1.4 compatible by means of http://retroweaver.sourceforge.net/)
  * Java 1.4 compatibility changes
  * normalization of linefeeds to CRLF at Tag creation from XML parsing
  * Removed deprecated API
  * Added new package io with subpackages parser and writer; added new package utils.
  * Renamed all packages to com.prowidesoftware (backward compatibility maintained with facades)
  * Added implementation for MTs 102 not STP, 102 STP, 103 not STP, 103 STP, 195, 199, 202, 202COV, 203, 295, 299, 940, 942, 950
  * Added new SWIFT MT high level generated API, with classes for specific message types
  * New source package for generated swift model
  * Merged project "prowide SWIFT Fields" into "WIFE"
  * Added comparison options to AckMessageComparator
  * Removed old and incorrect charset validator class net.sourceforge.wife.swift.MessageValidator
  * Fix in remove user block method, thanks to Herman's contribution and patience
  * Parser API for (new SwiftParser()).parse(messageToParse);
  * Replaced commons-lang-2.3 -> 2.4
  * Fixed message writer: system messages' block4 generated with inline tags
  * SwiftMessage API to check if it's Straight Through Processing (STP), based on the content of the User Header
  * SwiftMessage API to check if it's a cover payment (COV), based on the content of the User Header
  * SwiftTagListBlock API to check if contains a specific Tag
  * Removed unimplemented and confusing package net.sourceforge.wife.validation
  * Deprecated old and unused validation-related classes
  * Added AckMessageComparator which is useful of identify the ack of a given message.
  * SwiftTagListBlock API to get a sub block given its name or its starting and ending Tag
  * SwiftTagListBlock API to get tags by content, given its exact or partial value
  * Helper methods from Block4 moved to SwiftTagListBlock
  * SwiftTagListBlock is no longer abstract, so it can be used to create instances for subblocks
  * Required JVM upgrade to 1.5
  * Initial update of upload-sf target for release to sourceforge

#### 5.2.0 - February 2009
  * Added missing hashcode and equals
  * Javadocs improvements
  * Revised and tested hibernate mappings
  * Added getBlockType
  * Added length to unparsed text persistence mappings
  * Fixed persistence mapping for block2 inheritance
  * Updated hibernate libs to version 3.2.6
  * Added isOutput
  * isInput made concrete, not abstract
  * Added abstract isInput() method to SwiftBlock2 for safer casting subblocks when input/output is unknown

#### 5.1.0 - July 2007
  * Migrated logging to java logging api
  * Removed SwiftBlock's deprecated methods.
  * Moved some common methods in SwiftBlock2Input/SwiftBlock2Output to parent class SwiftBlock2.
  * Upgraded commons-lang to version 2.3
  * Improved persistence mapping.
  * Move persistence (helper) package to wife-test project.
  * Minor javadoc fixes.
  * Fixed some warnings.

#### 5.0.0 - June 2007
  * Improved Hibernate mapping for simplified and more efficient data base schema.
  * Added support for unparsed text to model, persistence mapping and conversion services (needed for some MT0xx for example).
  * XML to SwiftMessage parsing methods moved from ConversionService to XMLParser in "parser" package.
  * New package created for parser classes "net.sourceforge.wife.swift.parser".
  * Made abstract intermediate classes of blocks object hierarchy.
  * Added support for user custom blocks in model, persistence mapping and conversion services.
  * Improved overall test cases coverage and source/resources structure.
  * Fixed some warnings.
  * Swift Parser enhancements; don't throw exception on unrecognized data, but preserve an internal list of errors.
  * Added reference to current message in parser, so it can take decisions based on parsed data.
  * Added constant for possible values for application id to SwiftBlock1.
  * Updated dependency: hsqldb 1.8.0.4 -> hsqldb 1.8.0.7.
  * Updated dependency: hibernate 3.1.3 -> hibernate 3.2.3.ga.

#### 4.0.0 - April 2007
  * Moving to junit 4 - some new tests are being written with junit4, this should make testing some features singificantly easier.
  * Move size and isEmpty methods to subclasses.
  * Improved deprecated exception messages and javadoc.
  * Added useful getter for the MIR field in Block 2 output.
  * Added support for optional fields in Block 2 input.
  * Method specific to each block moved to each block class, when possible compatibility methods were left in old places, marked as deprecated to provide a smoother migration path.
  * Removed deprecated API in SwiftBlock.
  * Adapted parser to new model refactor.
  * More javadoc in parser.
  * Improved xml writer (more clean tabs and EOL).
  * Refactored and fixed XML parsing for blocks 3 and 5.
  * Fixed build.xml to include resources in generated jar files.
  * Improved javadoc and validations in fin writer.
  * Completed basic internal XML parsing.
  * Added more tests for XML conversion.
  * Implemented XML conversion parsing for all blocks (except 4).
  * Updated passing test in conversion service.

#### 3.4.0 - March 2007
  * Added license header to source files.
  * Minor fixes in build system.
  * Enhanced IBAN validation routine.
  * Added numerous tests for IBAN validation.
  * Added JSValidationUnit backed by Rhino, to support easy extension of validations.
  * Made all loggers private static transient final.
  * Enhanced overview documentation.
  * Javadoc updates.
  * Code clean up.
  * Added many tag specific validation units targeting MT103 validation.
  * Removed ant junit fork since it broke in ant 1.7.

#### 3.3.0 - January 2007
  * Initiated MT103 validation rule.
  * Validation framework core classes written.
  * Utility classes for validation.
  * Removed old and deprecated/replaces writer component.
  * Dependencies clean up, ant downloads less libs now.
  * Added Currency ISO Codes (needed for validations).
  * VF: implemented TagExists and ConditionalTagPresence validation units.
  * Started implementation of validation units.
  * Initial implementation of BIC validation.
  * Initial implementation of IBAN validation.
  * Added ISO Countries for IBAN validation.
  * Fixed issue in writer with block5 as mentioned in bug 1601122.
  * Fixed issue 1595631.

#### 3.2.0 - 2006
  * Parser logging information cleanup.
  * Migrating to log4j 1.2.8 for better compatibility (issued with trace method on some servers).
  * Fixed build to properly include current timestamp in dist target when property release.name is not set.
  * Fixed bug in parser/writer integration which included double block number when using the writer with an object of a just parsed message(1595589).
  * Updated code to fix issue mentioned in https://sourceforge.net/forum/message.php?msg_id=4001538.

#### 3.1.1 - 2006
  * Small fixes for java 1.4 compatibility.

#### 3.1.0 - 2006
  * Fixes to compile for java 1.4 by default.
  * Fixed test for bug 1540294, typo in block number.
  * Use system EOL in XML writer.
  * Added compile timestamp to manifest in created jars.

#### 3.0.0 - 2006
  * Build: Added release.name property to manifest.
  * Build: added selection of tests known to fail and those known to pass.
  * Fixed persistence mapping.
  * Improved build and added control to exclude tests that are know to fail.
  * Model simplification: SwiftBlockN classes are being removed in favor of base class SwiftBlock removed list of blocks in message which was confusing when not all blocks present.
  * SwiftBlock (base class) and subclasses are mapped and persisted ok, either the base class or the subclasses.
  * Added many tests for Hibernate persistence of SwiftMessage hierarchy.
  * Added XML Visitor to write a swift message to an XML representation.
  * Added ConversionService class which encapsulates many services conveniently.

#### 2.0.0 - 2006
  * New parser component highly tested on production and unit tests.
  * Writer component usable. while it has many limitations, it can be used as it is now.
  * Work in progress swift message persistence mapping.
  * Work in progress swift expression <-> regular expression conversion.<|MERGE_RESOLUTION|>--- conflicted
+++ resolved
@@ -1,14 +1,10 @@
 # Prowide Core - CHANGELOG
 
-<<<<<<< HEAD
 #### 10.1.0 - SNAPSHOT
   * Migration to Java 11
   * Migration to Jakarta EE 10
-=======
-#### 9.4.1 - June 2023
   * (GH-163) Remove unnecessary padding in sender and receiver in AbstractMT#creeate(number, sender, receiver) method
   * (PW-1323) Fixing missing pattern issue in Field44J
->>>>>>> cb54ed45
 
 #### 9.4.0 - May 2022
   * SWIFT Standard release update 2023 (live 19 November 2023)
