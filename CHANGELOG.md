# Prowide Core - CHANGELOG

<<<<<<< HEAD
#### 9.3.8 SNAPSHOT
=======
#### 9.2.20 - November 2022
>>>>>>> 427ff2b1
  * (GH-127) Enhanced field JSON serialization to include detailed structure when the field is a NarrativeContainer 

#### 9.3.7 - November 2022
  * (PW-1101) Fix field 35C labels to match the FIN xsd: Identification Of Instrument, Description Of Instrument

#### 9.3.6 - November 2022
  * (PW-1086) Fixed typo in field 36D accessors
  * (PW-1078) StructuredNarrative: Added getBankCode() methods in order to allow direct access to data (used in SCORE messages)
  * (GH-88) Added missing constants for ISO 15022 codes 
  * MT540 and MT548 added missing getter for Field99C
  * Added removeRepeatedBoundaries method in order to remove repeated tag boundaries

#### 9.3.5 - October 2022
  * SRU2022 updates review: field 35C validation pattern changed to <VAR-SEQU-5>

#### 9.3.4 - September 2022
  * Added getCADETL method for "CADETL" separator sequences
  * (GH-119) MT566: Fixed repetitions of sequence USECU/FIA that is not repetitive
  * Added sequence getters using the boundary field qualifier, for example getSequenceGENL() as equivalent to the existing getSequenceA()

#### 9.3.3 - August 2022
  * (PW-1015) Added field model classes for 47E, 49D and 49F (required in SCORE MT798_774)

#### 9.3.2 - July 2022
  * (PW-977) Changed the MT203 and MT210 inner structure from regular sequence to inner loop named Loop1
  * Added Loop1 getter API to MTs: 110, 201, 203, 210, 410, 412, 420, 422, 450, 456, 604, 605, 801, 920, 973

#### 9.3.1 - July 2022
  * (PW-976) Added new MonetaryAmountContainer interface for fields having both an Amount and Currency
  * (PW-969) Modified field 12E, 12K and 12R labels
  * (PW-969) Added an optional narrative component to field 12R (required when the field is used in SCORE messages)
  * (PW-898) Changed the heuristic to retrieve sequence B1 from MT300 and MT304 to be more efficient even if the message structure is invalid
  * (PW-867) Enhanced the parsing of party fields A, B and D, to be more strict when splitting the /D/ or /C/ prefix from the account
  * Enhanced MtId constructor with regex matching
  * Added method namespaceURI() in the MtId class to return for example "urn:swift:xsd:fin.103.2021" for the MT103

#### 9.3.0 - May 2022
  * SWIFT Standard release update 2022 (live 20 November 2022)
  * Yearly revision of deprecation phase (see http://www.prowidesoftware.com/resources/deprecation-policy)
  * Updated gson dependency to 2.9.0

#### 9.2.13 - April 2022
  * (PW-892) Fixed AbstractMT#create when the message type number is less than 100
  * Added a convenient String message() method in the SwiftMessage object to get the FIN serialization of the message
  * Fixed error in Field 94G getValue

#### 9.2.12 - March 2022
  * (GH-103) fixed invalid ConstraintValidator annotation on CurrencyValidator
  * (GH-95) patterns getters are now non-final to avoid overwriting; static constants have been deprecated
  * RJE and PPC readers, added a constructor with explicit charset (same in swift parser from input stream)
  * Validate.notNull -> Objects.requireNonNull
  * Spotbugs code review

#### 9.2.11 - January 2022
  * Added LineWrapper (utils) to replace Apache's WordUtils.wrap and thus the commons-text dependency
  * Added convenient method in the envelop message MT798 to get the sub-message type as a SwiftMessage
  * Added a copy constructor to the Tag class

#### 9.2.10 - January 2022
  * (PW-815) Fixed getValue in field 12H (SCORE) where narrative is optional
  * (GH-89) MT530: Fixed repetition of sequence C ADDINFO
  * Updated dependency: gson:2.8.8 -> gson:2.8.9
  * Java 11 and 17 compatibility updates
  * Added plugins for automatic versioning and code quality reporting

#### 9.2.9 - December 2021
  * (GH-78) Fixed MT537#getSequenceBList where sequence B delimiter "STAT" overlaps with C3 and D1a1B1a delimiters
  * (GH-74) Fixed parser for Field48 and similar cases to avoid trimming content when the component contains also the slash separator as part of the value
  * (GH-62) Added com.prowidesoftware.core as automatic module name in the MANIFEST for JPMS support
  * Fields getComponentLabel is now public, returning the specific label for each field component
  * Fixed bug in PartyIdentifierUtils.getPartyIdentifier
  * Fixes in field component names and optional status
  * Fixes in field parsing
  * Incompatible change in field 71N (changed from 7 Narrative lines to Code + 6 Narrative lines)
  * Incompatible change for field 11T to have two lines (MT new-line DATE + TIME)
  * Fixed Structured Narrative parsing to return an empty Narrative object with null string values

#### 9.2.8 - November 2021
  * (PW-764) Added new variant values (RFDD, ISLFIN)
  * (PW-703) Block 2 parser: lenient parser to avoid duplicate error when exception on invalid Input/Output indicator
  * (CR-23) Enhanced getValueDisplay for fields (no decimal separator for numbers that are not amounts)

#### 9.2.7 - October 2021
  * Field 98D, 98E and 98G: removed invalid get{Component4|Sign}AsCurrency and set{Component4|Sign}(Currency) as no currency applies to these fields
  * Fields 94L and 85L: separated component 2 (Legal Entity Identifier) into two (Legal Entity Identifier Code and Legal Entity Identifier Number). Kept get/setLegalEntityIdentifier for backwards compatibility
  * Field 94H: second component now has get{name}AsBIC and set{name}(BIC) methods
  * Field 56B: now inherits from OptionBPartyField (to have get/setPartyIdentifier)
  * Field 26C: separated component 5 into 5 (Denomination) and 6 (Form) for compatibility with Swift. Kept get/setDenominationForm for backwards compatibility
  * Field 26A: now has 2 components (Number 1 and Number 2) for compatibility with Swift. get/setNumber is kept for backwards compatibility
  * Field 23: fixed getValue and parse to properly handle missing intermediate fields
  * Field 14S: has 4 new compatibility methods: getRateSource/setRateSource for Source and Number components and getTimeAndLocation/setTimeAndLocation for Time and Location components
  * Field 12: component is now of expected to have a numeric type
  * Code cleanup for Fields and Date|BIC|Amount|Currency Container
  * Added support for BigDecimal and Long component types (instead of just Number) in several fields
  * Fixed display text generation for fields having a date with pattern MMDD (only the month was included in the text)
  * OptionAPartyField: added set/getPartyIdentifier (for components 1 and 2) and renamed BIC to IdentifierCode. Affects fields 42A, 51A, 52A, 53A, 54A, 55A, 56A, 57A, 58A, 81A, 82A, 83A, 84A, 85A, 86A, 87A, 88A, 89A, 91A and 96A
  * OptionDPartyField: added set/getPartyIdentifier (for components 1 and 2). Affects fields 42D, 50D, 51D, 52D, 53D, 54D, 55D, 56D, 57D, 58D, 81D, 82D, 83D, 84D, 85D, 86D, 87D, 88D, 89D, 91D and 96D
  * OptionBPartyField: added set/getPartyIdentifier (for components 1 and 2). Affects fields 52B, 53B, 54B, 55B, 57B, 58B, 82B, 84B, 85B, 86B, 87B and 88B
  * Prepared Option A, B and D classes to support the PartyIdentifier interface with methods getPartyIdentifier and setPartyIdentifier
  * Enhanced Block2 creation by enriching Block Type to "O" or "I".
  * (PW-746) Fixed MT reference extraction for 20C in categories other than 5, and with MUR as fallback option
  * (CR-23) Added SwiftMessage#getMOR
  * Updated dependency: Apache Commons Lang 3.8.1 -> 3.12.0
  * Updated dependency: Apache Commons Text 1.6 -> 1.9
  * Updated dependency: Gson 2.8.2 -> 2.8.8

#### 9.2.6 - October 2021
  * (GH-60) Enhanced parser for field 98C
  * (PW-703) Enhanced SwiftParser in order to validate "Input" or "Output" Block 2 type
  * Enhanced the MtId to automatically extract the variant from String identifiers such as "fin.103.STP" or "202.COV"

#### 9.2.5 - September 2021
  * (PW-664) Parser enhancement to be lenient on LF before block identifier

#### 9.2.4 - August 2021
  * MultiLineField: preserve starting component separator when getting lines with offset

#### 9.2.3 - August 2021
  * Added user assigned country codes (example "XE") as valid codes in the IsoUtils country validation
  * Added field classes for SCORE messages: 11T, 12[S,R], 25G, 31[J,K,T], 34[D,K,L,M,S,T,U,X,V,W], 49[J,K,L] (to be used in the proprietary payload of the MT798 envelop)
  * MT564: Minor scheme fix, 92a TAXR and WITL can be repeated in CASHMOVE (E2)

#### 9.2.2 - July 2021
  * (PW-627) fixed Narrative.builder() to compute "//" size in the lines wrapping
  * (PW-581) the MultiLineField API now preserves any starting and trailing spaces in field lines
  * MT565: fixed repetition of sequence B2 (multiple to single)
  * MT548: Minor scheme fix, added letter option "C" in field "98C:SCTS" in sequence "C1a1B1"

#### 9.2.1 - June 2021
  * Added "ignore block 3" and "ignore priority" options to the SwiftMessageComparator
  * Added field classes for SCORE messages: 12[H,K,L], 20E, 25F, 29[D,F], 31R, 78B (to be used in the proprietary payload of the MT798 envelop)
  * Enhanced parser for LogicalTerminalAddress when the parameter has 9 characters
  * (PW-534) allowed null value for the Tag constructor

#### 9.2.0 - May 2021
  * SWIFT Standard release update 2021 (live 21 November 2021)
  * Yearly revision of deprecation phase (see http://www.prowidesoftware.com/resources/deprecation-policy)
  * Fixed the getSequence API in MT classes when the sequence boundary field is repetitive, in some scenarios produced invalid results
  * (PW-519) Field92H: Added "Rate Status" accessors
  * (PW-519) Field92J: Replaced "Narrative" accessors by "Rate Status" accessors

#### 9.1.4 - April 2021
  * Fixed getConditionalQualifier in fields 69C, 69D and 92H
  * Fixed field 41D isOptional(component) method
  * (PW-510) Fixed parser of field 90L
  * (PW-508) Fixed validator pattern in field 98K
  * Added MultiLineField interface implementation to fields: 45C, 45L and 49Z
  * Removed MultiLineField interface implementation to field 77H since its value is always a single line
  * (PW-501) Added getNarrative(deli), getNameAndAddress(deli) and similar getters in Field classes to get a concatenation of the relevant components with a specific delimiter
  * (PW-501) Fixed the getNarrative(), getNameAndAddress() and similar getters in Field classes to do a simple join of the relevant components, without CRLF and without components value trim
  * (PW-505) Fixed SwiftFormatUtils#decimalsInAmount(BigDecimal)
  * NPE prevention in AbstractMT.getFields() when the parsed FIN content is invalid
  * Added UETRUtils to generate the GPI unique end-to-end transaction reference, mandatory for several payment messages
  * Added customizable strategies to set the MtSwiftMessage metadata fields: reference, main amount, value date, etc...
  * Added field classes for SCORE messages: 13E, 21S, 21T, 27A, 29P, 29S, 29U, 49Z (to be used in the proprietary payload of the MT798 envelop)
  * (PW-451) Added backward compatible implementation in setComponent* and SetNarrative* API of narrative container fields: 29A, 37N, 70, 71B, 71D, 72Z, 72, 73A, 73, 74, 75, 76, 77A, 77B, 77D, 77
  * (PW-445) Added backward compatible fromJson for narrative container fields: 29A, 37N, 45B, 46B, 49M, 49N, 70, 71B, 71D, 72Z, 72, 73A, 73, 74, 75, 76, 77A, 77B, 77D, 77J, 77
  * Added Direction to the SwiftBlock2Field enumeration
  * Added more message type cases to the SwiftMessageUtils valueDate
  * Minor fixes in MT530 model: fields B/22F and C/90[A,B]

#### 9.1.3 - December 2020
  * Changed SwiftMessage#isGpi() to be true for: 103, 199, 299, 192, 196, 202COV or 205COV (mandatory outgoing GPI types)
  * Removed the indexes from the AbstractSwiftMessage JPA mapping (can be created directly in the DB as needed)
  * Added options in the MT message comparator to ignore the LT identifier or test flag when comparing header LT addresses
  * Added asTestBic in BIC to create a test BIC by setting the second component of the location to zero
  * Added API in the SwiftBlock2Output to set the MIR date and receiver date time fields from Calendar object

#### 9.1.2 - October 2020
  * Fixed set of MUR when an MtSwiftMessage is created from an acknowledge (service 21 message)
  * Changed AbstractSwiftMessage JPA mapping to EAGER load the status trail and the properties
  * Added a new MessageDirection enum as alternative to the legacy MessageIOType

#### 9.1.1 - September 2020
  * Fixed parser for fields 94L and 95L
  * Added MurMessageComparator to match ACKs based on the MUR
  * Changed the SwiftMessage#getMUR to retrieve field 108 from either block 3 or block 4 (system messages)
  * Enhanced the AckMessageComparator to still match on differences in block 2 optional fields or block 4 EOL characters
  * Minor refactor in MtSwiftMessage update from model (SwiftMessage)
  * Added a trim to the content parsed from the RJE reader
  * Fixed setPdm in MtSwiftMessage that was over writing the pde field
  * Minor changes in the MtSwiftMessage to avoid log warnings when setting metadata from message model
  * Added convenient field getters in the ServiceMessage21 (ACK/NAK) model class and made the getMtId() return "gpa.021"

#### 9.1.0 - May 2020
  * SWIFT Standard release update 2020 (live 22 November 2020)
  * Yearly revision of deprecation phase (see http://www.prowidesoftware.com/resources/deprecation-policy)
  * Enhanced components namings in field 98[DEGH]
  * Added rich API to parse and build narrative fields: 29A, 37N, 45B, 46B, 49M, 49N, 70, 71B, 71D, 72Z, 72, 73A, 73, 74, 75, 76, 77A, 77B, 77D, 77J, 77
  * Mx related classes moved to the prowide-iso20022 project (open source since October 2020)

#### 8.0.2 - April 2019
  * Added IBAN validation for Seychelles
  * Added field setters API in the SwiftBlock5
  * Added SwiftBlock5Field enumeration with commonly used block 5 trailer fields
  * (CR #235) Added SafeXmlUtils to disallow XXE in all XML parsing code
  * Fixed parser for fields 70[C,D,E,G], 94E, 95V when first line second component contains slashes
  * Changed default root element for Mx from message to RequestPayload
  * Fixed month day parsing in SwiftFormatUtils for leap years
  * Added MxParser#containsLegacyHeader() to check weather the message uses the legacy SWIFT header or the ISO business header
  * Added MtSwiftMessage constructor from AbstractMT
  * Fixed parser to preserve trailing lines in field values, even if the lines are empty (empty trailing lines were trimmed before)
  * (CR #203) Enhanced parser for party fields, explicit /D/ and /C/ is parsed as mark, otherwise any content following the / is parsed as account
  * Fixed field 108 order and overwrite if exist logic in SwiftBlock3#generateMUR
  * (CR #207) Added optional parameter in SwiftWriter and FINWriterVisitor to control whether field values should be trimmed

#### 8.0.1 - October 2019
  * Added SwiftMessageUtils#currencyAmount to retrieve the main currency and amount from a message
  * (CR #192) Fixed ConversionService#getFIN(SwiftMessage) to avoid altering the message parameter when removing empty blocks
  * Added an optional SwiftWriter#writeMessage with ignoreEmptyBlocks parameter
  * SwiftMessage#setUserBlocks(List) made public
  * Removed the trim to field values in the XML to enable consistent round trip conversion between FIN and XML
  * Explicit UTF-8 encoding was added where necessary to ensure portability
  * Added MultiLineField implementation to 45D, 49G, 49M and 49N

#### 8.0.0 - May 2019
  * JRE requirement increased to Java 1.8
  * SWIFT Standard release update 2019 (live 17 November 2019)
  * Yearly revision of deprecation phase (see http://www.prowidesoftware.com/resources/deprecation-policy)
  * Added common hierarchy for option J party fields

#### 7.10.4 - May 2019
  * Updated dependencies: apache-commons-lang 3.7 -> 3.8.1
  * Updated dependencies: apache-text 1.3 -> 1.6
  * Added copy constructors to MT header blocks
  * Added setDate(Calendar) to MIR object
  * (Issue #25) Fixed padding in PPCWriter
  * Added helper API SwiftTagListBlock#splitByTagName to get sub-blocks by field boundary
  * Fixed IOB exception in SwiftBlock2Output#setMIR in lenient mode
  * SwiftParser#tagStarts changed to protected to allow overwriting in custom parsers for non-compliant messages
  * Moved getMessageType from MtSwiftMessage to parent class AbstractSwiftMessage
  * Added getVariant and getMtId to MtSwiftMessage; added getMxId to MxSwiftMessage
  * Added setMUR in SwiftMessage
  * Added helper method in SwiftWriter to ensure break lines of any String has CRLF
  * Added setSignature and getSignature to SwiftMessage and AbstractMT to set and retrieve MDG tag in S block (LAU computation available in Prowide Integrator)
  * Added propertyValue to AbstractSwiftMessage to check if a property is set with a given value
  * Changed IsoUtils implementation to use Currency.getAvailableCurrencies() in the initialization
  * Deprecated AckSystemMessage in favor of ServiceMessage21
  * Fixed negative index bug in AbstractSwiftMessage#getPreviousStatusInfo when message has less than two statuses in the trail
  * Fixed getLines API in Fields that in some cases was trimming the first line starting slash from the result
  * Fixed eventual NPE produced in MxSwiftMessage#updateFromMessage() when creating MxSwiftMessage from XML document
  * Fixed column length for "variant" in MxSwiftMessage persistence mapping
  * Added a fields() method in SwiftTagListBlock to get all block Tag objects as Field objects
  * Added API to field 50F and 59F to get structured content for the line numbers

#### 7.10.3 - October 2018
  * License changed from LGPL to the more permissive Apache License 2.0
  * Fixed serialization of field 48
  * Completed SwiftMessageUtils#currencyAmount for missing MTs
  * Fixed NPE in SwiftBlock4.removeEmptySequences with fields 15A as sequence boundary
  * (Issue #15) MxParser.java typo analiseMessage -> analyseMessage
  * Added getFields() to MT classes
  * Added bean validation annotations for BIC, IBAN, ISO country and currency
  * Enhanced the BIC internal model to allow accessor for all subfields
  * Enhanced the BIC validation with enum to report the specific validation problem found
  * Changed the default SwiftParser behavior to lenient, meaning by default it will not throw any IllegalArgumentException when headers size is invalid
  * Fixed FIN writer to preserve trailing spaces in tag value
  * Added JPA annotations to the SWIFT model intended for persistence (AbstractSwiftMessage and subclasses)
  * Removed the old Hibernate XML mapping AbstractSwiftMessage.hbm.xml (in favor of generic JPA annotations in model)
  * Added SwiftTagListBlock#removeSubBlocks to remove all instances of a given subblock
  * (Issue #13) Fixed SwifttagListBlock#removeSubBlock
  * Added JsonSerializable interface to all model classes implementing toJson()
  * Added toJson and fromJson to MT and Field classes
  * Added toJson and fromJson to the MtSwiftMessage and MxSwiftMessage model
  * Added field 434 in SwiftBlock3Builder

#### 7.10.2 - May 2018
  * Revamped the JSON API implementation using Gson, added missing fromJson methods

#### 7.10.1 - April 2018
  * FIN writer: reverted the trim in tag values introduced in 7.8.9

#### 7.10.0 - April 2018
  * SWIFT Standard release update 2018
  * JRE requirement increased to Java 1.7
  * Dependencies: updated apache commons-lang from 2.6 to 3.7
  * Yearly revision of deprecation phase (see http://www.prowidesoftware.com/resources/deprecation-policy)
  * Added API in SwiftMessage for the SWIFT gpi service: getters and setters for the service type identifier and UETR
  * Added an automatically generated UETR when creating new MT instances for 103, 103 STP, 103 REMIT, 202, 202 COV, 205, or 205 COV
  * Added API in SwiftMessage to set the variant (STP, REMIT, COV)
  * New helper API for block 3 (SwiftBlock3Builder) to ensure only expected fields are added and in proper order

#### 7.9.7 - April 2018
  * Dependencies: added gson 2.8.2
  * Added full IBAN validation including control digits and custom account numbers per country
  * Added SwiftCharset and SwiftCharsetUtils helper API to validate SWIFT related charsets.
  * Added SwiftTagListBlock#getFieldByQualifiers(name, qualifier, conditionalQualifier) to gather generic fields based on qualifiers content
  * Added addTag(index, tag) and setTag(index, tag) in SwiftTagListBlock to insert new field in specific positions
  * Added Field#is(String ...) to test component 1 of fields against a list of possible values
  * Added non-ISO country code XK (Kosovo) to IsoUtils
  * Added API in IsoUtils to add custom codes for countries and currencies
  * Added read-only properties in AbstractSwiftMessage for the message creation year, month and day of moth
  * Added support for custom split char in RJE reader/writer
  * Fixed missing repetitive 35B in MT549
  * Build migrated to Gradle

#### 7.9.6 - December 2017
  * Fixed conversion to XML with compressed parameter true in ConversionService

#### 7.9.5 - December 2017
  * Fixed getValueDisplay in field 50F to strip the starting slash in the account number
  * Added getLabelForLineNumber(String subfieldNumber) in Field50F to return the labels for the structured line identifiers
  * Enhanced getComponentLabel(final int number) in Field50F to return proper dynamic labels based on line number identifiers
  * Added getCorrespondentBIC to SwiftMessage and AbstractSwiftMessage
  * Expanded sender/receiver in MtSwiftMessage and MxSwiftMessage from BIC8 to BIC11 in order to keep branch information in those cached attributes
  * Added checksumBody to AbstractSwiftMessage for proprietary checksum calculated on the body only, as a complement to the existing checksum on the whole message
  * Fixed AbstractSwiftMessage#copyTo(msg) implementation to perform hard copy of list objects (similar to a copy constructor implementation)
  * Expanded precision in getValueDisplay for all numeric fields to preserve the decimal digits present in the original value
  * Implemented SwiftMessage#getUUID and added getUID(Calendar, Long)
  * Implemented SwiftMessageUtils#calculateChecksum as MD5 hash on whole FIN message content and added new checksum for the text block only

#### 7.9.4 - November 2017
  * Internal code maintenance release

#### 7.9.3 - October 2017
  * JRE requirement increased to Java 1.6
  * Added API in BIC to return the distinguished name (DN) for a BIC
  * Added equalsIgnoreCR in Tag to compare values regardless of carriage return character being present or not in new lines
  * Fixed MxParser#parseBusinessApplicationHeaderV01 (it was setting the FinInstnId/Nm as BIC)
  * Removed invalid component in field 86J
  * Fixed order of components in fields 98J and 98K
  * Completed the component labels for all fields
  * Changed field 22C structure into individual components for the <SB-LC> function
  * Enhanced fields parse/serialization to preserve any whitespace in a component

#### 7.9.2 - August 2017
  * Fixed FINWriterVisitor to prevent printing 'null' tag values
  * Deprecated custom resource properties for currency and country codes, in favor of Java nativa API in Currency and Locale
  * Removed package-info.class from target jar to avoid class modifier issue in Java8 runtime
  * Fixed serialization of field 50F to allow the first line without a starting forward slash

#### 7.9.1 - June 2017
  * (Issue #5) Enhanced performance in SwiftParser
  * Removed sequence API for inner loops (non sequence) in MTs 306, 320, 340, 360, 361, 362, 410, 412, 420, 422, 450, 456

#### 7.9.0 - May 2017
  * SWIFT Standard release update 2017 (live 19 November 2017 for MT and 18 November for MX)
  * (Issue #2) maven build issues
  * (Issue #3) Field61 component 5 treated as amount
  * (Issue #4) Field72 structure fixed to allow 6 components at most
  * Field99A implements AmountContainer
  * Field95L implements BICContainer

#### 7.8.9 - May 2017
  * Yearly revision of deprecation phase (see http://www.prowidesoftware.com/resources/deprecation-policy)
  * Added convenient isType(int) to SwiftMessage
  * Fixed amounts() in AmountContainer fields

#### 7.8.8 - March 2017
  * Added hashcode and equals to MxId
  * Added MUR generation in block 3
  * Added a multi-purpose SwiftMessageComparator for MT, as an abstraction of the existing AckMessageComparator
  * Added helper API to remove empty sequences in block 4
  * Added ACK/NAK identifier constants and API in AbstractSwiftMessage
  * Added getDateAsCalendar in MIR/MOR
  * Added MtCategory enum for MT message categories and convenient category API in SwiftMessage
  * Added support for system and service messages in metadata gathered from SwiftMesasge in MtSwiftMessage
  * Added isServiceMessage in SwiftMessage
  * Added static factory method parse to SwiftMessage
  * Added new fields in AbstractSwiftMessage to hold main currency and amount, automatically set for most MTs from fields 32a, 33a, 34a, 19a and 62a
  * Added conversion to and from LT address in SwiftFormatUtils
  * (CR #10) Added comprehensive implementation of MT and Field classes for system messages (category 0)
  * Added custom name for internal loop sequences in MTs 110, 360, 361, 604, 605, 609, 824, 920, 935, 940, 942, 971 and 973
  * Added more options to retrieve information from the status trail in AbstractSwiftMessage
  * Reduced visibility from public to protected for MTs inner sequence classes mutable fields; START, END, TAIL.
  * Fixed analyze and strip API in MxParser to support nested Document elements
  * Fixed MT500 removed invalid fields after GENL linkage sequence
  * Fixed AckMessageComparator to cover all fields in block 2 input and output
  * Fixed getSender and getReceiver for service messages in SwiftMessage
  * Fixed MT600, removed invalid fields 26F, 34G, 31C in sequence A
  * Fixed parse for DATE1 (MMDD) to handle properly leap years
  * Fixed RJEWriter to avoid writing the split character '$' and the end of the file, afterwards the last message
  * Expanded helper API in AckSystemMessage
  * TagListBlock tags field made private instead of package protected
  * Enabled mutability of LogicalTerminalAddress objects, allowing setting the branch from superclass BIC
  * Enhanced parser for fields 11R, 11S and 37H (NPE prevention)
  * Removed invalid generated code for internal loops (non-sequence) in MTs: 110, 201, 360, 361, 559, 604, 605, 609, 824, 920, 935, 940, 942, 971, 973
  * Enhanced from() and to() methods in BusinessHeader to catch more options

#### 7.8.7 - December 2016
  * Fixed getMessageType in MT103_STP, MT102_STP, MT103_REMIT, MT202COV and MT205COV to return the number without the validation flag (as expected per javadoc definition)
  * MT518 fixed fieldset for Field 70
  * MT330 fixed qualifier in Field 22
  * MT513 and MT514 Field 11 moved outside previous fieldset
  * MT541 to MT547 Field 90[A,B] changed to fieldset.
  * MT564 fixed fieldset items in Field93[B,C]
  * MT565 to MT567 Sequence D, fixed field 13
  * MT609 and MT798_763 fixed qualifiers in Field 29
  * When creating MT instances, the validation flag (STP, REMIT, COV) will be automatically created as block 3 field 119 when applies for the created MT
  * Log warning when creating MTnnn objects from invalid message types, for example calling MT103.parse(fin) and passing FIN content for an MT 202
  * Ignore validation flag (STP, REMIT, COV) if it is not valid for the message type, when creating MT object from SwiftMessage (to avoid ClassNotFoundException)
  * Enhanced semantic in AckMessageComparator when a blocks are null or empty (see javadoc for details on how blank blocks are handled in comparison)

#### 7.8.6 - November 2016
  * MxParser; IOB exception prevention in strip methods when XML has empty header or document
  * Prevention for IOB exception in ensureEOLS when converting MT message from model into FIN text
  * Expanded API in SwiftParser with static parse methods for each MT block
  * Expanded API in SwiftWriter to serialize any MT block into its native SWIFT representation, also made visit API in SwiftMessage static

#### 7.8.5 - October 2016
  * Added getSubBlockByTagNames and getSubBlocksByTagNames in SwiftTagListBlock to retrieve subblocks based on comprehensive list or tag names
  * Added API in BusinessHeader to create valid BAH from simple parameters
  * Added API in BIC to get the branch and institution
  * Added API to match message identifier by regex, for example fin.*STP
  * Added API to strip header and document portion of Mx message in XML format
  * Added analizeMessage in MxParser, lightweight API to retrieve structure information from an MX messages
  * Added enumerations for message priority and delivery monitoring in MT block 2
  * Added json() to AbstractMT
  * Added getComponentLabel(int) in Field classes
  * Added updateFrom AbstractMT to MtSwiftMessage
  * Added reference as class attribute in AbstractSwiftMessage (set by subclasses)
  * Added FileFormat attribute to AbstractSwiftMessage for clear identification of content in implementing subclasses
  * Added constructor of MxSwiftMessage from AbstracMX
  * Added API to get BIC codes from DN in Mx messages
  * Added MtId class, analogous to the existing MxId for MX messages
  * SwiftParser parsing of block 4 published as static public method
  * Added AbstractMessage as base class for specific MTnnn and MXmmm model hierarchy
  * Added MessageStandardType with MT and MX values and ServiceIdType for header service id values
  * Added nextSwiftMessage in RJE/PPC readers for system messages support
  * Added valuesNumeric to MT enumeration MtType
  * Added getValueDisplay with optional locale parameter to display formatted field and individual components values
  * Added MTVariant enum and getVariant API in swift messages
  * Added CONDITIONAL_QUALIFIER component number as static class field for all generic fields (fields implementing the GenericField interface)
  * Added BusinessHeader serialization into xml and Element objects
  * Added business header parse from Element object in MxParser
  * Added RJEReader and RJEWriter to create MT message files in RJE format
  * Added PPCWriter to create MT message files in DOS-PPC format (also enhanced API for the existing PPCFileReader)
  * Added path() API in MxNode
  * Added MtType, an enumeration of all available MTnnn implementations
  * Added parse to Field classes to update field components from full value
  * Added append lists of Tag or Field to TagListBlock
  * Added support for attributes in MxNode
  * Added generic setters for attributes in header blocks 1 and 2 using qualified names (#setField)
  * Added write XML method for MX business header
  * Added validName as static method in Field, to validate field names
  * Added getField static API in Field to create new instances with reflection given the field name and value
  * Added reference(msg) to SwiftMessageUtils to get the sender reference from messages that contain a reference field
  * Added SwiftMessageRevision to the swift messages model, to hold and track changes in swift messages
  * Fixed parser for field 98F
  * Fixed field 61 parse allowing EC and ED as credit/debit mark subfield
  * Fixed from() and to() methods in BusinessHeader to return the BIC code for both possible header types
  * FIxed serialization of component 1 in field 50F
  * Fixed parser and serialization in Field98F
  * Fixed SwiftMessage.toJson single quote to double quote in timestamp field
  * Fixed getLabel when used with the parameters combination of a valid mt and a null sequence
  * Fixed getValue in Field61,
  * Added proper implementation for isOptional(component) in Field61
  * Fixed components trim to null in parser for several fields when the component value is not present
  * Fixed separators trim in getLine API
  * Fixed setComponentN(Number) when component is not a SWIFT amount, Number is now serialized as an integer (without decimal separator)
  * Fixed MT parser to allow additional lines in a field start with colon ':'
  * Fixed field 32R second component changed from currency to string to allow codewords ’FOZ’, ’GOZ’, ’GRM’, ’KLO’, ‘LIT’, ’LOT’, ‘OTH’, ‘PND’, ’TAL’, ’TOL’, ‘TON’, ‘TOZ’, ’UNT’
  * Fixed field 33B first component changed from currency to string to allow codeword ’PCT’ used in MT601
  * Fixed API inconsistencies in MtSwiftMessage when updating from SwiftMessage objects.
  * Bugfix MT506 added mandatory field 28E
  * Added missing getters for Sequence E1 in MT300
  * Changed MX messages detection in MxParser to lighter implementation using Stax
  * Normalized Input/Output Outgoing/Incoming API in AbstractMT and SwiftMessage
  * SwiftMessage.toJson changed timestamp format to the recommended ISO 8601
  * MxSwiftMessage meta-data (sender, receiver, reference, identifier) read and set from raw XML content
  * Added support in XmlParser for the field version of Core proprietary XML format for MTs, the parser now reads both formats seamlessly
  * Better header API in MxSwiftMessage to support both ISO and SWIFT business headers
  * Elaborated identifier in MtSwiftMessage, using fin.type.variant instead of just the message type
  * Added comprehensive sequence names into pw_swift_label property files
  * Added translations of pw_swift_label property files to FR, DE and IT (complementing the existent EN, ES and RU files)
  * Completed pw_swift_label property files for all field + mt + sequence combinations
  * Complete application header parsing in MxParser
  * Better application header detection in MxParser based on namespaces
  * Added component labels for field 13K
  * Fields 11R and 11S component 3 split into two independent components.
  * In Field61, component 6 was splitted into two independent components to hold the "transaction type" and the "identification code" as stated in the standard definition for function <SUB-6>
  * Added SwiftParserConfiguration to encapsulate several parsing options, allowing fast parsing of AbstractMT by reading the text block in raw format

#### 7.7.0 - October 2015
  * valueDate in SwiftMessageUtils
  * isType(int...) in SwiftMessage
  * Enhanced the getSequence API in MT classes with support to nested sequences, allowing for ex: getSequenceE1(getSequenceEList().get(n))
  * getLine API for FieldNN classes based on semantic lines number identification
  * Copy constructors for FieldNN classes, performing a deep copy of the components' list
  * MxParser message detection
  * New generic XML model and API, as backbone for MX messages.
  * Headers Blocks: new generic getters in blocks 1 and 2 to retrieve attributes using full qualified names from enums; for example getField(SwiftBlock1Field.LogicalTerminal)
  * Static labels for subfields in FieldNN classes to allow for example getComponent(Field93B.BALANCE)
  * BIC: API to check for live and non-live bics
  * MxParser: parseApplicationHeader and constructors from several sources
  * Added missing labels' API to fields: 36E, 69A, 69C, 69D, 70C, 70D, 70G, 90F, 90J, 92D, 92L, 92M, 92N, 92R
  * Added the ApplicationHeader attribute to AbstractMX
  * Added API to search nodes or content by path or name in the MxNode tree returned by the MxParser
  * Added json() and xml() methods to MT classes
  * Added write to file and output streams to AbstractMT and AbstractMX
  * Added consistent constructors from String, File or InputStream to MTnnn classes
  * Added static parse methods to create MTnnn objects from String, File, InputStream or MtSwiftMessage
  * Added consistent constructors from String, File or InputStream to AbstractSwiftMessage and subclasses MtSwiftMessage and MxSwiftMessage
  * Added static parse methods to create MtSwiftMessage and MxSwiftMessage objects from String, File or InputStream
  * Lib: added read from input streams
  * NPE prevention in SwiftFormatUtils.getCurrency
  * Fixed getSender and getReceiver for MTxxx to return accurate information regardless the message being of type input or output (also to be consistent with analogous methods in SwiftMessage)
  * Added CR and LF to charset z and x at SwiftcharsetUtils
  * Fixed validation of fields 70F, 77S and 77T that unnecessary restricted the allowed amount of lines (not it is unlimited because charset Z allows CRLF).
  * Fixed OutOfBound exception at MxNode findFirst implementation when a node has multiple children
  * Fixed getDescription for Field35B, now returning component 3 instead of 2
  * Better API consistency between MT and MX implementations, with common ways to parse and build.
  * Changed sender and receiver attributes for MtSwiftMessage to hold BIC8 instead of full LT identifiers.
  * Deprecated the use of model message inside MtSwiftMessage
  * Simplified distribution zip with -sources and -javadoc jars

#### 7.6.0 - October 2014
  * New BIC API: isTestAndTraining(), getLogicalTerminalIdentifier(), bic8() and bic11()
  * New model for LT addresses, and its related API in header classes
  * New SwiftMessage API: AbstractMT toMT()
  * New AbstractMT API: getSequence(name), getSequenceList(name)
  * Added builder API: constructors and append methods to add content with chaining support
  * Added missing getValue() implementations to field classes. Example: Field26C
  * Added annotations to MTNNN classes to identify sequence split strategy involved (more traceable code)
  * SRU 2014. Affected MTs: 300, 304, 305, 306, 340, 341, 360, 361, 380, 381, 502, 506, 508, 509, 513, 514, 515, 518, 527, 530, 536, 537, 538, 540, 541, 542, 543, 544, 545, 546, 547, 548, 549, 558, 564, 565, 566, 567, 568, 569, 575, 600, 601, 942
  * Added description and release javadoc comments to MT classes
  * Added MX Generic model support
  * Added MX parse
  * Added MT300.getSequenceE()
  * Minor fix in MT300 sequences structure, B1 and B2 inside B, and named D's subsequence as D1
  * SwiftTagListBlock implements Iterable<Tag>
  * Bugfix SwitTagListBlock.countTagsStarsWith(string,string) was ignoring tagnames in count

#### 7.5.0 - August 2014
  * Added toJson in SwiftMessage and SwiftTagListBlock, SwiftBlock1 and 2
  * Added to SwiftTagListBlock  getFieldByName(String, being)
  * Added to SwiftTagListBlock  getFieldByName(String, being, component2)
  * Added to SwiftTagListBlock  getFieldByNumber(int , being)
  * Added START_TAG and END_TAG constant to Sequence inner classes
  * Added Sequence.newInstance() method
  * Added static method Field.emptyTag()
  * Added to SwiftTagListBlock append(SwiftTagListBlock)
  * Changed SwiftFormatUtils.getNumber(Number) to allow variable amount of decimal parts without the previous limit of two
  * Added support for national clearing system codes in party identifier components: example 52A starting with //AT123
  * JSON serialization: fixed missing quotes escaping and newline
  * in some occasions, getSequenceA() incorrectly returned null instead of empty sequence as stated in javadoc
  * Refactored Field77A to include 20 independent components instead of just one (current implementation is similar to Field79)
  * Deprecated isAnyOf(String ... names) and added isNameAnyOf(String ... names) semantics of method more clear with its name
  * Changed the semantic of getAccount methods to remove starting slashes if any
  * Some javadoc for BICRecord
  * Added serialization timestamp to JSON generation
  * In Field* void set changed to Class set so we can support the code style new Field().setThis().setThat().setThatToo()
  * Added Field.asTag()
  * Added option in XMLWriterVisitor to serialize field instead of tag

#### 7.4.0 - March 2014
  * In BIC added subtype attribute and getBranch method
  * ReaderIterator to read a file from a classpath resource and split its content by the '$' symbol
  * In SwiftMessage new API to check and get linkages sequences
  * In AbstractSwiftMessage new constructor using MTSwiftMessage as parameter
  * In MTSwiftMessage updateFromModel and updateFromFIN using internal attributes
  * Several helper methods to parse field content using SwiftParseUtils
  * Field classes implementation for fields belonging to System and Service Messages (i.e. 451)
  * Resource bundle labels for System and Service Messages fields
  * MOR class to represent the message output reference (inherited from the MIR)
  * SwiftParseUtils: getTokenSecond and getTokenSecondLast with prefix
  * getAll(SwiftMessage) in every FieldNN class
  * getAll(SwiftTagListBlock) in every FieldNN class
  * New constant in Field suitable for import static
  * SwiftTagListBlock: constructors made public
  * SwiftTagListBlock: added filterByNameOrdered(String ...)
  * SwiftTagListBlock: added getFieldsByNumber(int)
  * SwiftTagListBlock: added removeSubBlock(String)
  * SwiftTagListBlock: deprecated int getTagCount(String)
  * SwiftTagListBlock: added int countByName(String)
  * SwiftTagListBlock: deprecated int getTagCount()
  * SwiftTagListBlock: added int countAll()
  * SwiftTagListBlock: added method boolean containsAllOf(String...)
  * Improved toString in SwiftTagListBlock and Tag
  * Javadoc improvements
  * Fixed SwiftBlock1 constructor to allow LTs missing the optional A, B or C identifier (11 characters length); ex. FOOOAR22XXX
  * Fixed getStatusInfo and getPreviousStatus in messages base class that was causing IOB exceptions
  * Issue 39: missing trimToEmpty in getComponent2 in 50H
  * MT207: fixed maximum repetitions of sequence B from 1 to unlimited

#### 7.3.0 - January 2014
  * removed log4j.properties
  * New API: Field.isAnyOf(String...)
  * Added many methods in SwiftTagListBlock in resemblance to String manipulation API
  * SwiftTagListBlock added: getTagsByNumber(int), SwiftTagListBlock removeAfterFirst(String, boolean)
  * Added Tag.startsWith
  * Added Tag.contains
  * Added PPCFileReader iterator to read and split pc connect files

#### 7.2.0 - September 2013
  * Added Field.letterOption
  * Added SwiftTagListBlock.getSubBlockBeforeFirst
  * Added SwiftTagListBlock.filterByName
  * Fixed Field.appendInLines that was causing the getValue of several fields (ex 35B) to start with unexpected EOL
  * Fixed NPE in XMLParser with null value in tags
  * Fixed Avoid usage of double in amount resolver

#### 7.0.0 - August 2013
  * Enhanced messages model with base support for MX messages.
  * New messages meta-data model to handle additional information: Status history, User notes, Properties list.
  * Useful API to SwiftMessage to get: direction, PDE, PDM, UUID, MIR, MUR and getTypeInt
  * Complete FieldNN implementation classes
  * Complete MT helper classes, covering all message types
  * Added model and API to handle Sequences at MT classes, covering all sequences based on 16R/16S boundaries.
  * New API to handle sub blocks: SwiftTagListBlock.removeUntilFirst, SwiftTagListBlock.containsAnyOf
  * Ensuring of SWIFT EOL at ConversionService.getFIN
  * Fixed getValue of several fields to prevent printing of null
  * Fixed getValue of several fields with missing slash separator on optional components
  * Added missing field getters for MT classes with fieldsets: for example 93B at MT564.
  * getValue for Field35B. Thanks to Raghu rathorr@users.sf.net
  * getCalendar bug related to unused format parameter
  * Changed Field26C parser and subfields structure to split the string before the VAR-SEQU into independent components
  * Removed deprecated net.sourceforge classes
  * Removed unimplemented method amounts() in AmountContainer

#### 6.4.0 - March 2013
  * Added visitor API on tag list block
  * New interface to identify and use generic fields (notice DSS methods are not part of non-generic fields)
  * Added API on MT classes to simplify messages creation
  * Comprehensive getters and setter API for field classes using functional names
  * Added PatternContainer interface and implemented in field
  * Better CurrencyContainer API
  * Added API to SwiftFormatUtils to get String components from Calendar using different SWIFT date/time formats
  * Implemented API for CurrencyContainer for all Fields
  * Added MT helper classes for MTs: 518, 549, 800, 801, 802, 824, 600, 601, 604, 605, 606, 607, 608, 609
  * Added Field implementations for 33G, 35U, 86B, 68A, 68B, 68C, 94C, 31F, 37a, 34J, 35H, 31X
  * Added API to simplify messages creation; defaults for header blocks attributes, addField to Block4, setSender at Block1

#### 6.3.0 - October 2012
  * Added MT helper classes for MTs: 500, 501, 502, 503, 504, 505, 506, 507, 508, 509, 510, 565
  * Fixed getAsCalendar for year component of field 77H
  * Fixed parsing of field 50F
  * Added field class for: 26C
  * Support to identify which sequence a tag belongs to
  * Added API to FieldNN classes to get the DSS field
  * Added API to FieldNN classes to get the qualifier and conditional qualifier components
  * Added API to FieldNN classes to determine if field is generic or non generic
  * Field class made abstract
  * FieldNN isOptional: method to check if a given component is optional for the field
  * Field getLabel: support for label exceptions per mt and sequence
  * SwiftParser changes to distinguish the presence of brackets when they are block boundaries or part of an invalid field value
  * Improved parsing of Field35B, first and second components are set only if "ISIN " is present
  * SR2012 update: deprecated fields 23C, 23F. Updated MT300, MT304, MT305 with field changes.
  * Added serialization for: 20E, 29G, 31G, 36E, 50G, 50H, 69B, 69D, 69F, 77H, 90F, 90J, 90K, 92D, 92L, 92M, 92N, 94D, 94G, 95T, 98F
  * Fixed serialization of field 59A

#### 6.2.0 - June 2012
  * Purged and some tunning of parser log
  * Added getField* API con block4
  * Added Tag API: public boolean contains(String ... values)
  * Added more API to get subblocks based on tag number boundaries regardless of letter options
  * Fixed Tag.isNumber to consider the whole number and not just the prefix, isNumber(58) returns true to 58A but not to 5
  * Added Tag.getNumber() API
  * Fixed build to include MTs and FieldNN source codes in the package
  * Fixed parser for fields: 94D, 50H, 50G and 52G
  * Added MT helper classes for MTs: 567, 900, 910, 920, 935, 941, 970, 971, 972, 973, 985, 986
  * Added API for getLabel at Field objects, to retrieve business oriented names from resource bundles

#### 6.1.0 - March 2012
  * Added BICContainer interface
  * Added MT helper classes for MTs: 360, 361, 362, 364, 365, 381, n90, n92, n95, n96, n98, 420, 422, 430, 450, 455, 456, 701, 705, 711, 720, 721, 732, 734, 740, 742, 747, 750, 752, 754, 756, 768
  * Added getValue for Field13E
  * Fixed getValue for Field31R (2nd component is optional)

#### 6.0.0 - February 2012
  * Merged patches from Walter Birch
  * SwiftParser: fix for parse error with malformed tag 72
  * Implemented getValue for Fields: 19B, 31D, 31P, 31R, 39P, 40B, 41D, 92F, 93B, 98E and others with the same parser pattern
  * Changed packages in Hibernate mappings from sourceforge to prowidesoftware
  * Added SwiftMessageUtils class
  * Added date container interface to Fields to better support higher level model expressions
  * Added currency container interface to Fields to better support higher level model expressions
  * SWIFT standard update (Nov 2011)
  * Fixed field parser for 35B
  * Changed SwiftParser log level
  * Build: consistent release in jar, sources and javadocs jars, include dependent jars in lib directory
  * API to create FieldNN objects from Tag objects
  * Fixed field parser for 35B when first component is an ISIN number
  * Added DATE1 support for fields parser (fixes Field61)
  * SwiftMessage API to get sender and receiver addresses from message headers
  * Added MT helper classes for MTs: 101, 104, 105, 107, 110, 111, 112, 200, 201, 204, 205, 205COV, 207, 256, 300, 305, 306, 307, 330, 340, 341, 350, 540, 541, 542, 543, 564, 566
  * MT helper classes 102_not_STP and 103_not_STP with inheritance from defaults MT103 and MT102 classes
  * Added Field implementations for 36E, 69B, 69D, 69F, 90F, 90J, 93B, 93C, 94G, 95T, 95S, 98E, 98F, 98L, 67A, 77J, 92E, 98D, 95S, 50G, 50H, 52G, 31G, 77H
  * TIME3 implementation to format utils
  * Suppress warnings for unused imports in eclipse

#### 6.0.0-RC5 - August 2011
  * Fixed parser for Field20E
  * Added Field implementations for 90K, 92D, 92L, 92M, 92N

#### 6.0.0-RC4 - July 2011
  * Added MT helper classes for MTs (SCORE): 798<743>, 798<745>, 798<760>, 798<761>, 798<762>, 798<763>, 798<764>, 798<766>, 798<767>, 798<769>, 798<779>, 798<788>, 798<789>, 798<790>, 798<791>, 798<793>, 798<794>, 798<799>
  * Added MT helper classes for MTs: 191, 291, 391, 399, 491, 535, 591, 691, 699, 707, 760, 767, 769, 790, 791, 891, 991, 999
  * Added Field implementations for 13E, 20E, 22L, 23X, 24E, 27A, 29D, 29G, 29S, 31R, 39D, 39P, 49H, 49J, 50M, 72C, 77C, 77E, 78B

#### 6.0.0-RC3 - April 2011
  * Added MT helper classes for MTs: 304, 320, 321, 210, 599
  * Added Field implementations for 19B, 32H, 32R, 34E, 37G, 37M, 37R, 38J, 92F, 62A, 62B

#### 6.0.0-RC2 - February 2011
  * Added Field implementation for 15 (A,B,C,D,E,F,G,H,I,J,K,L,M,N)
  * Added MT helper classes for MTs: 300, 400, 410, 412, 416, 499, 544, 545, 546, 547, 548, 700, 710, 730, 799
  * Added Field implementations for 31D, 31P, 40B, 41A, 41D, 45A, 45B, 46A, 46B, 47A, 47B
  * field serialization from components values into SWIFT single string value
  * Removed log4.properties from distribution jar
  * MTs API: fixed field mutiplicity when a field becomes repetitive being present on multiple sequences or at repetitive sequences.
  * Hibernate mappings: removed confusing/commented blocktype mappings at SwiftBlock.hbm.xml
  * Hibernate mappings: package rename

#### 6.0.0-RC1 - October 2010
  * Migrated src code to java 1.5 (binary distribution is still 1.4 compatible by means of http://retroweaver.sourceforge.net/)
  * Java 1.4 compatibility changes
  * normalization of linefeeds to CRLF at Tag creation from XML parsing
  * Removed deprecated API
  * Added new package io with subpackages parser and writer; added new package utils.
  * Renamed all packages to com.prowidesoftware (backward compatibility maintained with facades)
  * Added implementation for MTs 102 not STP, 102 STP, 103 not STP, 103 STP, 195, 199, 202, 202COV, 203, 295, 299, 940, 942, 950
  * Added new SWIFT MT high level generated API, with classes for specific message types
  * New source package for generated swift model
  * Merged project "prowide SWIFT Fields" into "WIFE"
  * Added comparison options to AckMessageComparator
  * Removed old and incorrect charset validator class net.sourceforge.wife.swift.MessageValidator
  * Fix in remove user block method, thanks to Herman's contribution and patience
  * Parser API for (new SwiftParser()).parse(messageToParse);
  * Replaced commons-lang-2.3 -> 2.4
  * Fixed message writer: system messages' block4 generated with inline tags
  * SwiftMessage API to check if it's Straight Through Processing (STP), based on the content of the User Header
  * SwiftMessage API to check if it's a cover payment (COV), based on the content of the User Header
  * SwiftTagListBlock API to check if contains a specific Tag
  * Removed unimplemented and confusing package net.sourceforge.wife.validation
  * Deprecated old and unused validation-related classes
  * Added AckMessageComparator which is useful of identify the ack of a given message.
  * SwiftTagListBlock API to get a sub block given its name or its starting and ending Tag
  * SwiftTagListBlock API to get tags by content, given its exact or partial value
  * Helper methods from Block4 moved to SwiftTagListBlock
  * SwiftTagListBlock is no longer abstract, so it can be used to create instances for subblocks
  * Required JVM upgrade to 1.5
  * Initial update of upload-sf target for release to sourceforge

#### 5.2.0 - February 2009
  * Added missing hashcode and equals
  * Javadocs improvements
  * Revised and tested hibernate mappings
  * Added getBlockType
  * Added length to unparsed text persistence mappings
  * Fixed persistence mapping for block2 inheritance
  * Updated hibernate libs to version 3.2.6
  * Added isOutput
  * isInput made concrete, not abstract
  * Added abstract isInput() method to SwiftBlock2 for safer casting subblocks when input/output is unknown

#### 5.1.0 - July 2007
  * Migrated logging to java logging api
  * Removed SwiftBlock's deprecated methods.
  * Moved some common methods in SwiftBlock2Input/SwiftBlock2Output to parent class SwiftBlock2.
  * Upgraded commons-lang to version 2.3
  * Improved persistence mapping.
  * Move persistence (helper) package to wife-test project.
  * Minor javadoc fixes.
  * Fixed some warnings.

#### 5.0.0 - June 2007
  * Improved Hibernate mapping for simplified and more efficient data base schema.
  * Added support for unparsed text to model, persistence mapping and conversion services (needed for some MT0xx for example).
  * XML to SwiftMessage parsing methods moved from ConversionService to XMLParser in "parser" package.
  * New package created for parser classes "net.sourceforge.wife.swift.parser".
  * Made abstract intermediate classes of blocks object hierarchy.
  * Added support for user custom blocks in model, persistence mapping and conversion services.
  * Improved overall test cases coverage and source/resources structure.
  * Fixed some warnings.
  * Swift Parser enhancements; don't throw exception on unrecognized data, but preserve an internal list of errors.
  * Added reference to current message in parser, so it can take decisions based on parsed data.
  * Added constant for possible values for application id to SwiftBlock1.
  * Updated dependency: hsqldb 1.8.0.4 -> hsqldb 1.8.0.7.
  * Updated dependency: hibernate 3.1.3 -> hibernate 3.2.3.ga.

#### 4.0.0 - April 2007
  * Moving to junit 4 - some new tests are being written with junit4, this should make testing some features singificantly easier.
  * Move size and isEmpty methods to subclasses.
  * Improved deprecated exception messages and javadoc.
  * Added useful getter for the MIR field in Block 2 output.
  * Added support for optional fields in Block 2 input.
  * Method specific to each block moved to each block class, when possible compatibility methods were left in old places, marked as deprecated to provide a smoother migration path.
  * Removed deprecated API in SwiftBlock.
  * Adapted parser to new model refactor.
  * More javadoc in parser.
  * Improved xml writer (more clean tabs and EOL).
  * Refactored and fixed XML parsing for blocks 3 and 5.
  * Fixed build.xml to include resources in generated jar files.
  * Improved javadoc and validations in fin writer.
  * Completed basic internal XML parsing.
  * Added more tests for XML conversion.
  * Implemented XML conversion parsing for all blocks (except 4).
  * Updated passing test in conversion service.

#### 3.4.0 - March 2007
  * Added license header to source files.
  * Minor fixes in build system.
  * Enhanced IBAN validation routine.
  * Added numerous tests for IBAN validation.
  * Added JSValidationUnit backed by Rhino, to support easy extension of validations.
  * Made all loggers private static transient final.
  * Enhanced overview documentation.
  * Javadoc updates.
  * Code clean up.
  * Added many tag specific validation units targeting MT103 validation.
  * Removed ant junit fork since it broke in ant 1.7.

#### 3.3.0 - January 2007
  * Initiated MT103 validation rule.
  * Validation framework core classes written.
  * Utility classes for validation.
  * Removed old and deprecated/replaces writer component.
  * Dependencies clean up, ant downloads less libs now.
  * Added Currency ISO Codes (needed for validations).
  * VF: implemented TagExists and ConditionalTagPresence validation units.
  * Started implementation of validation units.
  * Initial implementation of BIC validation.
  * Initial implementation of IBAN validation.
  * Added ISO Countries for IBAN validation.
  * Fixed issue in writer with block5 as mentioned in bug 1601122.
  * Fixed issue 1595631.

#### 3.2.0 - 2006
  * Parser logging information cleanup.
  * Migrating to log4j 1.2.8 for better compatibility (issued with trace method on some servers).
  * Fixed build to properly include current timestamp in dist target when property release.name is not set.
  * Fixed bug in parser/writer integration which included double block number when using the writer with an object of a just parsed message(1595589).
  * Updated code to fix issue mentioned in https://sourceforge.net/forum/message.php?msg_id=4001538.

#### 3.1.1 - 2006
  * Small fixes for java 1.4 compatibility.

#### 3.1.0 - 2006
  * Fixes to compile for java 1.4 by default.
  * Fixed test for bug 1540294, typo in block number.
  * Use system EOL in XML writer.
  * Added compile timestamp to manifest in created jars.

#### 3.0.0 - 2006
  * Build: Added release.name property to manifest.
  * Build: added selection of tests known to fail and those known to pass.
  * Fixed persistence mapping.
  * Improved build and added control to exclude tests that are know to fail.
  * Model simplification: SwiftBlockN classes are being removed in favor of base class SwiftBlock removed list of blocks in message which was confusing when not all blocks present.
  * SwiftBlock (base class) and subclasses are mapped and persisted ok, either the base class or the subclasses.
  * Added many tests for Hibernate persistence of SwiftMessage hierarchy.
  * Added XML Visitor to write a swift message to an XML representation.
  * Added ConversionService class which encapsulates many services conveniently.

#### 2.0.0 - 2006
  * New parser component highly tested on production and unit tests.
  * Writer component usable. while it has many limitations, it can be used as it is now.
  * Work in progress swift message persistence mapping.
  * Work in progress swift expression <-> regular expression conversion.<|MERGE_RESOLUTION|>--- conflicted
+++ resolved
@@ -1,10 +1,6 @@
 # Prowide Core - CHANGELOG
 
-<<<<<<< HEAD
-#### 9.3.8 SNAPSHOT
-=======
-#### 9.2.20 - November 2022
->>>>>>> 427ff2b1
+#### 9.3.8 - November 2022
   * (GH-127) Enhanced field JSON serialization to include detailed structure when the field is a NarrativeContainer 
 
 #### 9.3.7 - November 2022
