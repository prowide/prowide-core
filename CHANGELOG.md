--- conflicted
+++ resolved
@@ -1,13 +1,9 @@
 # Prowide Core - CHANGELOG
 
-<<<<<<< HEAD
+#### 10.0.2 - SNAPSHOT
+  * Added support for an optional `pw-swift-core.properties` to customize the behavior of the SafeXmlUtils class
+
 #### 10.0.1 - July 2023
-=======
-#### 9.3.18 - September 2023
-  * Added support for an optional `pw-swift-core.properties` to customize the behavior of the SafeXmlUtils class
-
-#### 9.3.17 - July 2023
->>>>>>> 92c6a006
   * (PW-1405) Trim original String payload when creating an AbstractSwiftMessage
   * (GH-163) Remove unnecessary padding in sender and receiver in AbstractMT#creeate(number, sender, receiver) method
 
