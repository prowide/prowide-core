# Prowide Core - CHANGELOG

<<<<<<< HEAD
#### 10.1.1 - July 2023
=======
#### 9.4.3 - July 2023
  * (PW-1461) Remove deprecation of field 31R model since is it used back in SRU2023
  * (PW-1405) Trim original String payload when creating an AbstractSwiftMessage

#### 9.4.2 - June 2023
>>>>>>> 1cea4374
  * (GH-163) Remove unnecessary padding in sender and receiver in AbstractMT#creeate(number, sender, receiver) method
  * (PW-1323) Fixing getValue method for pattern issue in Field44J

#### 10.1.0 - June 2023
  * Migration to Java 11
  * Migration to Jakarta EE 10
  * (PW-1323) Fixing getValue method for pattern issue in Field44J
  * (PW-1323) Fixing missing pattern issue in Field44J

#### 9.4.0 - May 2023
  * SWIFT Standard release update 2023 (live 19 November 2023)
  * Yearly revision of deprecation phase (see https://dev.prowidesoftware.com/SRU2022/getting-started/deprecation/)

#### 9.3.15 - May 2023
  * (PW-1341) Avoid log pollution with exception stacktrace in Field#formatAccount method
  * (PW-1264) Added distinguishedName(boolean includeDefaultBranch) method to BIC in order to return default branch name

#### 9.3.14 - March 2023
  * (PW-1182) Fixed MT internal Loops API, when strategy is GENERATED_FIXED_WITH_OPTIONAL_TAIL and the tail part contains repetitive fields, such as MT920
  * (PW-1241) Added addUnstructuredStrict method to Narrative in order to strictly wrap unstructured input

#### 9.3.13 - March 2023
  * Deprecated all fields that are only used in SCORE messages and not in the general MT standard as they will eventually be removed from the library

#### 9.3.12 - February 2023
  * (PW-1109) Changed Narrative Resolver to validate minimum codeword length of 1 char
  * (GH-148) Fixed parser of Field61 amount component when number starts with the decimal comma (implicit zero in amount lower than 1)
  * Added getComponent(String componentName) to retrieve the component based on the name instead of the number
  * Added componentNameToNumber(String componentName) to retrieve the component number based on the component name

#### 9.3.11 - January 2023
  * (PW-1152) Preserve line breaks when creating NarrativeContainer fields from JSON with legacy structure: narrative1, narrative2, etc...
  * Fixed duplicate elements when serializing NarrativeContainer fields into JSON 

#### 9.3.10 - January 2023
  * (PW-1150) Added field model class for 31M (required in SCORE MT798_753)
  * (PW-1150) Added field model class for 71E (required in SCORE MT798_755 and MT798_757)

#### 9.3.9 - December 2022
  * (PW-1078) StructuredNarrative: Fixed parser to treat the optional [3!a13d] part as a unit block, both currency and amount present or missing

#### 9.3.8 - November 2022
  * (GH-127) Enhanced field JSON serialization to include detailed structure when the field is a NarrativeContainer 

#### 9.3.7 - November 2022
  * (PW-1101) Fix field 35C labels to match the FIN xsd: Identification Of Instrument, Description Of Instrument

#### 9.3.6 - November 2022
  * (PW-1086) Fixed typo in field 36D accessors
  * (PW-1078) StructuredNarrative: Added getBankCode() methods in order to allow direct access to data (used in SCORE messages)
  * (GH-88) Added missing constants for ISO 15022 codes 
  * MT540 and MT548 added missing getter for Field99C
  * Added removeRepeatedBoundaries method in order to remove repeated tag boundaries

#### 9.3.5 - October 2022
  * SRU2022 updates review: field 35C validation pattern changed to <VAR-SEQU-5>

#### 9.3.4 - September 2022
  * Added getCADETL method for "CADETL" separator sequences
  * (GH-119) MT566: Fixed repetitions of sequence USECU/FIA that is not repetitive
  * Added sequence getters using the boundary field qualifier, for example getSequenceGENL() as equivalent to the existing getSequenceA()

#### 9.3.3 - August 2022
  * (PW-1015) Added field model classes for 47E, 49D and 49F (required in SCORE MT798_774)

#### 9.3.2 - July 2022
  * (PW-977) Changed the MT203 and MT210 inner structure from regular sequence to inner loop named Loop1
  * Added Loop1 getter API to MTs: 110, 201, 203, 210, 410, 412, 420, 422, 450, 456, 604, 605, 801, 920, 973

#### 9.3.1 - July 2022
  * (PW-976) Added new MonetaryAmountContainer interface for fields having both an Amount and Currency
  * (PW-969) Modified field 12E, 12K and 12R labels
  * (PW-969) Added an optional narrative component to field 12R (required when the field is used in SCORE messages)
  * (PW-898) Changed the heuristic to retrieve sequence B1 from MT300 and MT304 to be more efficient even if the message structure is invalid
  * (PW-867) Enhanced the parsing of party fields A, B and D, to be more strict when splitting the /D/ or /C/ prefix from the account
  * Enhanced MtId constructor with regex matching
  * Added method namespaceURI() in the MtId class to return for example "urn:swift:xsd:fin.103.2021" for the MT103

#### 9.3.0 - May 2022
  * SWIFT Standard release update 2022 (live 20 November 2022)
  * Yearly revision of deprecation phase (see http://www.prowidesoftware.com/resources/deprecation-policy)
  * Updated gson dependency to 2.9.0

#### 9.2.13 - April 2022
  * (PW-892) Fixed AbstractMT#create when the message type number is less than 100
  * Added a convenient String message() method in the SwiftMessage object to get the FIN serialization of the message
  * Fixed error in Field 94G getValue

#### 9.2.12 - March 2022
  * (GH-103) fixed invalid ConstraintValidator annotation on CurrencyValidator
  * (GH-95) patterns getters are now non-final to avoid overwriting; static constants have been deprecated
  * RJE and PPC readers, added a constructor with explicit charset (same in swift parser from input stream)
  * Validate.notNull -> Objects.requireNonNull
  * Spotbugs code review

#### 9.2.11 - January 2022
  * Added LineWrapper (utils) to replace Apache's WordUtils.wrap and thus the commons-text dependency
  * Added convenient method in the envelop message MT798 to get the sub-message type as a SwiftMessage
  * Added a copy constructor to the Tag class

#### 9.2.10 - January 2022
  * (PW-815) Fixed getValue in field 12H (SCORE) where narrative is optional
  * (GH-89) MT530: Fixed repetition of sequence C ADDINFO
  * Updated dependency: gson:2.8.8 -> gson:2.8.9
  * Java 11 and 17 compatibility updates
  * Added plugins for automatic versioning and code quality reporting

#### 9.2.9 - December 2021
  * (GH-78) Fixed MT537#getSequenceBList where sequence B delimiter "STAT" overlaps with C3 and D1a1B1a delimiters
  * (GH-74) Fixed parser for Field48 and similar cases to avoid trimming content when the component contains also the slash separator as part of the value
  * (GH-62) Added com.prowidesoftware.core as automatic module name in the MANIFEST for JPMS support
  * Fields getComponentLabel is now public, returning the specific label for each field component
  * Fixed bug in PartyIdentifierUtils.getPartyIdentifier
  * Fixes in field component names and optional status
  * Fixes in field parsing
  * Incompatible change in field 71N (changed from 7 Narrative lines to Code + 6 Narrative lines)
  * Incompatible change for field 11T to have two lines (MT new-line DATE + TIME)
  * Fixed Structured Narrative parsing to return an empty Narrative object with null string values

#### 9.2.8 - November 2021
  * (PW-764) Added new variant values (RFDD, ISLFIN)
  * (PW-703) Block 2 parser: lenient parser to avoid duplicate error when exception on invalid Input/Output indicator
  * (CR-23) Enhanced getValueDisplay for fields (no decimal separator for numbers that are not amounts)

#### 9.2.7 - October 2021
  * Field 98D, 98E and 98G: removed invalid get{Component4|Sign}AsCurrency and set{Component4|Sign}(Currency) as no currency applies to these fields
  * Fields 94L and 85L: separated component 2 (Legal Entity Identifier) into two (Legal Entity Identifier Code and Legal Entity Identifier Number). Kept get/setLegalEntityIdentifier for backwards compatibility
  * Field 94H: second component now has get{name}AsBIC and set{name}(BIC) methods
  * Field 56B: now inherits from OptionBPartyField (to have get/setPartyIdentifier)
  * Field 26C: separated component 5 into 5 (Denomination) and 6 (Form) for compatibility with Swift. Kept get/setDenominationForm for backwards compatibility
  * Field 26A: now has 2 components (Number 1 and Number 2) for compatibility with Swift. get/setNumber is kept for backwards compatibility
  * Field 23: fixed getValue and parse to properly handle missing intermediate fields
  * Field 14S: has 4 new compatibility methods: getRateSource/setRateSource for Source and Number components and getTimeAndLocation/setTimeAndLocation for Time and Location components
  * Field 12: component is now of expected to have a numeric type
  * Code cleanup for Fields and Date|BIC|Amount|Currency Container
  * Added support for BigDecimal and Long component types (instead of just Number) in several fields
  * Fixed display text generation for fields having a date with pattern MMDD (only the month was included in the text)
  * OptionAPartyField: added set/getPartyIdentifier (for components 1 and 2) and renamed BIC to IdentifierCode. Affects fields 42A, 51A, 52A, 53A, 54A, 55A, 56A, 57A, 58A, 81A, 82A, 83A, 84A, 85A, 86A, 87A, 88A, 89A, 91A and 96A
  * OptionDPartyField: added set/getPartyIdentifier (for components 1 and 2). Affects fields 42D, 50D, 51D, 52D, 53D, 54D, 55D, 56D, 57D, 58D, 81D, 82D, 83D, 84D, 85D, 86D, 87D, 88D, 89D, 91D and 96D
  * OptionBPartyField: added set/getPartyIdentifier (for components 1 and 2). Affects fields 52B, 53B, 54B, 55B, 57B, 58B, 82B, 84B, 85B, 86B, 87B and 88B
  * Prepared Option A, B and D classes to support the PartyIdentifier interface with methods getPartyIdentifier and setPartyIdentifier
  * Enhanced Block2 creation by enriching Block Type to "O" or "I".
  * (PW-746) Fixed MT reference extraction for 20C in categories other than 5, and with MUR as fallback option
  * (CR-23) Added SwiftMessage#getMOR
  * Updated dependency: Apache Commons Lang 3.8.1 -> 3.12.0
  * Updated dependency: Apache Commons Text 1.6 -> 1.9
  * Updated dependency: Gson 2.8.2 -> 2.8.8

#### 9.2.6 - October 2021
  * (GH-60) Enhanced parser for field 98C
  * (PW-703) Enhanced SwiftParser in order to validate "Input" or "Output" Block 2 type
  * Enhanced the MtId to automatically extract the variant from String identifiers such as "fin.103.STP" or "202.COV"

#### 9.2.5 - September 2021
  * (PW-664) Parser enhancement to be lenient on LF before block identifier

#### 9.2.4 - August 2021
  * MultiLineField: preserve starting component separator when getting lines with offset

#### 9.2.3 - August 2021
  * Added user assigned country codes (example "XE") as valid codes in the IsoUtils country validation
  * Added field classes for SCORE messages: 11T, 12[S,R], 25G, 31[J,K,T], 34[D,K,L,M,S,T,U,X,V,W], 49[J,K,L] (to be used in the proprietary payload of the MT798 envelop)
  * MT564: Minor scheme fix, 92a TAXR and WITL can be repeated in CASHMOVE (E2)

#### 9.2.2 - July 2021
  * (PW-627) fixed Narrative.builder() to compute "//" size in the lines wrapping
  * (PW-581) the MultiLineField API now preserves any starting and trailing spaces in field lines
  * MT565: fixed repetition of sequence B2 (multiple to single)
  * MT548: Minor scheme fix, added letter option "C" in field "98C:SCTS" in sequence "C1a1B1"

#### 9.2.1 - June 2021
  * Added "ignore block 3" and "ignore priority" options to the SwiftMessageComparator
  * Added field classes for SCORE messages: 12[H,K,L], 20E, 25F, 29[D,F], 31R, 78B (to be used in the proprietary payload of the MT798 envelop)
  * Enhanced parser for LogicalTerminalAddress when the parameter has 9 characters
  * (PW-534) allowed null value for the Tag constructor

#### 9.2.0 - May 2021
  * SWIFT Standard release update 2021 (live 21 November 2021)
  * Yearly revision of deprecation phase (see http://www.prowidesoftware.com/resources/deprecation-policy)
  * Fixed the getSequence API in MT classes when the sequence boundary field is repetitive, in some scenarios produced invalid results
  * (PW-519) Field92H: Added "Rate Status" accessors
  * (PW-519) Field92J: Replaced "Narrative" accessors by "Rate Status" accessors

#### 9.1.4 - April 2021
  * Fixed getConditionalQualifier in fields 69C, 69D and 92H
  * Fixed field 41D isOptional(component) method
  * (PW-510) Fixed parser of field 90L
  * (PW-508) Fixed validator pattern in field 98K
  * Added MultiLineField interface implementation to fields: 45C, 45L and 49Z
  * Removed MultiLineField interface implementation to field 77H since its value is always a single line
  * (PW-501) Added getNarrative(deli), getNameAndAddress(deli) and similar getters in Field classes to get a concatenation of the relevant components with a specific delimiter
  * (PW-501) Fixed the getNarrative(), getNameAndAddress() and similar getters in Field classes to do a simple join of the relevant components, without CRLF and without components value trim
  * (PW-505) Fixed SwiftFormatUtils#decimalsInAmount(BigDecimal)
  * NPE prevention in AbstractMT.getFields() when the parsed FIN content is invalid
  * Added UETRUtils to generate the GPI unique end-to-end transaction reference, mandatory for several payment messages
  * Added customizable strategies to set the MtSwiftMessage metadata fields: reference, main amount, value date, etc...
  * Added field classes for SCORE messages: 13E, 21S, 21T, 27A, 29P, 29S, 29U, 49Z (to be used in the proprietary payload of the MT798 envelop)
  * (PW-451) Added backward compatible implementation in setComponent* and SetNarrative* API of narrative container fields: 29A, 37N, 70, 71B, 71D, 72Z, 72, 73A, 73, 74, 75, 76, 77A, 77B, 77D, 77
  * (PW-445) Added backward compatible fromJson for narrative container fields: 29A, 37N, 45B, 46B, 49M, 49N, 70, 71B, 71D, 72Z, 72, 73A, 73, 74, 75, 76, 77A, 77B, 77D, 77J, 77
  * Added Direction to the SwiftBlock2Field enumeration
  * Added more message type cases to the SwiftMessageUtils valueDate
  * Minor fixes in MT530 model: fields B/22F and C/90[A,B]

#### 9.1.3 - December 2020
  * Changed SwiftMessage#isGpi() to be true for: 103, 199, 299, 192, 196, 202COV or 205COV (mandatory outgoing GPI types)
  * Removed the indexes from the AbstractSwiftMessage JPA mapping (can be created directly in the DB as needed)
  * Added options in the MT message comparator to ignore the LT identifier or test flag when comparing header LT addresses
  * Added asTestBic in BIC to create a test BIC by setting the second component of the location to zero
  * Added API in the SwiftBlock2Output to set the MIR date and receiver date time fields from Calendar object

#### 9.1.2 - October 2020
  * Fixed set of MUR when an MtSwiftMessage is created from an acknowledge (service 21 message)
  * Changed AbstractSwiftMessage JPA mapping to EAGER load the status trail and the properties
  * Added a new MessageDirection enum as alternative to the legacy MessageIOType

#### 9.1.1 - September 2020
  * Fixed parser for fields 94L and 95L
  * Added MurMessageComparator to match ACKs based on the MUR
  * Changed the SwiftMessage#getMUR to retrieve field 108 from either block 3 or block 4 (system messages)
  * Enhanced the AckMessageComparator to still match on differences in block 2 optional fields or block 4 EOL characters
  * Minor refactor in MtSwiftMessage update from model (SwiftMessage)
  * Added a trim to the content parsed from the RJE reader
  * Fixed setPdm in MtSwiftMessage that was over writing the pde field
  * Minor changes in the MtSwiftMessage to avoid log warnings when setting metadata from message model
  * Added convenient field getters in the ServiceMessage21 (ACK/NAK) model class and made the getMtId() return "gpa.021"

#### 9.1.0 - May 2020
  * SWIFT Standard release update 2020 (live 22 November 2020)
  * Yearly revision of deprecation phase (see http://www.prowidesoftware.com/resources/deprecation-policy)
  * Enhanced components namings in field 98[DEGH]
  * Added rich API to parse and build narrative fields: 29A, 37N, 45B, 46B, 49M, 49N, 70, 71B, 71D, 72Z, 72, 73A, 73, 74, 75, 76, 77A, 77B, 77D, 77J, 77
  * Mx related classes moved to the prowide-iso20022 project (open source since October 2020)

#### 8.0.2 - April 2019
  * Added IBAN validation for Seychelles
  * Added field setters API in the SwiftBlock5
  * Added SwiftBlock5Field enumeration with commonly used block 5 trailer fields
  * (CR #235) Added SafeXmlUtils to disallow XXE in all XML parsing code
  * Fixed parser for fields 70[C,D,E,G], 94E, 95V when first line second component contains slashes
  * Changed default root element for Mx from message to RequestPayload
  * Fixed month day parsing in SwiftFormatUtils for leap years
  * Added MxParser#containsLegacyHeader() to check weather the message uses the legacy SWIFT header or the ISO business header
  * Added MtSwiftMessage constructor from AbstractMT
  * Fixed parser to preserve trailing lines in field values, even if the lines are empty (empty trailing lines were trimmed before)
  * (CR #203) Enhanced parser for party fields, explicit /D/ and /C/ is parsed as mark, otherwise any content following the / is parsed as account
  * Fixed field 108 order and overwrite if exist logic in SwiftBlock3#generateMUR
  * (CR #207) Added optional parameter in SwiftWriter and FINWriterVisitor to control whether field values should be trimmed

#### 8.0.1 - October 2019
  * Added SwiftMessageUtils#currencyAmount to retrieve the main currency and amount from a message
  * (CR #192) Fixed ConversionService#getFIN(SwiftMessage) to avoid altering the message parameter when removing empty blocks
  * Added an optional SwiftWriter#writeMessage with ignoreEmptyBlocks parameter
  * SwiftMessage#setUserBlocks(List) made public
  * Removed the trim to field values in the XML to enable consistent round trip conversion between FIN and XML
  * Explicit UTF-8 encoding was added where necessary to ensure portability
  * Added MultiLineField implementation to 45D, 49G, 49M and 49N

#### 8.0.0 - May 2019
  * JRE requirement increased to Java 1.8
  * SWIFT Standard release update 2019 (live 17 November 2019)
  * Yearly revision of deprecation phase (see http://www.prowidesoftware.com/resources/deprecation-policy)
  * Added common hierarchy for option J party fields

#### 7.10.4 - May 2019
  * Updated dependencies: apache-commons-lang 3.7 -> 3.8.1
  * Updated dependencies: apache-text 1.3 -> 1.6
  * Added copy constructors to MT header blocks
  * Added setDate(Calendar) to MIR object
  * (Issue #25) Fixed padding in PPCWriter
  * Added helper API SwiftTagListBlock#splitByTagName to get sub-blocks by field boundary
  * Fixed IOB exception in SwiftBlock2Output#setMIR in lenient mode
  * SwiftParser#tagStarts changed to protected to allow overwriting in custom parsers for non-compliant messages
  * Moved getMessageType from MtSwiftMessage to parent class AbstractSwiftMessage
  * Added getVariant and getMtId to MtSwiftMessage; added getMxId to MxSwiftMessage
  * Added setMUR in SwiftMessage
  * Added helper method in SwiftWriter to ensure break lines of any String has CRLF
  * Added setSignature and getSignature to SwiftMessage and AbstractMT to set and retrieve MDG tag in S block (LAU computation available in Prowide Integrator)
  * Added propertyValue to AbstractSwiftMessage to check if a property is set with a given value
  * Changed IsoUtils implementation to use Currency.getAvailableCurrencies() in the initialization
  * Deprecated AckSystemMessage in favor of ServiceMessage21
  * Fixed negative index bug in AbstractSwiftMessage#getPreviousStatusInfo when message has less than two statuses in the trail
  * Fixed getLines API in Fields that in some cases was trimming the first line starting slash from the result
  * Fixed eventual NPE produced in MxSwiftMessage#updateFromMessage() when creating MxSwiftMessage from XML document
  * Fixed column length for "variant" in MxSwiftMessage persistence mapping
  * Added a fields() method in SwiftTagListBlock to get all block Tag objects as Field objects
  * Added API to field 50F and 59F to get structured content for the line numbers

#### 7.10.3 - October 2018
  * License changed from LGPL to the more permissive Apache License 2.0
  * Fixed serialization of field 48
  * Completed SwiftMessageUtils#currencyAmount for missing MTs
  * Fixed NPE in SwiftBlock4.removeEmptySequences with fields 15A as sequence boundary
  * (Issue #15) MxParser.java typo analiseMessage -> analyseMessage
  * Added getFields() to MT classes
  * Added bean validation annotations for BIC, IBAN, ISO country and currency
  * Enhanced the BIC internal model to allow accessor for all subfields
  * Enhanced the BIC validation with enum to report the specific validation problem found
  * Changed the default SwiftParser behavior to lenient, meaning by default it will not throw any IllegalArgumentException when headers size is invalid
  * Fixed FIN writer to preserve trailing spaces in tag value
  * Added JPA annotations to the SWIFT model intended for persistence (AbstractSwiftMessage and subclasses)
  * Removed the old Hibernate XML mapping AbstractSwiftMessage.hbm.xml (in favor of generic JPA annotations in model)
  * Added SwiftTagListBlock#removeSubBlocks to remove all instances of a given subblock
  * (Issue #13) Fixed SwifttagListBlock#removeSubBlock
  * Added JsonSerializable interface to all model classes implementing toJson()
  * Added toJson and fromJson to MT and Field classes
  * Added toJson and fromJson to the MtSwiftMessage and MxSwiftMessage model
  * Added field 434 in SwiftBlock3Builder

#### 7.10.2 - May 2018
  * Revamped the JSON API implementation using Gson, added missing fromJson methods

#### 7.10.1 - April 2018
  * FIN writer: reverted the trim in tag values introduced in 7.8.9

#### 7.10.0 - April 2018
  * SWIFT Standard release update 2018
  * JRE requirement increased to Java 1.7
  * Dependencies: updated apache commons-lang from 2.6 to 3.7
  * Yearly revision of deprecation phase (see http://www.prowidesoftware.com/resources/deprecation-policy)
  * Added API in SwiftMessage for the SWIFT gpi service: getters and setters for the service type identifier and UETR
  * Added an automatically generated UETR when creating new MT instances for 103, 103 STP, 103 REMIT, 202, 202 COV, 205, or 205 COV
  * Added API in SwiftMessage to set the variant (STP, REMIT, COV)
  * New helper API for block 3 (SwiftBlock3Builder) to ensure only expected fields are added and in proper order

#### 7.9.7 - April 2018
  * Dependencies: added gson 2.8.2
  * Added full IBAN validation including control digits and custom account numbers per country
  * Added SwiftCharset and SwiftCharsetUtils helper API to validate SWIFT related charsets.
  * Added SwiftTagListBlock#getFieldByQualifiers(name, qualifier, conditionalQualifier) to gather generic fields based on qualifiers content
  * Added addTag(index, tag) and setTag(index, tag) in SwiftTagListBlock to insert new field in specific positions
  * Added Field#is(String ...) to test component 1 of fields against a list of possible values
  * Added non-ISO country code XK (Kosovo) to IsoUtils
  * Added API in IsoUtils to add custom codes for countries and currencies
  * Added read-only properties in AbstractSwiftMessage for the message creation year, month and day of moth
  * Added support for custom split char in RJE reader/writer
  * Fixed missing repetitive 35B in MT549
  * Build migrated to Gradle

#### 7.9.6 - December 2017
  * Fixed conversion to XML with compressed parameter true in ConversionService

#### 7.9.5 - December 2017
  * Fixed getValueDisplay in field 50F to strip the starting slash in the account number
  * Added getLabelForLineNumber(String subfieldNumber) in Field50F to return the labels for the structured line identifiers
  * Enhanced getComponentLabel(final int number) in Field50F to return proper dynamic labels based on line number identifiers
  * Added getCorrespondentBIC to SwiftMessage and AbstractSwiftMessage
  * Expanded sender/receiver in MtSwiftMessage and MxSwiftMessage from BIC8 to BIC11 in order to keep branch information in those cached attributes
  * Added checksumBody to AbstractSwiftMessage for proprietary checksum calculated on the body only, as a complement to the existing checksum on the whole message
  * Fixed AbstractSwiftMessage#copyTo(msg) implementation to perform hard copy of list objects (similar to a copy constructor implementation)
  * Expanded precision in getValueDisplay for all numeric fields to preserve the decimal digits present in the original value
  * Implemented SwiftMessage#getUUID and added getUID(Calendar, Long)
  * Implemented SwiftMessageUtils#calculateChecksum as MD5 hash on whole FIN message content and added new checksum for the text block only

#### 7.9.4 - November 2017
  * Internal code maintenance release

#### 7.9.3 - October 2017
  * JRE requirement increased to Java 1.6
  * Added API in BIC to return the distinguished name (DN) for a BIC
  * Added equalsIgnoreCR in Tag to compare values regardless of carriage return character being present or not in new lines
  * Fixed MxParser#parseBusinessApplicationHeaderV01 (it was setting the FinInstnId/Nm as BIC)
  * Removed invalid component in field 86J
  * Fixed order of components in fields 98J and 98K
  * Completed the component labels for all fields
  * Changed field 22C structure into individual components for the <SB-LC> function
  * Enhanced fields parse/serialization to preserve any whitespace in a component

#### 7.9.2 - August 2017
  * Fixed FINWriterVisitor to prevent printing 'null' tag values
  * Deprecated custom resource properties for currency and country codes, in favor of Java nativa API in Currency and Locale
  * Removed package-info.class from target jar to avoid class modifier issue in Java8 runtime
  * Fixed serialization of field 50F to allow the first line without a starting forward slash

#### 7.9.1 - June 2017
  * (Issue #5) Enhanced performance in SwiftParser
  * Removed sequence API for inner loops (non sequence) in MTs 306, 320, 340, 360, 361, 362, 410, 412, 420, 422, 450, 456

#### 7.9.0 - May 2017
  * SWIFT Standard release update 2017 (live 19 November 2017 for MT and 18 November for MX)
  * (Issue #2) maven build issues
  * (Issue #3) Field61 component 5 treated as amount
  * (Issue #4) Field72 structure fixed to allow 6 components at most
  * Field99A implements AmountContainer
  * Field95L implements BICContainer

#### 7.8.9 - May 2017
  * Yearly revision of deprecation phase (see http://www.prowidesoftware.com/resources/deprecation-policy)
  * Added convenient isType(int) to SwiftMessage
  * Fixed amounts() in AmountContainer fields

#### 7.8.8 - March 2017
  * Added hashcode and equals to MxId
  * Added MUR generation in block 3
  * Added a multi-purpose SwiftMessageComparator for MT, as an abstraction of the existing AckMessageComparator
  * Added helper API to remove empty sequences in block 4
  * Added ACK/NAK identifier constants and API in AbstractSwiftMessage
  * Added getDateAsCalendar in MIR/MOR
  * Added MtCategory enum for MT message categories and convenient category API in SwiftMessage
  * Added support for system and service messages in metadata gathered from SwiftMesasge in MtSwiftMessage
  * Added isServiceMessage in SwiftMessage
  * Added static factory method parse to SwiftMessage
  * Added new fields in AbstractSwiftMessage to hold main currency and amount, automatically set for most MTs from fields 32a, 33a, 34a, 19a and 62a
  * Added conversion to and from LT address in SwiftFormatUtils
  * (CR #10) Added comprehensive implementation of MT and Field classes for system messages (category 0)
  * Added custom name for internal loop sequences in MTs 110, 360, 361, 604, 605, 609, 824, 920, 935, 940, 942, 971 and 973
  * Added more options to retrieve information from the status trail in AbstractSwiftMessage
  * Reduced visibility from public to protected for MTs inner sequence classes mutable fields; START, END, TAIL.
  * Fixed analyze and strip API in MxParser to support nested Document elements
  * Fixed MT500 removed invalid fields after GENL linkage sequence
  * Fixed AckMessageComparator to cover all fields in block 2 input and output
  * Fixed getSender and getReceiver for service messages in SwiftMessage
  * Fixed MT600, removed invalid fields 26F, 34G, 31C in sequence A
  * Fixed parse for DATE1 (MMDD) to handle properly leap years
  * Fixed RJEWriter to avoid writing the split character '$' and the end of the file, afterwards the last message
  * Expanded helper API in AckSystemMessage
  * TagListBlock tags field made private instead of package protected
  * Enabled mutability of LogicalTerminalAddress objects, allowing setting the branch from superclass BIC
  * Enhanced parser for fields 11R, 11S and 37H (NPE prevention)
  * Removed invalid generated code for internal loops (non-sequence) in MTs: 110, 201, 360, 361, 559, 604, 605, 609, 824, 920, 935, 940, 942, 971, 973
  * Enhanced from() and to() methods in BusinessHeader to catch more options

#### 7.8.7 - December 2016
  * Fixed getMessageType in MT103_STP, MT102_STP, MT103_REMIT, MT202COV and MT205COV to return the number without the validation flag (as expected per javadoc definition)
  * MT518 fixed fieldset for Field 70
  * MT330 fixed qualifier in Field 22
  * MT513 and MT514 Field 11 moved outside previous fieldset
  * MT541 to MT547 Field 90[A,B] changed to fieldset.
  * MT564 fixed fieldset items in Field93[B,C]
  * MT565 to MT567 Sequence D, fixed field 13
  * MT609 and MT798_763 fixed qualifiers in Field 29
  * When creating MT instances, the validation flag (STP, REMIT, COV) will be automatically created as block 3 field 119 when applies for the created MT
  * Log warning when creating MTnnn objects from invalid message types, for example calling MT103.parse(fin) and passing FIN content for an MT 202
  * Ignore validation flag (STP, REMIT, COV) if it is not valid for the message type, when creating MT object from SwiftMessage (to avoid ClassNotFoundException)
  * Enhanced semantic in AckMessageComparator when a blocks are null or empty (see javadoc for details on how blank blocks are handled in comparison)

#### 7.8.6 - November 2016
  * MxParser; IOB exception prevention in strip methods when XML has empty header or document
  * Prevention for IOB exception in ensureEOLS when converting MT message from model into FIN text
  * Expanded API in SwiftParser with static parse methods for each MT block
  * Expanded API in SwiftWriter to serialize any MT block into its native SWIFT representation, also made visit API in SwiftMessage static

#### 7.8.5 - October 2016
  * Added getSubBlockByTagNames and getSubBlocksByTagNames in SwiftTagListBlock to retrieve subblocks based on comprehensive list or tag names
  * Added API in BusinessHeader to create valid BAH from simple parameters
  * Added API in BIC to get the branch and institution
  * Added API to match message identifier by regex, for example fin.*STP
  * Added API to strip header and document portion of Mx message in XML format
  * Added analizeMessage in MxParser, lightweight API to retrieve structure information from an MX messages
  * Added enumerations for message priority and delivery monitoring in MT block 2
  * Added json() to AbstractMT
  * Added getComponentLabel(int) in Field classes
  * Added updateFrom AbstractMT to MtSwiftMessage
  * Added reference as class attribute in AbstractSwiftMessage (set by subclasses)
  * Added FileFormat attribute to AbstractSwiftMessage for clear identification of content in implementing subclasses
  * Added constructor of MxSwiftMessage from AbstracMX
  * Added API to get BIC codes from DN in Mx messages
  * Added MtId class, analogous to the existing MxId for MX messages
  * SwiftParser parsing of block 4 published as static public method
  * Added AbstractMessage as base class for specific MTnnn and MXmmm model hierarchy
  * Added MessageStandardType with MT and MX values and ServiceIdType for header service id values
  * Added nextSwiftMessage in RJE/PPC readers for system messages support
  * Added valuesNumeric to MT enumeration MtType
  * Added getValueDisplay with optional locale parameter to display formatted field and individual components values
  * Added MTVariant enum and getVariant API in swift messages
  * Added CONDITIONAL_QUALIFIER component number as static class field for all generic fields (fields implementing the GenericField interface)
  * Added BusinessHeader serialization into xml and Element objects
  * Added business header parse from Element object in MxParser
  * Added RJEReader and RJEWriter to create MT message files in RJE format
  * Added PPCWriter to create MT message files in DOS-PPC format (also enhanced API for the existing PPCFileReader)
  * Added path() API in MxNode
  * Added MtType, an enumeration of all available MTnnn implementations
  * Added parse to Field classes to update field components from full value
  * Added append lists of Tag or Field to TagListBlock
  * Added support for attributes in MxNode
  * Added generic setters for attributes in header blocks 1 and 2 using qualified names (#setField)
  * Added write XML method for MX business header
  * Added validName as static method in Field, to validate field names
  * Added getField static API in Field to create new instances with reflection given the field name and value
  * Added reference(msg) to SwiftMessageUtils to get the sender reference from messages that contain a reference field
  * Added SwiftMessageRevision to the swift messages model, to hold and track changes in swift messages
  * Fixed parser for field 98F
  * Fixed field 61 parse allowing EC and ED as credit/debit mark subfield
  * Fixed from() and to() methods in BusinessHeader to return the BIC code for both possible header types
  * FIxed serialization of component 1 in field 50F
  * Fixed parser and serialization in Field98F
  * Fixed SwiftMessage.toJson single quote to double quote in timestamp field
  * Fixed getLabel when used with the parameters combination of a valid mt and a null sequence
  * Fixed getValue in Field61,
  * Added proper implementation for isOptional(component) in Field61
  * Fixed components trim to null in parser for several fields when the component value is not present
  * Fixed separators trim in getLine API
  * Fixed setComponentN(Number) when component is not a SWIFT amount, Number is now serialized as an integer (without decimal separator)
  * Fixed MT parser to allow additional lines in a field start with colon ':'
  * Fixed field 32R second component changed from currency to string to allow codewords ’FOZ’, ’GOZ’, ’GRM’, ’KLO’, ‘LIT’, ’LOT’, ‘OTH’, ‘PND’, ’TAL’, ’TOL’, ‘TON’, ‘TOZ’, ’UNT’
  * Fixed field 33B first component changed from currency to string to allow codeword ’PCT’ used in MT601
  * Fixed API inconsistencies in MtSwiftMessage when updating from SwiftMessage objects.
  * Bugfix MT506 added mandatory field 28E
  * Added missing getters for Sequence E1 in MT300
  * Changed MX messages detection in MxParser to lighter implementation using Stax
  * Normalized Input/Output Outgoing/Incoming API in AbstractMT and SwiftMessage
  * SwiftMessage.toJson changed timestamp format to the recommended ISO 8601
  * MxSwiftMessage meta-data (sender, receiver, reference, identifier) read and set from raw XML content
  * Added support in XmlParser for the field version of Core proprietary XML format for MTs, the parser now reads both formats seamlessly
  * Better header API in MxSwiftMessage to support both ISO and SWIFT business headers
  * Elaborated identifier in MtSwiftMessage, using fin.type.variant instead of just the message type
  * Added comprehensive sequence names into pw_swift_label property files
  * Added translations of pw_swift_label property files to FR, DE and IT (complementing the existent EN, ES and RU files)
  * Completed pw_swift_label property files for all field + mt + sequence combinations
  * Complete application header parsing in MxParser
  * Better application header detection in MxParser based on namespaces
  * Added component labels for field 13K
  * Fields 11R and 11S component 3 split into two independent components.
  * In Field61, component 6 was splitted into two independent components to hold the "transaction type" and the "identification code" as stated in the standard definition for function <SUB-6>
  * Added SwiftParserConfiguration to encapsulate several parsing options, allowing fast parsing of AbstractMT by reading the text block in raw format

#### 7.7.0 - October 2015
  * valueDate in SwiftMessageUtils
  * isType(int...) in SwiftMessage
  * Enhanced the getSequence API in MT classes with support to nested sequences, allowing for ex: getSequenceE1(getSequenceEList().get(n))
  * getLine API for FieldNN classes based on semantic lines number identification
  * Copy constructors for FieldNN classes, performing a deep copy of the components' list
  * MxParser message detection
  * New generic XML model and API, as backbone for MX messages.
  * Headers Blocks: new generic getters in blocks 1 and 2 to retrieve attributes using full qualified names from enums; for example getField(SwiftBlock1Field.LogicalTerminal)
  * Static labels for subfields in FieldNN classes to allow for example getComponent(Field93B.BALANCE)
  * BIC: API to check for live and non-live bics
  * MxParser: parseApplicationHeader and constructors from several sources
  * Added missing labels' API to fields: 36E, 69A, 69C, 69D, 70C, 70D, 70G, 90F, 90J, 92D, 92L, 92M, 92N, 92R
  * Added the ApplicationHeader attribute to AbstractMX
  * Added API to search nodes or content by path or name in the MxNode tree returned by the MxParser
  * Added json() and xml() methods to MT classes
  * Added write to file and output streams to AbstractMT and AbstractMX
  * Added consistent constructors from String, File or InputStream to MTnnn classes
  * Added static parse methods to create MTnnn objects from String, File, InputStream or MtSwiftMessage
  * Added consistent constructors from String, File or InputStream to AbstractSwiftMessage and subclasses MtSwiftMessage and MxSwiftMessage
  * Added static parse methods to create MtSwiftMessage and MxSwiftMessage objects from String, File or InputStream
  * Lib: added read from input streams
  * NPE prevention in SwiftFormatUtils.getCurrency
  * Fixed getSender and getReceiver for MTxxx to return accurate information regardless the message being of type input or output (also to be consistent with analogous methods in SwiftMessage)
  * Added CR and LF to charset z and x at SwiftcharsetUtils
  * Fixed validation of fields 70F, 77S and 77T that unnecessary restricted the allowed amount of lines (not it is unlimited because charset Z allows CRLF).
  * Fixed OutOfBound exception at MxNode findFirst implementation when a node has multiple children
  * Fixed getDescription for Field35B, now returning component 3 instead of 2
  * Better API consistency between MT and MX implementations, with common ways to parse and build.
  * Changed sender and receiver attributes for MtSwiftMessage to hold BIC8 instead of full LT identifiers.
  * Deprecated the use of model message inside MtSwiftMessage
  * Simplified distribution zip with -sources and -javadoc jars

#### 7.6.0 - October 2014
  * New BIC API: isTestAndTraining(), getLogicalTerminalIdentifier(), bic8() and bic11()
  * New model for LT addresses, and its related API in header classes
  * New SwiftMessage API: AbstractMT toMT()
  * New AbstractMT API: getSequence(name), getSequenceList(name)
  * Added builder API: constructors and append methods to add content with chaining support
  * Added missing getValue() implementations to field classes. Example: Field26C
  * Added annotations to MTNNN classes to identify sequence split strategy involved (more traceable code)
  * SRU 2014. Affected MTs: 300, 304, 305, 306, 340, 341, 360, 361, 380, 381, 502, 506, 508, 509, 513, 514, 515, 518, 527, 530, 536, 537, 538, 540, 541, 542, 543, 544, 545, 546, 547, 548, 549, 558, 564, 565, 566, 567, 568, 569, 575, 600, 601, 942
  * Added description and release javadoc comments to MT classes
  * Added MX Generic model support
  * Added MX parse
  * Added MT300.getSequenceE()
  * Minor fix in MT300 sequences structure, B1 and B2 inside B, and named D's subsequence as D1
  * SwiftTagListBlock implements Iterable<Tag>
  * Bugfix SwitTagListBlock.countTagsStarsWith(string,string) was ignoring tagnames in count

#### 7.5.0 - August 2014
  * Added toJson in SwiftMessage and SwiftTagListBlock, SwiftBlock1 and 2
  * Added to SwiftTagListBlock  getFieldByName(String, being)
  * Added to SwiftTagListBlock  getFieldByName(String, being, component2)
  * Added to SwiftTagListBlock  getFieldByNumber(int , being)
  * Added START_TAG and END_TAG constant to Sequence inner classes
  * Added Sequence.newInstance() method
  * Added static method Field.emptyTag()
  * Added to SwiftTagListBlock append(SwiftTagListBlock)
  * Changed SwiftFormatUtils.getNumber(Number) to allow variable amount of decimal parts without the previous limit of two
  * Added support for national clearing system codes in party identifier components: example 52A starting with //AT123
  * JSON serialization: fixed missing quotes escaping and newline
  * in some occasions, getSequenceA() incorrectly returned null instead of empty sequence as stated in javadoc
  * Refactored Field77A to include 20 independent components instead of just one (current implementation is similar to Field79)
  * Deprecated isAnyOf(String ... names) and added isNameAnyOf(String ... names) semantics of method more clear with its name
  * Changed the semantic of getAccount methods to remove starting slashes if any
  * Some javadoc for BICRecord
  * Added serialization timestamp to JSON generation
  * In Field* void set changed to Class set so we can support the code style new Field().setThis().setThat().setThatToo()
  * Added Field.asTag()
  * Added option in XMLWriterVisitor to serialize field instead of tag

#### 7.4.0 - March 2014
  * In BIC added subtype attribute and getBranch method
  * ReaderIterator to read a file from a classpath resource and split its content by the '$' symbol
  * In SwiftMessage new API to check and get linkages sequences
  * In AbstractSwiftMessage new constructor using MTSwiftMessage as parameter
  * In MTSwiftMessage updateFromModel and updateFromFIN using internal attributes
  * Several helper methods to parse field content using SwiftParseUtils
  * Field classes implementation for fields belonging to System and Service Messages (i.e. 451)
  * Resource bundle labels for System and Service Messages fields
  * MOR class to represent the message output reference (inherited from the MIR)
  * SwiftParseUtils: getTokenSecond and getTokenSecondLast with prefix
  * getAll(SwiftMessage) in every FieldNN class
  * getAll(SwiftTagListBlock) in every FieldNN class
  * New constant in Field suitable for import static
  * SwiftTagListBlock: constructors made public
  * SwiftTagListBlock: added filterByNameOrdered(String ...)
  * SwiftTagListBlock: added getFieldsByNumber(int)
  * SwiftTagListBlock: added removeSubBlock(String)
  * SwiftTagListBlock: deprecated int getTagCount(String)
  * SwiftTagListBlock: added int countByName(String)
  * SwiftTagListBlock: deprecated int getTagCount()
  * SwiftTagListBlock: added int countAll()
  * SwiftTagListBlock: added method boolean containsAllOf(String...)
  * Improved toString in SwiftTagListBlock and Tag
  * Javadoc improvements
  * Fixed SwiftBlock1 constructor to allow LTs missing the optional A, B or C identifier (11 characters length); ex. FOOOAR22XXX
  * Fixed getStatusInfo and getPreviousStatus in messages base class that was causing IOB exceptions
  * Issue 39: missing trimToEmpty in getComponent2 in 50H
  * MT207: fixed maximum repetitions of sequence B from 1 to unlimited

#### 7.3.0 - January 2014
  * removed log4j.properties
  * New API: Field.isAnyOf(String...)
  * Added many methods in SwiftTagListBlock in resemblance to String manipulation API
  * SwiftTagListBlock added: getTagsByNumber(int), SwiftTagListBlock removeAfterFirst(String, boolean)
  * Added Tag.startsWith
  * Added Tag.contains
  * Added PPCFileReader iterator to read and split pc connect files

#### 7.2.0 - September 2013
  * Added Field.letterOption
  * Added SwiftTagListBlock.getSubBlockBeforeFirst
  * Added SwiftTagListBlock.filterByName
  * Fixed Field.appendInLines that was causing the getValue of several fields (ex 35B) to start with unexpected EOL
  * Fixed NPE in XMLParser with null value in tags
  * Fixed Avoid usage of double in amount resolver

#### 7.0.0 - August 2013
  * Enhanced messages model with base support for MX messages.
  * New messages meta-data model to handle additional information: Status history, User notes, Properties list.
  * Useful API to SwiftMessage to get: direction, PDE, PDM, UUID, MIR, MUR and getTypeInt
  * Complete FieldNN implementation classes
  * Complete MT helper classes, covering all message types
  * Added model and API to handle Sequences at MT classes, covering all sequences based on 16R/16S boundaries.
  * New API to handle sub blocks: SwiftTagListBlock.removeUntilFirst, SwiftTagListBlock.containsAnyOf
  * Ensuring of SWIFT EOL at ConversionService.getFIN
  * Fixed getValue of several fields to prevent printing of null
  * Fixed getValue of several fields with missing slash separator on optional components
  * Added missing field getters for MT classes with fieldsets: for example 93B at MT564.
  * getValue for Field35B. Thanks to Raghu rathorr@users.sf.net
  * getCalendar bug related to unused format parameter
  * Changed Field26C parser and subfields structure to split the string before the VAR-SEQU into independent components
  * Removed deprecated net.sourceforge classes
  * Removed unimplemented method amounts() in AmountContainer

#### 6.4.0 - March 2013
  * Added visitor API on tag list block
  * New interface to identify and use generic fields (notice DSS methods are not part of non-generic fields)
  * Added API on MT classes to simplify messages creation
  * Comprehensive getters and setter API for field classes using functional names
  * Added PatternContainer interface and implemented in field
  * Better CurrencyContainer API
  * Added API to SwiftFormatUtils to get String components from Calendar using different SWIFT date/time formats
  * Implemented API for CurrencyContainer for all Fields
  * Added MT helper classes for MTs: 518, 549, 800, 801, 802, 824, 600, 601, 604, 605, 606, 607, 608, 609
  * Added Field implementations for 33G, 35U, 86B, 68A, 68B, 68C, 94C, 31F, 37a, 34J, 35H, 31X
  * Added API to simplify messages creation; defaults for header blocks attributes, addField to Block4, setSender at Block1

#### 6.3.0 - October 2012
  * Added MT helper classes for MTs: 500, 501, 502, 503, 504, 505, 506, 507, 508, 509, 510, 565
  * Fixed getAsCalendar for year component of field 77H
  * Fixed parsing of field 50F
  * Added field class for: 26C
  * Support to identify which sequence a tag belongs to
  * Added API to FieldNN classes to get the DSS field
  * Added API to FieldNN classes to get the qualifier and conditional qualifier components
  * Added API to FieldNN classes to determine if field is generic or non generic
  * Field class made abstract
  * FieldNN isOptional: method to check if a given component is optional for the field
  * Field getLabel: support for label exceptions per mt and sequence
  * SwiftParser changes to distinguish the presence of brackets when they are block boundaries or part of an invalid field value
  * Improved parsing of Field35B, first and second components are set only if "ISIN " is present
  * SR2012 update: deprecated fields 23C, 23F. Updated MT300, MT304, MT305 with field changes.
  * Added serialization for: 20E, 29G, 31G, 36E, 50G, 50H, 69B, 69D, 69F, 77H, 90F, 90J, 90K, 92D, 92L, 92M, 92N, 94D, 94G, 95T, 98F
  * Fixed serialization of field 59A

#### 6.2.0 - June 2012
  * Purged and some tunning of parser log
  * Added getField* API con block4
  * Added Tag API: public boolean contains(String ... values)
  * Added more API to get subblocks based on tag number boundaries regardless of letter options
  * Fixed Tag.isNumber to consider the whole number and not just the prefix, isNumber(58) returns true to 58A but not to 5
  * Added Tag.getNumber() API
  * Fixed build to include MTs and FieldNN source codes in the package
  * Fixed parser for fields: 94D, 50H, 50G and 52G
  * Added MT helper classes for MTs: 567, 900, 910, 920, 935, 941, 970, 971, 972, 973, 985, 986
  * Added API for getLabel at Field objects, to retrieve business oriented names from resource bundles

#### 6.1.0 - March 2012
  * Added BICContainer interface
  * Added MT helper classes for MTs: 360, 361, 362, 364, 365, 381, n90, n92, n95, n96, n98, 420, 422, 430, 450, 455, 456, 701, 705, 711, 720, 721, 732, 734, 740, 742, 747, 750, 752, 754, 756, 768
  * Added getValue for Field13E
  * Fixed getValue for Field31R (2nd component is optional)

#### 6.0.0 - February 2012
  * Merged patches from Walter Birch
  * SwiftParser: fix for parse error with malformed tag 72
  * Implemented getValue for Fields: 19B, 31D, 31P, 31R, 39P, 40B, 41D, 92F, 93B, 98E and others with the same parser pattern
  * Changed packages in Hibernate mappings from sourceforge to prowidesoftware
  * Added SwiftMessageUtils class
  * Added date container interface to Fields to better support higher level model expressions
  * Added currency container interface to Fields to better support higher level model expressions
  * SWIFT standard update (Nov 2011)
  * Fixed field parser for 35B
  * Changed SwiftParser log level
  * Build: consistent release in jar, sources and javadocs jars, include dependent jars in lib directory
  * API to create FieldNN objects from Tag objects
  * Fixed field parser for 35B when first component is an ISIN number
  * Added DATE1 support for fields parser (fixes Field61)
  * SwiftMessage API to get sender and receiver addresses from message headers
  * Added MT helper classes for MTs: 101, 104, 105, 107, 110, 111, 112, 200, 201, 204, 205, 205COV, 207, 256, 300, 305, 306, 307, 330, 340, 341, 350, 540, 541, 542, 543, 564, 566
  * MT helper classes 102_not_STP and 103_not_STP with inheritance from defaults MT103 and MT102 classes
  * Added Field implementations for 36E, 69B, 69D, 69F, 90F, 90J, 93B, 93C, 94G, 95T, 95S, 98E, 98F, 98L, 67A, 77J, 92E, 98D, 95S, 50G, 50H, 52G, 31G, 77H
  * TIME3 implementation to format utils
  * Suppress warnings for unused imports in eclipse

#### 6.0.0-RC5 - August 2011
  * Fixed parser for Field20E
  * Added Field implementations for 90K, 92D, 92L, 92M, 92N

#### 6.0.0-RC4 - July 2011
  * Added MT helper classes for MTs (SCORE): 798<743>, 798<745>, 798<760>, 798<761>, 798<762>, 798<763>, 798<764>, 798<766>, 798<767>, 798<769>, 798<779>, 798<788>, 798<789>, 798<790>, 798<791>, 798<793>, 798<794>, 798<799>
  * Added MT helper classes for MTs: 191, 291, 391, 399, 491, 535, 591, 691, 699, 707, 760, 767, 769, 790, 791, 891, 991, 999
  * Added Field implementations for 13E, 20E, 22L, 23X, 24E, 27A, 29D, 29G, 29S, 31R, 39D, 39P, 49H, 49J, 50M, 72C, 77C, 77E, 78B

#### 6.0.0-RC3 - April 2011
  * Added MT helper classes for MTs: 304, 320, 321, 210, 599
  * Added Field implementations for 19B, 32H, 32R, 34E, 37G, 37M, 37R, 38J, 92F, 62A, 62B

#### 6.0.0-RC2 - February 2011
  * Added Field implementation for 15 (A,B,C,D,E,F,G,H,I,J,K,L,M,N)
  * Added MT helper classes for MTs: 300, 400, 410, 412, 416, 499, 544, 545, 546, 547, 548, 700, 710, 730, 799
  * Added Field implementations for 31D, 31P, 40B, 41A, 41D, 45A, 45B, 46A, 46B, 47A, 47B
  * field serialization from components values into SWIFT single string value
  * Removed log4.properties from distribution jar
  * MTs API: fixed field mutiplicity when a field becomes repetitive being present on multiple sequences or at repetitive sequences.
  * Hibernate mappings: removed confusing/commented blocktype mappings at SwiftBlock.hbm.xml
  * Hibernate mappings: package rename

#### 6.0.0-RC1 - October 2010
  * Migrated src code to java 1.5 (binary distribution is still 1.4 compatible by means of http://retroweaver.sourceforge.net/)
  * Java 1.4 compatibility changes
  * normalization of linefeeds to CRLF at Tag creation from XML parsing
  * Removed deprecated API
  * Added new package io with subpackages parser and writer; added new package utils.
  * Renamed all packages to com.prowidesoftware (backward compatibility maintained with facades)
  * Added implementation for MTs 102 not STP, 102 STP, 103 not STP, 103 STP, 195, 199, 202, 202COV, 203, 295, 299, 940, 942, 950
  * Added new SWIFT MT high level generated API, with classes for specific message types
  * New source package for generated swift model
  * Merged project "prowide SWIFT Fields" into "WIFE"
  * Added comparison options to AckMessageComparator
  * Removed old and incorrect charset validator class net.sourceforge.wife.swift.MessageValidator
  * Fix in remove user block method, thanks to Herman's contribution and patience
  * Parser API for (new SwiftParser()).parse(messageToParse);
  * Replaced commons-lang-2.3 -> 2.4
  * Fixed message writer: system messages' block4 generated with inline tags
  * SwiftMessage API to check if it's Straight Through Processing (STP), based on the content of the User Header
  * SwiftMessage API to check if it's a cover payment (COV), based on the content of the User Header
  * SwiftTagListBlock API to check if contains a specific Tag
  * Removed unimplemented and confusing package net.sourceforge.wife.validation
  * Deprecated old and unused validation-related classes
  * Added AckMessageComparator which is useful of identify the ack of a given message.
  * SwiftTagListBlock API to get a sub block given its name or its starting and ending Tag
  * SwiftTagListBlock API to get tags by content, given its exact or partial value
  * Helper methods from Block4 moved to SwiftTagListBlock
  * SwiftTagListBlock is no longer abstract, so it can be used to create instances for subblocks
  * Required JVM upgrade to 1.5
  * Initial update of upload-sf target for release to sourceforge

#### 5.2.0 - February 2009
  * Added missing hashcode and equals
  * Javadocs improvements
  * Revised and tested hibernate mappings
  * Added getBlockType
  * Added length to unparsed text persistence mappings
  * Fixed persistence mapping for block2 inheritance
  * Updated hibernate libs to version 3.2.6
  * Added isOutput
  * isInput made concrete, not abstract
  * Added abstract isInput() method to SwiftBlock2 for safer casting subblocks when input/output is unknown

#### 5.1.0 - July 2007
  * Migrated logging to java logging api
  * Removed SwiftBlock's deprecated methods.
  * Moved some common methods in SwiftBlock2Input/SwiftBlock2Output to parent class SwiftBlock2.
  * Upgraded commons-lang to version 2.3
  * Improved persistence mapping.
  * Move persistence (helper) package to wife-test project.
  * Minor javadoc fixes.
  * Fixed some warnings.

#### 5.0.0 - June 2007
  * Improved Hibernate mapping for simplified and more efficient data base schema.
  * Added support for unparsed text to model, persistence mapping and conversion services (needed for some MT0xx for example).
  * XML to SwiftMessage parsing methods moved from ConversionService to XMLParser in "parser" package.
  * New package created for parser classes "net.sourceforge.wife.swift.parser".
  * Made abstract intermediate classes of blocks object hierarchy.
  * Added support for user custom blocks in model, persistence mapping and conversion services.
  * Improved overall test cases coverage and source/resources structure.
  * Fixed some warnings.
  * Swift Parser enhancements; don't throw exception on unrecognized data, but preserve an internal list of errors.
  * Added reference to current message in parser, so it can take decisions based on parsed data.
  * Added constant for possible values for application id to SwiftBlock1.
  * Updated dependency: hsqldb 1.8.0.4 -> hsqldb 1.8.0.7.
  * Updated dependency: hibernate 3.1.3 -> hibernate 3.2.3.ga.

#### 4.0.0 - April 2007
  * Moving to junit 4 - some new tests are being written with junit4, this should make testing some features singificantly easier.
  * Move size and isEmpty methods to subclasses.
  * Improved deprecated exception messages and javadoc.
  * Added useful getter for the MIR field in Block 2 output.
  * Added support for optional fields in Block 2 input.
  * Method specific to each block moved to each block class, when possible compatibility methods were left in old places, marked as deprecated to provide a smoother migration path.
  * Removed deprecated API in SwiftBlock.
  * Adapted parser to new model refactor.
  * More javadoc in parser.
  * Improved xml writer (more clean tabs and EOL).
  * Refactored and fixed XML parsing for blocks 3 and 5.
  * Fixed build.xml to include resources in generated jar files.
  * Improved javadoc and validations in fin writer.
  * Completed basic internal XML parsing.
  * Added more tests for XML conversion.
  * Implemented XML conversion parsing for all blocks (except 4).
  * Updated passing test in conversion service.

#### 3.4.0 - March 2007
  * Added license header to source files.
  * Minor fixes in build system.
  * Enhanced IBAN validation routine.
  * Added numerous tests for IBAN validation.
  * Added JSValidationUnit backed by Rhino, to support easy extension of validations.
  * Made all loggers private static transient final.
  * Enhanced overview documentation.
  * Javadoc updates.
  * Code clean up.
  * Added many tag specific validation units targeting MT103 validation.
  * Removed ant junit fork since it broke in ant 1.7.

#### 3.3.0 - January 2007
  * Initiated MT103 validation rule.
  * Validation framework core classes written.
  * Utility classes for validation.
  * Removed old and deprecated/replaces writer component.
  * Dependencies clean up, ant downloads less libs now.
  * Added Currency ISO Codes (needed for validations).
  * VF: implemented TagExists and ConditionalTagPresence validation units.
  * Started implementation of validation units.
  * Initial implementation of BIC validation.
  * Initial implementation of IBAN validation.
  * Added ISO Countries for IBAN validation.
  * Fixed issue in writer with block5 as mentioned in bug 1601122.
  * Fixed issue 1595631.

#### 3.2.0 - 2006
  * Parser logging information cleanup.
  * Migrating to log4j 1.2.8 for better compatibility (issued with trace method on some servers).
  * Fixed build to properly include current timestamp in dist target when property release.name is not set.
  * Fixed bug in parser/writer integration which included double block number when using the writer with an object of a just parsed message(1595589).
  * Updated code to fix issue mentioned in https://sourceforge.net/forum/message.php?msg_id=4001538.

#### 3.1.1 - 2006
  * Small fixes for java 1.4 compatibility.

#### 3.1.0 - 2006
  * Fixes to compile for java 1.4 by default.
  * Fixed test for bug 1540294, typo in block number.
  * Use system EOL in XML writer.
  * Added compile timestamp to manifest in created jars.

#### 3.0.0 - 2006
  * Build: Added release.name property to manifest.
  * Build: added selection of tests known to fail and those known to pass.
  * Fixed persistence mapping.
  * Improved build and added control to exclude tests that are know to fail.
  * Model simplification: SwiftBlockN classes are being removed in favor of base class SwiftBlock removed list of blocks in message which was confusing when not all blocks present.
  * SwiftBlock (base class) and subclasses are mapped and persisted ok, either the base class or the subclasses.
  * Added many tests for Hibernate persistence of SwiftMessage hierarchy.
  * Added XML Visitor to write a swift message to an XML representation.
  * Added ConversionService class which encapsulates many services conveniently.

#### 2.0.0 - 2006
  * New parser component highly tested on production and unit tests.
  * Writer component usable. while it has many limitations, it can be used as it is now.
  * Work in progress swift message persistence mapping.
  * Work in progress swift expression <-> regular expression conversion.<|MERGE_RESOLUTION|>--- conflicted
+++ resolved
@@ -1,14 +1,10 @@
 # Prowide Core - CHANGELOG
 
-<<<<<<< HEAD
-#### 10.1.1 - July 2023
-=======
-#### 9.4.3 - July 2023
+#### 10.1.2 - August 2023
   * (PW-1461) Remove deprecation of field 31R model since is it used back in SRU2023
   * (PW-1405) Trim original String payload when creating an AbstractSwiftMessage
 
-#### 9.4.2 - June 2023
->>>>>>> 1cea4374
+#### 10.1.1 - July 2023
   * (GH-163) Remove unnecessary padding in sender and receiver in AbstractMT#creeate(number, sender, receiver) method
   * (PW-1323) Fixing getValue method for pattern issue in Field44J
 
