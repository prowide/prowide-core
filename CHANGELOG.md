# Prowide Core - CHANGELOG

<<<<<<< HEAD
#### 10.0.0 - May 2023
  * Migration to Java 11
  * Migration to Jakarta EE 10
=======
#### 9.3.16 - SNAPSHOT
  * (GH-163) Remove unnecessary padding in sender and receiver in AbstractMT#creeate(number, sender, receiver) method
>>>>>>> ba024d1e

#### 9.3.15 - May 2023
  * (PW-1341) Avoid log pollution with exception stacktrace in Field#formatAccount method
  * (PW-1264) Added distinguishedName(boolean includeDefaultBranch) method to BIC in order to return default branch name

#### 9.3.14 - March 2023
  * (PW-1182) Fixed MT internal Loops API, when strategy is GENERATED_FIXED_WITH_OPTIONAL_TAIL and the tail part contains repetitive fields, such as MT920
  * (PW-1241) Added addUnstructuredStrict method to Narrative in order to strictly wrap unstructured input

#### 9.3.13 - March 2023
  * Deprecated all fields that are only used in SCORE messages and not in the general MT standard as they will eventually be removed from the library

#### 9.3.12 - February 2023
  * (PW-1109) Changed Narrative Resolver to validate minimum codeword length of 1 char
  * (GH-148) Fixed parser of Field61 amount component when number starts with the decimal comma (implicit zero in amount lower than 1)
  * Added getComponent(String componentName) to retrieve the component based on the name instead of the number
  * Added componentNameToNumber(String componentName) to retrieve the component number based on the component name

#### 9.3.11 - January 2023
  * (PW-1152) Preserve line breaks when creating NarrativeContainer fields from JSON with legacy structure: narrative1, narrative2, etc...
  * Fixed duplicate elements when serializing NarrativeContainer fields into JSON 

#### 9.3.10 - January 2023
  * (PW-1150) Added field model class for 31M (required in SCORE MT798_753)
  * (PW-1150) Added field model class for 71E (required in SCORE MT798_755 and MT798_757)

#### 9.3.9 - December 2022
  * (PW-1078) StructuredNarrative: Fixed parser to treat the optional [3!a13d] part as a unit block, both currency and amount present or missing

#### 9.3.8 - November 2022
  * (GH-127) Enhanced field JSON serialization to include detailed structure when the field is a NarrativeContainer 

#### 9.3.7 - November 2022
  * (PW-1101) Fix field 35C labels to match the FIN xsd: Identification Of Instrument, Description Of Instrument

#### 9.3.6 - November 2022
  * (PW-1086) Fixed typo in field 36D accessors
  * (PW-1078) StructuredNarrative: Added getBankCode() methods in order to allow direct access to data (used in SCORE messages)
  * (GH-88) Added missing constants for ISO 15022 codes 
  * MT540 and MT548 added missing getter for Field99C
  * Added removeRepeatedBoundaries method in order to remove repeated tag boundaries

#### 9.3.5 - October 2022
  * SRU2022 updates review: field 35C validation pattern changed to <VAR-SEQU-5>

#### 9.3.4 - September 2022
  * Added getCADETL method for "CADETL" separator sequences
  * (GH-119) MT566: Fixed repetitions of sequence USECU/FIA that is not repetitive
  * Added sequence getters using the boundary field qualifier, for example getSequenceGENL() as equivalent to the existing getSequenceA()

#### 9.3.3 - August 2022
  * (PW-1015) Added field model classes for 47E, 49D and 49F (required in SCORE MT798_774)

#### 9.3.2 - July 2022
  * (PW-977) Changed the MT203 and MT210 inner structure from regular sequence to inner loop named Loop1
  * Added Loop1 getter API to MTs: 110, 201, 203, 210, 410, 412, 420, 422, 450, 456, 604, 605, 801, 920, 973

#### 9.3.1 - July 2022
  * (PW-976) Added new MonetaryAmountContainer interface for fields having both an Amount and Currency
  * (PW-969) Modified field 12E, 12K and 12R labels
  * (PW-969) Added an optional narrative component to field 12R (required when the field is used in SCORE messages)
  * (PW-898) Changed the heuristic to retrieve sequence B1 from MT300 and MT304 to be more efficient even if the message structure is invalid
  * (PW-867) Enhanced the parsing of party fields A, B and D, to be more strict when splitting the /D/ or /C/ prefix from the account
  * Enhanced MtId constructor with regex matching
  * Added method namespaceURI() in the MtId class to return for example "urn:swift:xsd:fin.103.2021" for the MT103

#### 9.3.0 - May 2022
  * SWIFT Standard release update 2022 (live 20 November 2022)
  * Yearly revision of deprecation phase (see http://www.prowidesoftware.com/resources/deprecation-policy)
  * Updated gson dependency to 2.9.0

#### 9.2.13 - April 2022
  * (PW-892) Fixed AbstractMT#create when the message type number is less than 100
  * Added a convenient String message() method in the SwiftMessage object to get the FIN serialization of the message
  * Fixed error in Field 94G getValue

#### 9.2.12 - March 2022
  * (GH-103) fixed invalid ConstraintValidator annotation on CurrencyValidator
  * (GH-95) patterns getters are now non-final to avoid overwriting; static constants have been deprecated
  * RJE and PPC readers, added a constructor with explicit charset (same in swift parser from input stream)
  * Validate.notNull -> Objects.requireNonNull
  * Spotbugs code review

#### 9.2.11 - January 2022
  * Added LineWrapper (utils) to replace Apache's WordUtils.wrap and thus the commons-text dependency
  * Added convenient method in the envelop message MT798 to get the sub-message type as a SwiftMessage
  * Added a copy constructor to the Tag class

#### 9.2.10 - January 2022
  * (PW-815) Fixed getValue in field 12H (SCORE) where narrative is optional
  * (GH-89) MT530: Fixed repetition of sequence C ADDINFO
  * Updated dependency: gson:2.8.8 -> gson:2.8.9
  * Java 11 and 17 compatibility updates
  * Added plugins for automatic versioning and code quality reporting

#### 9.2.9 - December 2021
  * (GH-78) Fixed MT537#getSequenceBList where sequence B delimiter "STAT" overlaps with C3 and D1a1B1a delimiters
  * (GH-74) Fixed parser for Field48 and similar cases to avoid trimming content when the component contains also the slash separator as part of the value
  * (GH-62) Added com.prowidesoftware.core as automatic module name in the MANIFEST for JPMS support
  * Fields getComponentLabel is now public, returning the specific label for each field component
  * Fixed bug in PartyIdentifierUtils.getPartyIdentifier
  * Fixes in field component names and optional status
  * Fixes in field parsing
  * Incompatible change in field 71N (changed from 7 Narrative lines to Code + 6 Narrative lines)
  * Incompatible change for field 11T to have two lines (MT new-line DATE + TIME)
  * Fixed Structured Narrative parsing to return an empty Narrative object with null string values

#### 9.2.8 - November 2021
  * (PW-764) Added new variant values (RFDD, ISLFIN)
  * (PW-703) Block 2 parser: lenient parser to avoid duplicate error when exception on invalid Input/Output indicator
  * (CR-23) Enhanced getValueDisplay for fields (no decimal separator for numbers that are not amounts)

#### 9.2.7 - October 2021
  * Field 98D, 98E and 98G: removed invalid get{Component4|Sign}AsCurrency and set{Component4|Sign}(Currency) as no currency applies to these fields
  * Fields 94L and 85L: separated component 2 (Legal Entity Identifier) into two (Legal Entity Identifier Code and Legal Entity Identifier Number). Kept get/setLegalEntityIdentifier for backwards compatibility
  * Field 94H: second component now has get{name}AsBIC and set{name}(BIC) methods
  * Field 56B: now inherits from OptionBPartyField (to have get/setPartyIdentifier)
  * Field 26C: separated component 5 into 5 (Denomination) and 6 (Form) for compatibility with Swift. Kept get/setDenominationForm for backwards compatibility
  * Field 26A: now has 2 components (Number 1 and Number 2) for compatibility with Swift. get/setNumber is kept for backwards compatibility
  * Field 23: fixed getValue and parse to properly handle missing intermediate fields
  * Field 14S: has 4 new compatibility methods: getRateSource/setRateSource for Source and Number components and getTimeAndLocation/setTimeAndLocation for Time and Location components
  * Field 12: component is now of expected to have a numeric type
  * Code cleanup for Fields and Date|BIC|Amount|Currency Container
  * Added support for BigDecimal and Long component types (instead of just Number) in several fields
  * Fixed display text generation for fields having a date with pattern MMDD (only the month was included in the text)
  * OptionAPartyField: added set/getPartyIdentifier (for components 1 and 2) and renamed BIC to IdentifierCode. Affects fields 42A, 51A, 52A, 53A, 54A, 55A, 56A, 57A, 58A, 81A, 82A, 83A, 84A, 85A, 86A, 87A, 88A, 89A, 91A and 96A
  * OptionDPartyField: added set/getPartyIdentifier (for components 1 and 2). Affects fields 42D, 50D, 51D, 52D, 53D, 54D, 55D, 56D, 57D, 58D, 81D, 82D, 83D, 84D, 85D, 86D, 87D, 88D, 89D, 91D and 96D
  * OptionBPartyField: added set/getPartyIdentifier (for components 1 and 2). Affects fields 52B, 53B, 54B, 55B, 57B, 58B, 82B, 84B, 85B, 86B, 87B and 88B
  * Prepared Option A, B and D classes to support the PartyIdentifier interface with methods getPartyIdentifier and setPartyIdentifier
  * Enhanced Block2 creation by enriching Block Type to "O" or "I".
  * (PW-746) Fixed MT reference extraction for 20C in categories other than 5, and with MUR as fallback option
  * (CR-23) Added SwiftMessage#getMOR
  * Updated dependency: Apache Commons Lang 3.8.1 -> 3.12.0
  * Updated dependency: Apache Commons Text 1.6 -> 1.9
  * Updated dependency: Gson 2.8.2 -> 2.8.8

#### 9.2.6 - October 2021
  * (GH-60) Enhanced parser for field 98C
  * (PW-703) Enhanced SwiftParser in order to validate "Input" or "Output" Block 2 type
  * Enhanced the MtId to automatically extract the variant from String identifiers such as "fin.103.STP" or "202.COV"

#### 9.2.5 - September 2021
  * (PW-664) Parser enhancement to be lenient on LF before block identifier

#### 9.2.4 - August 2021
  * MultiLineField: preserve starting component separator when getting lines with offset

#### 9.2.3 - August 2021
  * Added user assigned country codes (example "XE") as valid codes in the IsoUtils country validation
  * Added field classes for SCORE messages: 11T, 12[S,R], 25G, 31[J,K,T], 34[D,K,L,M,S,T,U,X,V,W], 49[J,K,L] (to be used in the proprietary payload of the MT798 envelop)
  * MT564: Minor scheme fix, 92a TAXR and WITL can be repeated in CASHMOVE (E2)

#### 9.2.2 - July 2021
  * (PW-627) fixed Narrative.builder() to compute "//" size in the lines wrapping
  * (PW-581) the MultiLineField API now preserves any starting and trailing spaces in field lines
  * MT565: fixed repetition of sequence B2 (multiple to single)
  * MT548: Minor scheme fix, added letter option "C" in field "98C:SCTS" in sequence "C1a1B1"

#### 9.2.1 - June 2021
  * Added "ignore block 3" and "ignore priority" options to the SwiftMessageComparator
  * Added field classes for SCORE messages: 12[H,K,L], 20E, 25F, 29[D,F], 31R, 78B (to be used in the proprietary payload of the MT798 envelop)
  * Enhanced parser for LogicalTerminalAddress when the parameter has 9 characters
  * (PW-534) allowed null value for the Tag constructor

#### 9.2.0 - May 2021
  * SWIFT Standard release update 2021 (live 21 November 2021)
  * Yearly revision of deprecation phase (see http://www.prowidesoftware.com/resources/deprecation-policy)
  * Fixed the getSequence API in MT classes when the sequence boundary field is repetitive, in some scenarios produced invalid results
  * (PW-519) Field92H: Added "Rate Status" accessors
  * (PW-519) Field92J: Replaced "Narrative" accessors by "Rate Status" accessors

#### 9.1.4 - April 2021
  * Fixed getConditionalQualifier in fields 69C, 69D and 92H
  * Fixed field 41D isOptional(component) method
  * (PW-510) Fixed parser of field 90L
  * (PW-508) Fixed validator pattern in field 98K
  * Added MultiLineField interface implementation to fields: 45C, 45L and 49Z
  * Removed MultiLineField interface implementation to field 77H since its value is always a single line
  * (PW-501) Added getNarrative(deli), getNameAndAddress(deli) and similar getters in Field classes to get a concatenation of the relevant components with a specific delimiter
  * (PW-501) Fixed the getNarrative(), getNameAndAddress() and similar getters in Field classes to do a simple join of the relevant components, without CRLF and without components value trim
  * (PW-505) Fixed SwiftFormatUtils#decimalsInAmount(BigDecimal)
  * NPE prevention in AbstractMT.getFields() when the parsed FIN content is invalid
  * Added UETRUtils to generate the GPI unique end-to-end transaction reference, mandatory for several payment messages
  * Added customizable strategies to set the MtSwiftMessage metadata fields: reference, main amount, value date, etc...
  * Added field classes for SCORE messages: 13E, 21S, 21T, 27A, 29P, 29S, 29U, 49Z (to be used in the proprietary payload of the MT798 envelop)
  * (PW-451) Added backward compatible implementation in setComponent* and SetNarrative* API of narrative container fields: 29A, 37N, 70, 71B, 71D, 72Z, 72, 73A, 73, 74, 75, 76, 77A, 77B, 77D, 77
  * (PW-445) Added backward compatible fromJson for narrative container fields: 29A, 37N, 45B, 46B, 49M, 49N, 70, 71B, 71D, 72Z, 72, 73A, 73, 74, 75, 76, 77A, 77B, 77D, 77J, 77
  * Added Direction to the SwiftBlock2Field enumeration
  * Added more message type cases to the SwiftMessageUtils valueDate
  * Minor fixes in MT530 model: fields B/22F and C/90[A,B]

#### 9.1.3 - December 2020
  * Changed SwiftMessage#isGpi() to be true for: 103, 199, 299, 192, 196, 202COV or 205COV (mandatory outgoing GPI types)
  * Removed the indexes from the AbstractSwiftMessage JPA mapping (can be created directly in the DB as needed)
  * Added options in the MT message comparator to ignore the LT identifier or test flag when comparing header LT addresses
  * Added asTestBic in BIC to create a test BIC by setting the second component of the location to zero
  * Added API in the SwiftBlock2Output to set the MIR date and receiver date time fields from Calendar object

#### 9.1.2 - October 2020
  * Fixed set of MUR when an MtSwiftMessage is created from an acknowledge (service 21 message)
  * Changed AbstractSwiftMessage JPA mapping to EAGER load the status trail and the properties
  * Added a new MessageDirection enum as alternative to the legacy MessageIOType

#### 9.1.1 - September 2020
  * Fixed parser for fields 94L and 95L
  * Added MurMessageComparator to match ACKs based on the MUR
  * Changed the SwiftMessage#getMUR to retrieve field 108 from either block 3 or block 4 (system messages)
  * Enhanced the AckMessageComparator to still match on differences in block 2 optional fields or block 4 EOL characters
  * Minor refactor in MtSwiftMessage update from model (SwiftMessage)
  * Added a trim to the content parsed from the RJE reader
  * Fixed setPdm in MtSwiftMessage that was over writing the pde field
  * Minor changes in the MtSwiftMessage to avoid log warnings when setting metadata from message model
  * Added convenient field getters in the ServiceMessage21 (ACK/NAK) model class and made the getMtId() return "gpa.021"

#### 9.1.0 - May 2020
  * SWIFT Standard release update 2020 (live 22 November 2020)
  * Yearly revision of deprecation phase (see http://www.prowidesoftware.com/resources/deprecation-policy)
  * Enhanced components namings in field 98[DEGH]
  * Added rich API to parse and build narrative fields: 29A, 37N, 45B, 46B, 49M, 49N, 70, 71B, 71D, 72Z, 72, 73A, 73, 74, 75, 76, 77A, 77B, 77D, 77J, 77
  * Mx related classes moved to the prowide-iso20022 project (open source since October 2020)

#### 8.0.2 - April 2019
  * Added IBAN validation for Seychelles
  * Added field setters API in the SwiftBlock5
  * Added SwiftBlock5Field enumeration with commonly used block 5 trailer fields
  * (CR #235) Added SafeXmlUtils to disallow XXE in all XML parsing code
  * Fixed parser for fields 70[C,D,E,G], 94E, 95V when first line second component contains slashes
  * Changed default root element for Mx from message to RequestPayload
  * Fixed month day parsing in SwiftFormatUtils for leap years
  * Added MxParser#containsLegacyHeader() to check weather the message uses the legacy SWIFT header or the ISO business header
  * Added MtSwiftMessage constructor from AbstractMT
  * Fixed parser to preserve trailing lines in field values, even if the lines are empty (empty trailing lines were trimmed before)
  * (CR #203) Enhanced parser for party fields, explicit /D/ and /C/ is parsed as mark, otherwise any content following the / is parsed as account
  * Fixed field 108 order and overwrite if exist logic in SwiftBlock3#generateMUR
  * (CR #207) Added optional parameter in SwiftWriter and FINWriterVisitor to control whether field values should be trimmed

#### 8.0.1 - October 2019
  * Added SwiftMessageUtils#currencyAmount to retrieve the main currency and amount from a message
  * (CR #192) Fixed ConversionService#getFIN(SwiftMessage) to avoid altering the message parameter when removing empty blocks
  * Added an optional SwiftWriter#writeMessage with ignoreEmptyBlocks parameter
  * SwiftMessage#setUserBlocks(List) made public
  * Removed the trim to field values in the XML to enable consistent round trip conversion between FIN and XML
  * Explicit UTF-8 encoding was added where necessary to ensure portability
  * Added MultiLineField implementation to 45D, 49G, 49M and 49N

#### 8.0.0 - May 2019
  * JRE requirement increased to Java 1.8
  * SWIFT Standard release update 2019 (live 17 November 2019)
  * Yearly revision of deprecation phase (see http://www.prowidesoftware.com/resources/deprecation-policy)
  * Added common hierarchy for option J party fields

#### 7.10.4 - May 2019
  * Updated dependencies: apache-commons-lang 3.7 -> 3.8.1
  * Updated dependencies: apache-text 1.3 -> 1.6
  * Added copy constructors to MT header blocks
  * Added setDate(Calendar) to MIR object
  * (Issue #25) Fixed padding in PPCWriter
  * Added helper API SwiftTagListBlock#splitByTagName to get sub-blocks by field boundary
  * Fixed IOB exception in SwiftBlock2Output#setMIR in lenient mode
  * SwiftParser#tagStarts changed to protected to allow overwriting in custom parsers for non-compliant messages
  * Moved getMessageType from MtSwiftMessage to parent class AbstractSwiftMessage
  * Added getVariant and getMtId to MtSwiftMessage; added getMxId to MxSwiftMessage
  * Added setMUR in SwiftMessage
  * Added helper method in SwiftWriter to ensure break lines of any String has CRLF
  * Added setSignature and getSignature to SwiftMessage and AbstractMT to set and retrieve MDG tag in S block (LAU computation available in Prowide Integrator)
  * Added propertyValue to AbstractSwiftMessage to check if a property is set with a given value
  * Changed IsoUtils implementation to use Currency.getAvailableCurrencies() in the initialization
  * Deprecated AckSystemMessage in favor of ServiceMessage21
  * Fixed negative index bug in AbstractSwiftMessage#getPreviousStatusInfo when message has less than two statuses in the trail
  * Fixed getLines API in Fields that in some cases was trimming the first line starting slash from the result
  * Fixed eventual NPE produced in MxSwiftMessage#updateFromMessage() when creating MxSwiftMessage from XML document
  * Fixed column length for "variant" in MxSwiftMessage persistence mapping
  * Added a fields() method in SwiftTagListBlock to get all block Tag objects as Field objects
  * Added API to field 50F and 59F to get structured content for the line numbers

#### 7.10.3 - October 2018
  * License changed from LGPL to the more permissive Apache License 2.0
  * Fixed serialization of field 48
  * Completed SwiftMessageUtils#currencyAmount for missing MTs
  * Fixed NPE in SwiftBlock4.removeEmptySequences with fields 15A as sequence boundary
  * (Issue #15) MxParser.java typo analiseMessage -> analyseMessage
  * Added getFields() to MT classes
  * Added bean validation annotations for BIC, IBAN, ISO country and currency
  * Enhanced the BIC internal model to allow accessor for all subfields
  * Enhanced the BIC validation with enum to report the specific validation problem found
  * Changed the default SwiftParser behavior to lenient, meaning by default it will not throw any IllegalArgumentException when headers size is invalid
  * Fixed FIN writer to preserve trailing spaces in tag value
  * Added JPA annotations to the SWIFT model intended for persistence (AbstractSwiftMessage and subclasses)
  * Removed the old Hibernate XML mapping AbstractSwiftMessage.hbm.xml (in favor of generic JPA annotations in model)
  * Added SwiftTagListBlock#removeSubBlocks to remove all instances of a given subblock
  * (Issue #13) Fixed SwifttagListBlock#removeSubBlock
  * Added JsonSerializable interface to all model classes implementing toJson()
  * Added toJson and fromJson to MT and Field classes
  * Added toJson and fromJson to the MtSwiftMessage and MxSwiftMessage model
  * Added field 434 in SwiftBlock3Builder

#### 7.10.2 - May 2018
  * Revamped the JSON API implementation using Gson, added missing fromJson methods

#### 7.10.1 - April 2018
  * FIN writer: reverted the trim in tag values introduced in 7.8.9

#### 7.10.0 - April 2018
  * SWIFT Standard release update 2018
  * JRE requirement increased to Java 1.7
  * Dependencies: updated apache commons-lang from 2.6 to 3.7
  * Yearly revision of deprecation phase (see http://www.prowidesoftware.com/resources/deprecation-policy)
  * Added API in SwiftMessage for the SWIFT gpi service: getters and setters for the service type identifier and UETR
  * Added an automatically generated UETR when creating new MT instances for 103, 103 STP, 103 REMIT, 202, 202 COV, 205, or 205 COV
  * Added API in SwiftMessage to set the variant (STP, REMIT, COV)
  * New helper API for block 3 (SwiftBlock3Builder) to ensure only expected fields are added and in proper order

#### 7.9.7 - April 2018
  * Dependencies: added gson 2.8.2
  * Added full IBAN validation including control digits and custom account numbers per country
  * Added SwiftCharset and SwiftCharsetUtils helper API to validate SWIFT related charsets.
  * Added SwiftTagListBlock#getFieldByQualifiers(name, qualifier, conditionalQualifier) to gather generic fields based on qualifiers content
  * Added addTag(index, tag) and setTag(index, tag) in SwiftTagListBlock to insert new field in specific positions
  * Added Field#is(String ...) to test component 1 of fields against a list of possible values
  * Added non-ISO country code XK (Kosovo) to IsoUtils
  * Added API in IsoUtils to add custom codes for countries and currencies
  * Added read-only properties in AbstractSwiftMessage for the message creation year, month and day of moth
  * Added support for custom split char in RJE reader/writer
  * Fixed missing repetitive 35B in MT549
  * Build migrated to Gradle

#### 7.9.6 - December 2017
  * Fixed conversion to XML with compressed parameter true in ConversionService

#### 7.9.5 - December 2017
  * Fixed getValueDisplay in field 50F to strip the starting slash in the account number
  * Added getLabelForLineNumber(String subfieldNumber) in Field50F to return the labels for the structured line identifiers
  * Enhanced getComponentLabel(final int number) in Field50F to return proper dynamic labels based on line number identifiers
  * Added getCorrespondentBIC to SwiftMessage and AbstractSwiftMessage
  * Expanded sender/receiver in MtSwiftMessage and MxSwiftMessage from BIC8 to BIC11 in order to keep branch information in those cached attributes
  * Added checksumBody to AbstractSwiftMessage for proprietary checksum calculated on the body only, as a complement to the existing checksum on the whole message
  * Fixed AbstractSwiftMessage#copyTo(msg) implementation to perform hard copy of list objects (similar to a copy constructor implementation)
  * Expanded precision in getValueDisplay for all numeric fields to preserve the decimal digits present in the original value
  * Implemented SwiftMessage#getUUID and added getUID(Calendar, Long)
  * Implemented SwiftMessageUtils#calculateChecksum as MD5 hash on whole FIN message content and added new checksum for the text block only

#### 7.9.4 - November 2017
  * Internal code maintenance release

#### 7.9.3 - October 2017
  * JRE requirement increased to Java 1.6
  * Added API in BIC to return the distinguished name (DN) for a BIC
  * Added equalsIgnoreCR in Tag to compare values regardless of carriage return character being present or not in new lines
  * Fixed MxParser#parseBusinessApplicationHeaderV01 (it was setting the FinInstnId/Nm as BIC)
  * Removed invalid component in field 86J
  * Fixed order of components in fields 98J and 98K
  * Completed the component labels for all fields
  * Changed field 22C structure into individual components for the <SB-LC> function
  * Enhanced fields parse/serialization to preserve any whitespace in a component

#### 7.9.2 - August 2017
  * Fixed FINWriterVisitor to prevent printing 'null' tag values
  * Deprecated custom resource properties for currency and country codes, in favor of Java nativa API in Currency and Locale
  * Removed package-info.class from target jar to avoid class modifier issue in Java8 runtime
  * Fixed serialization of field 50F to allow the first line without a starting forward slash

#### 7.9.1 - June 2017
  * (Issue #5) Enhanced performance in SwiftParser
  * Removed sequence API for inner loops (non sequence) in MTs 306, 320, 340, 360, 361, 362, 410, 412, 420, 422, 450, 456

#### 7.9.0 - May 2017
  * SWIFT Standard release update 2017 (live 19 November 2017 for MT and 18 November for MX)
  * (Issue #2) maven build issues
  * (Issue #3) Field61 component 5 treated as amount
  * (Issue #4) Field72 structure fixed to allow 6 components at most
  * Field99A implements AmountContainer
  * Field95L implements BICContainer

#### 7.8.9 - May 2017
  * Yearly revision of deprecation phase (see http://www.prowidesoftware.com/resources/deprecation-policy)
  * Added convenient isType(int) to SwiftMessage
  * Fixed amounts() in AmountContainer fields

#### 7.8.8 - March 2017
  * Added hashcode and equals to MxId
  * Added MUR generation in block 3
  * Added a multi-purpose SwiftMessageComparator for MT, as an abstraction of the existing AckMessageComparator
  * Added helper API to remove empty sequences in block 4
  * Added ACK/NAK identifier constants and API in AbstractSwiftMessage
  * Added getDateAsCalendar in MIR/MOR
  * Added MtCategory enum for MT message categories and convenient category API in SwiftMessage
  * Added support for system and service messages in metadata gathered from SwiftMesasge in MtSwiftMessage
  * Added isServiceMessage in SwiftMessage
  * Added static factory method parse to SwiftMessage
  * Added new fields in AbstractSwiftMessage to hold main currency and amount, automatically set for most MTs from fields 32a, 33a, 34a, 19a and 62a
  * Added conversion to and from LT address in SwiftFormatUtils
  * (CR #10) Added comprehensive implementation of MT and Field classes for system messages (category 0)
  * Added custom name for internal loop sequences in MTs 110, 360, 361, 604, 605, 609, 824, 920, 935, 940, 942, 971 and 973
  * Added more options to retrieve information from the status trail in AbstractSwiftMessage
  * Reduced visibility from public to protected for MTs inner sequence classes mutable fields; START, END, TAIL.
  * Fixed analyze and strip API in MxParser to support nested Document elements
  * Fixed MT500 removed invalid fields after GENL linkage sequence
  * Fixed AckMessageComparator to cover all fields in block 2 input and output
  * Fixed getSender and getReceiver for service messages in SwiftMessage
  * Fixed MT600, removed invalid fields 26F, 34G, 31C in sequence A
  * Fixed parse for DATE1 (MMDD) to handle properly leap years
  * Fixed RJEWriter to avoid writing the split character '$' and the end of the file, afterwards the last message
  * Expanded helper API in AckSystemMessage
  * TagListBlock tags field made private instead of package protected
  * Enabled mutability of LogicalTerminalAddress objects, allowing setting the branch from superclass BIC
  * Enhanced parser for fields 11R, 11S and 37H (NPE prevention)
  * Removed invalid generated code for internal loops (non-sequence) in MTs: 110, 201, 360, 361, 559, 604, 605, 609, 824, 920, 935, 940, 942, 971, 973
  * Enhanced from() and to() methods in BusinessHeader to catch more options

#### 7.8.7 - December 2016
  * Fixed getMessageType in MT103_STP, MT102_STP, MT103_REMIT, MT202COV and MT205COV to return the number without the validation flag (as expected per javadoc definition)
  * MT518 fixed fieldset for Field 70
  * MT330 fixed qualifier in Field 22
  * MT513 and MT514 Field 11 moved outside previous fieldset
  * MT541 to MT547 Field 90[A,B] changed to fieldset.
  * MT564 fixed fieldset items in Field93[B,C]
  * MT565 to MT567 Sequence D, fixed field 13
  * MT609 and MT798_763 fixed qualifiers in Field 29
  * When creating MT instances, the validation flag (STP, REMIT, COV) will be automatically created as block 3 field 119 when applies for the created MT
  * Log warning when creating MTnnn objects from invalid message types, for example calling MT103.parse(fin) and passing FIN content for an MT 202
  * Ignore validation flag (STP, REMIT, COV) if it is not valid for the message type, when creating MT object from SwiftMessage (to avoid ClassNotFoundException)
  * Enhanced semantic in AckMessageComparator when a blocks are null or empty (see javadoc for details on how blank blocks are handled in comparison)

#### 7.8.6 - November 2016
  * MxParser; IOB exception prevention in strip methods when XML has empty header or document
  * Prevention for IOB exception in ensureEOLS when converting MT message from model into FIN text
  * Expanded API in SwiftParser with static parse methods for each MT block
  * Expanded API in SwiftWriter to serialize any MT block into its native SWIFT representation, also made visit API in SwiftMessage static

#### 7.8.5 - October 2016
  * Added getSubBlockByTagNames and getSubBlocksByTagNames in SwiftTagListBlock to retrieve subblocks based on comprehensive list or tag names
  * Added API in BusinessHeader to create valid BAH from simple parameters
  * Added API in BIC to get the branch and institution
  * Added API to match message identifier by regex, for example fin.*STP
  * Added API to strip header and document portion of Mx message in XML format
  * Added analizeMessage in MxParser, lightweight API to retrieve structure information from an MX messages
  * Added enumerations for message priority and delivery monitoring in MT block 2
  * Added json() to AbstractMT
  * Added getComponentLabel(int) in Field classes
  * Added updateFrom AbstractMT to MtSwiftMessage
  * Added reference as class attribute in AbstractSwiftMessage (set by subclasses)
  * Added FileFormat attribute to AbstractSwiftMessage for clear identification of content in implementing subclasses
  * Added constructor of MxSwiftMessage from AbstracMX
  * Added API to get BIC codes from DN in Mx messages
  * Added MtId class, analogous to the existing MxId for MX messages
  * SwiftParser parsing of block 4 published as static public method
  * Added AbstractMessage as base class for specific MTnnn and MXmmm model hierarchy
  * Added MessageStandardType with MT and MX values and ServiceIdType for header service id values
  * Added nextSwiftMessage in RJE/PPC readers for system messages support
  * Added valuesNumeric to MT enumeration MtType
  * Added getValueDisplay with optional locale parameter to display formatted field and individual components values
  * Added MTVariant enum and getVariant API in swift messages
  * Added CONDITIONAL_QUALIFIER component number as static class field for all generic fields (fields implementing the GenericField interface)
  * Added BusinessHeader serialization into xml and Element objects
  * Added business header parse from Element object in MxParser
  * Added RJEReader and RJEWriter to create MT message files in RJE format
  * Added PPCWriter to create MT message files in DOS-PPC format (also enhanced API for the existing PPCFileReader)
  * Added path() API in MxNode
  * Added MtType, an enumeration of all available MTnnn implementations
  * Added parse to Field classes to update field components from full value
  * Added append lists of Tag or Field to TagListBlock
  * Added support for attributes in MxNode
  * Added generic setters for attributes in header blocks 1 and 2 using qualified names (#setField)
  * Added write XML method for MX business header
  * Added validName as static method in Field, to validate field names
  * Added getField static API in Field to create new instances with reflection given the field name and value
  * Added reference(msg) to SwiftMessageUtils to get the sender reference from messages that contain a reference field
  * Added SwiftMessageRevision to the swift messages model, to hold and track changes in swift messages
  * Fixed parser for field 98F
  * Fixed field 61 parse allowing EC and ED as credit/debit mark subfield
  * Fixed from() and to() methods in BusinessHeader to return the BIC code for both possible header types
  * FIxed serialization of component 1 in field 50F
  * Fixed parser and serialization in Field98F
  * Fixed SwiftMessage.toJson single quote to double quote in timestamp field
  * Fixed getLabel when used with the parameters combination of a valid mt and a null sequence
  * Fixed getValue in Field61,
  * Added proper implementation for isOptional(component) in Field61
  * Fixed components trim to null in parser for several fields when the component value is not present
  * Fixed separators trim in getLine API
  * Fixed setComponentN(Number) when component is not a SWIFT amount, Number is now serialized as an integer (without decimal separator)
  * Fixed MT parser to allow additional lines in a field start with colon ':'
  * Fixed field 32R second component changed from currency to string to allow codewords ’FOZ’, ’GOZ’, ’GRM’, ’KLO’, ‘LIT’, ’LOT’, ‘OTH’, ‘PND’, ’TAL’, ’TOL’, ‘TON’, ‘TOZ’, ’UNT’
  * Fixed field 33B first component changed from currency to string to allow codeword ’PCT’ used in MT601
  * Fixed API inconsistencies in MtSwiftMessage when updating from SwiftMessage objects.
  * Bugfix MT506 added mandatory field 28E
  * Added missing getters for Sequence E1 in MT300
  * Changed MX messages detection in MxParser to lighter implementation using Stax
  * Normalized Input/Output Outgoing/Incoming API in AbstractMT and SwiftMessage
  * SwiftMessage.toJson changed timestamp format to the recommended ISO 8601
  * MxSwiftMessage meta-data (sender, receiver, reference, identifier) read and set from raw XML content
  * Added support in XmlParser for the field version of Core proprietary XML format for MTs, the parser now reads both formats seamlessly
  * Better header API in MxSwiftMessage to support both ISO and SWIFT business headers
  * Elaborated identifier in MtSwiftMessage, using fin.type.variant instead of just the message type
  * Added comprehensive sequence names into pw_swift_label property files
  * Added translations of pw_swift_label property files to FR, DE and IT (complementing the existent EN, ES and RU files)
  * Completed pw_swift_label property files for all field + mt + sequence combinations
  * Complete application header parsing in MxParser
  * Better application header detection in MxParser based on namespaces
  * Added component labels for field 13K
  * Fields 11R and 11S component 3 split into two independent components.
  * In Field61, component 6 was splitted into two independent components to hold the "transaction type" and the "identification code" as stated in the standard definition for function <SUB-6>
  * Added SwiftParserConfiguration to encapsulate several parsing options, allowing fast parsing of AbstractMT by reading the text block in raw format

#### 7.7.0 - October 2015
  * valueDate in SwiftMessageUtils
  * isType(int...) in SwiftMessage
  * Enhanced the getSequence API in MT classes with support to nested sequences, allowing for ex: getSequenceE1(getSequenceEList().get(n))
  * getLine API for FieldNN classes based on semantic lines number identification
  * Copy constructors for FieldNN classes, performing a deep copy of the components' list
  * MxParser message detection
  * New generic XML model and API, as backbone for MX messages.
  * Headers Blocks: new generic getters in blocks 1 and 2 to retrieve attributes using full qualified names from enums; for example getField(SwiftBlock1Field.LogicalTerminal)
  * Static labels for subfields in FieldNN classes to allow for example getComponent(Field93B.BALANCE)
  * BIC: API to check for live and non-live bics
  * MxParser: parseApplicationHeader and constructors from several sources
  * Added missing labels' API to fields: 36E, 69A, 69C, 69D, 70C, 70D, 70G, 90F, 90J, 92D, 92L, 92M, 92N, 92R
  * Added the ApplicationHeader attribute to AbstractMX
  * Added API to search nodes or content by path or name in the MxNode tree returned by the MxParser
  * Added json() and xml() methods to MT classes
  * Added write to file and output streams to AbstractMT and AbstractMX
  * Added consistent constructors from String, File or InputStream to MTnnn classes
  * Added static parse methods to create MTnnn objects from String, File, InputStream or MtSwiftMessage
  * Added consistent constructors from String, File or InputStream to AbstractSwiftMessage and subclasses MtSwiftMessage and MxSwiftMessage
  * Added static parse methods to create MtSwiftMessage and MxSwiftMessage objects from String, File or InputStream
  * Lib: added read from input streams
  * NPE prevention in SwiftFormatUtils.getCurrency
  * Fixed getSender and getReceiver for MTxxx to return accurate information regardless the message being of type input or output (also to be consistent with analogous methods in SwiftMessage)
  * Added CR and LF to charset z and x at SwiftcharsetUtils
  * Fixed validation of fields 70F, 77S and 77T that unnecessary restricted the allowed amount of lines (not it is unlimited because charset Z allows CRLF).
  * Fixed OutOfBound exception at MxNode findFirst implementation when a node has multiple children
  * Fixed getDescription for Field35B, now returning component 3 instead of 2
  * Better API consistency between MT and MX implementations, with common ways to parse and build.
  * Changed sender and receiver attributes for MtSwiftMessage to hold BIC8 instead of full LT identifiers.
  * Deprecated the use of model message inside MtSwiftMessage
  * Simplified distribution zip with -sources and -javadoc jars

#### 7.6.0 - October 2014
  * New BIC API: isTestAndTraining(), getLogicalTerminalIdentifier(), bic8() and bic11()
  * New model for LT addresses, and its related API in header classes
  * New SwiftMessage API: AbstractMT toMT()
  * New AbstractMT API: getSequence(name), getSequenceList(name)
  * Added builder API: constructors and append methods to add content with chaining support
  * Added missing getValue() implementations to field classes. Example: Field26C
  * Added annotations to MTNNN classes to identify sequence split strategy involved (more traceable code)
  * SRU 2014. Affected MTs: 300, 304, 305, 306, 340, 341, 360, 361, 380, 381, 502, 506, 508, 509, 513, 514, 515, 518, 527, 530, 536, 537, 538, 540, 541, 542, 543, 544, 545, 546, 547, 548, 549, 558, 564, 565, 566, 567, 568, 569, 575, 600, 601, 942
  * Added description and release javadoc comments to MT classes
  * Added MX Generic model support
  * Added MX parse
  * Added MT300.getSequenceE()
  * Minor fix in MT300 sequences structure, B1 and B2 inside B, and named D's subsequence as D1
  * SwiftTagListBlock implements Iterable<Tag>
  * Bugfix SwitTagListBlock.countTagsStarsWith(string,string) was ignoring tagnames in count

#### 7.5.0 - August 2014
  * Added toJson in SwiftMessage and SwiftTagListBlock, SwiftBlock1 and 2
  * Added to SwiftTagListBlock  getFieldByName(String, being)
  * Added to SwiftTagListBlock  getFieldByName(String, being, component2)
  * Added to SwiftTagListBlock  getFieldByNumber(int , being)
  * Added START_TAG and END_TAG constant to Sequence inner classes
  * Added Sequence.newInstance() method
  * Added static method Field.emptyTag()
  * Added to SwiftTagListBlock append(SwiftTagListBlock)
  * Changed SwiftFormatUtils.getNumber(Number) to allow variable amount of decimal parts without the previous limit of two
  * Added support for national clearing system codes in party identifier components: example 52A starting with //AT123
  * JSON serialization: fixed missing quotes escaping and newline
  * in some occasions, getSequenceA() incorrectly returned null instead of empty sequence as stated in javadoc
  * Refactored Field77A to include 20 independent components instead of just one (current implementation is similar to Field79)
  * Deprecated isAnyOf(String ... names) and added isNameAnyOf(String ... names) semantics of method more clear with its name
  * Changed the semantic of getAccount methods to remove starting slashes if any
  * Some javadoc for BICRecord
  * Added serialization timestamp to JSON generation
  * In Field* void set changed to Class set so we can support the code style new Field().setThis().setThat().setThatToo()
  * Added Field.asTag()
  * Added option in XMLWriterVisitor to serialize field instead of tag

#### 7.4.0 - March 2014
  * In BIC added subtype attribute and getBranch method
  * ReaderIterator to read a file from a classpath resource and split its content by the '$' symbol
  * In SwiftMessage new API to check and get linkages sequences
  * In AbstractSwiftMessage new constructor using MTSwiftMessage as parameter
  * In MTSwiftMessage updateFromModel and updateFromFIN using internal attributes
  * Several helper methods to parse field content using SwiftParseUtils
  * Field classes implementation for fields belonging to System and Service Messages (i.e. 451)
  * Resource bundle labels for System and Service Messages fields
  * MOR class to represent the message output reference (inherited from the MIR)
  * SwiftParseUtils: getTokenSecond and getTokenSecondLast with prefix
  * getAll(SwiftMessage) in every FieldNN class
  * getAll(SwiftTagListBlock) in every FieldNN class
  * New constant in Field suitable for import static
  * SwiftTagListBlock: constructors made public
  * SwiftTagListBlock: added filterByNameOrdered(String ...)
  * SwiftTagListBlock: added getFieldsByNumber(int)
  * SwiftTagListBlock: added removeSubBlock(String)
  * SwiftTagListBlock: deprecated int getTagCount(String)
  * SwiftTagListBlock: added int countByName(String)
  * SwiftTagListBlock: deprecated int getTagCount()
  * SwiftTagListBlock: added int countAll()
  * SwiftTagListBlock: added method boolean containsAllOf(String...)
  * Improved toString in SwiftTagListBlock and Tag
  * Javadoc improvements
  * Fixed SwiftBlock1 constructor to allow LTs missing the optional A, B or C identifier (11 characters length); ex. FOOOAR22XXX
  * Fixed getStatusInfo and getPreviousStatus in messages base class that was causing IOB exceptions
  * Issue 39: missing trimToEmpty in getComponent2 in 50H
  * MT207: fixed maximum repetitions of sequence B from 1 to unlimited

#### 7.3.0 - January 2014
  * removed log4j.properties
  * New API: Field.isAnyOf(String...)
  * Added many methods in SwiftTagListBlock in resemblance to String manipulation API
  * SwiftTagListBlock added: getTagsByNumber(int), SwiftTagListBlock removeAfterFirst(String, boolean)
  * Added Tag.startsWith
  * Added Tag.contains
  * Added PPCFileReader iterator to read and split pc connect files

#### 7.2.0 - September 2013
  * Added Field.letterOption
  * Added SwiftTagListBlock.getSubBlockBeforeFirst
  * Added SwiftTagListBlock.filterByName
  * Fixed Field.appendInLines that was causing the getValue of several fields (ex 35B) to start with unexpected EOL
  * Fixed NPE in XMLParser with null value in tags
  * Fixed Avoid usage of double in amount resolver

#### 7.0.0 - August 2013
  * Enhanced messages model with base support for MX messages.
  * New messages meta-data model to handle additional information: Status history, User notes, Properties list.
  * Useful API to SwiftMessage to get: direction, PDE, PDM, UUID, MIR, MUR and getTypeInt
  * Complete FieldNN implementation classes
  * Complete MT helper classes, covering all message types
  * Added model and API to handle Sequences at MT classes, covering all sequences based on 16R/16S boundaries.
  * New API to handle sub blocks: SwiftTagListBlock.removeUntilFirst, SwiftTagListBlock.containsAnyOf
  * Ensuring of SWIFT EOL at ConversionService.getFIN
  * Fixed getValue of several fields to prevent printing of null
  * Fixed getValue of several fields with missing slash separator on optional components
  * Added missing field getters for MT classes with fieldsets: for example 93B at MT564.
  * getValue for Field35B. Thanks to Raghu rathorr@users.sf.net
  * getCalendar bug related to unused format parameter
  * Changed Field26C parser and subfields structure to split the string before the VAR-SEQU into independent components
  * Removed deprecated net.sourceforge classes
  * Removed unimplemented method amounts() in AmountContainer

#### 6.4.0 - March 2013
  * Added visitor API on tag list block
  * New interface to identify and use generic fields (notice DSS methods are not part of non-generic fields)
  * Added API on MT classes to simplify messages creation
  * Comprehensive getters and setter API for field classes using functional names
  * Added PatternContainer interface and implemented in field
  * Better CurrencyContainer API
  * Added API to SwiftFormatUtils to get String components from Calendar using different SWIFT date/time formats
  * Implemented API for CurrencyContainer for all Fields
  * Added MT helper classes for MTs: 518, 549, 800, 801, 802, 824, 600, 601, 604, 605, 606, 607, 608, 609
  * Added Field implementations for 33G, 35U, 86B, 68A, 68B, 68C, 94C, 31F, 37a, 34J, 35H, 31X
  * Added API to simplify messages creation; defaults for header blocks attributes, addField to Block4, setSender at Block1

#### 6.3.0 - October 2012
  * Added MT helper classes for MTs: 500, 501, 502, 503, 504, 505, 506, 507, 508, 509, 510, 565
  * Fixed getAsCalendar for year component of field 77H
  * Fixed parsing of field 50F
  * Added field class for: 26C
  * Support to identify which sequence a tag belongs to
  * Added API to FieldNN classes to get the DSS field
  * Added API to FieldNN classes to get the qualifier and conditional qualifier components
  * Added API to FieldNN classes to determine if field is generic or non generic
  * Field class made abstract
  * FieldNN isOptional: method to check if a given component is optional for the field
  * Field getLabel: support for label exceptions per mt and sequence
  * SwiftParser changes to distinguish the presence of brackets when they are block boundaries or part of an invalid field value
  * Improved parsing of Field35B, first and second components are set only if "ISIN " is present
  * SR2012 update: deprecated fields 23C, 23F. Updated MT300, MT304, MT305 with field changes.
  * Added serialization for: 20E, 29G, 31G, 36E, 50G, 50H, 69B, 69D, 69F, 77H, 90F, 90J, 90K, 92D, 92L, 92M, 92N, 94D, 94G, 95T, 98F
  * Fixed serialization of field 59A

#### 6.2.0 - June 2012
  * Purged and some tunning of parser log
  * Added getField* API con block4
  * Added Tag API: public boolean contains(String ... values)
  * Added more API to get subblocks based on tag number boundaries regardless of letter options
  * Fixed Tag.isNumber to consider the whole number and not just the prefix, isNumber(58) returns true to 58A but not to 5
  * Added Tag.getNumber() API
  * Fixed build to include MTs and FieldNN source codes in the package
  * Fixed parser for fields: 94D, 50H, 50G and 52G
  * Added MT helper classes for MTs: 567, 900, 910, 920, 935, 941, 970, 971, 972, 973, 985, 986
  * Added API for getLabel at Field objects, to retrieve business oriented names from resource bundles

#### 6.1.0 - March 2012
  * Added BICContainer interface
  * Added MT helper classes for MTs: 360, 361, 362, 364, 365, 381, n90, n92, n95, n96, n98, 420, 422, 430, 450, 455, 456, 701, 705, 711, 720, 721, 732, 734, 740, 742, 747, 750, 752, 754, 756, 768
  * Added getValue for Field13E
  * Fixed getValue for Field31R (2nd component is optional)

#### 6.0.0 - February 2012
  * Merged patches from Walter Birch
  * SwiftParser: fix for parse error with malformed tag 72
  * Implemented getValue for Fields: 19B, 31D, 31P, 31R, 39P, 40B, 41D, 92F, 93B, 98E and others with the same parser pattern
  * Changed packages in Hibernate mappings from sourceforge to prowidesoftware
  * Added SwiftMessageUtils class
  * Added date container interface to Fields to better support higher level model expressions
  * Added currency container interface to Fields to better support higher level model expressions
  * SWIFT standard update (Nov 2011)
  * Fixed field parser for 35B
  * Changed SwiftParser log level
  * Build: consistent release in jar, sources and javadocs jars, include dependent jars in lib directory
  * API to create FieldNN objects from Tag objects
  * Fixed field parser for 35B when first component is an ISIN number
  * Added DATE1 support for fields parser (fixes Field61)
  * SwiftMessage API to get sender and receiver addresses from message headers
  * Added MT helper classes for MTs: 101, 104, 105, 107, 110, 111, 112, 200, 201, 204, 205, 205COV, 207, 256, 300, 305, 306, 307, 330, 340, 341, 350, 540, 541, 542, 543, 564, 566
  * MT helper classes 102_not_STP and 103_not_STP with inheritance from defaults MT103 and MT102 classes
  * Added Field implementations for 36E, 69B, 69D, 69F, 90F, 90J, 93B, 93C, 94G, 95T, 95S, 98E, 98F, 98L, 67A, 77J, 92E, 98D, 95S, 50G, 50H, 52G, 31G, 77H
  * TIME3 implementation to format utils
  * Suppress warnings for unused imports in eclipse

#### 6.0.0-RC5 - August 2011
  * Fixed parser for Field20E
  * Added Field implementations for 90K, 92D, 92L, 92M, 92N

#### 6.0.0-RC4 - July 2011
  * Added MT helper classes for MTs (SCORE): 798<743>, 798<745>, 798<760>, 798<761>, 798<762>, 798<763>, 798<764>, 798<766>, 798<767>, 798<769>, 798<779>, 798<788>, 798<789>, 798<790>, 798<791>, 798<793>, 798<794>, 798<799>
  * Added MT helper classes for MTs: 191, 291, 391, 399, 491, 535, 591, 691, 699, 707, 760, 767, 769, 790, 791, 891, 991, 999
  * Added Field implementations for 13E, 20E, 22L, 23X, 24E, 27A, 29D, 29G, 29S, 31R, 39D, 39P, 49H, 49J, 50M, 72C, 77C, 77E, 78B

#### 6.0.0-RC3 - April 2011
  * Added MT helper classes for MTs: 304, 320, 321, 210, 599
  * Added Field implementations for 19B, 32H, 32R, 34E, 37G, 37M, 37R, 38J, 92F, 62A, 62B

#### 6.0.0-RC2 - February 2011
  * Added Field implementation for 15 (A,B,C,D,E,F,G,H,I,J,K,L,M,N)
  * Added MT helper classes for MTs: 300, 400, 410, 412, 416, 499, 544, 545, 546, 547, 548, 700, 710, 730, 799
  * Added Field implementations for 31D, 31P, 40B, 41A, 41D, 45A, 45B, 46A, 46B, 47A, 47B
  * field serialization from components values into SWIFT single string value
  * Removed log4.properties from distribution jar
  * MTs API: fixed field mutiplicity when a field becomes repetitive being present on multiple sequences or at repetitive sequences.
  * Hibernate mappings: removed confusing/commented blocktype mappings at SwiftBlock.hbm.xml
  * Hibernate mappings: package rename

#### 6.0.0-RC1 - October 2010
  * Migrated src code to java 1.5 (binary distribution is still 1.4 compatible by means of http://retroweaver.sourceforge.net/)
  * Java 1.4 compatibility changes
  * normalization of linefeeds to CRLF at Tag creation from XML parsing
  * Removed deprecated API
  * Added new package io with subpackages parser and writer; added new package utils.
  * Renamed all packages to com.prowidesoftware (backward compatibility maintained with facades)
  * Added implementation for MTs 102 not STP, 102 STP, 103 not STP, 103 STP, 195, 199, 202, 202COV, 203, 295, 299, 940, 942, 950
  * Added new SWIFT MT high level generated API, with classes for specific message types
  * New source package for generated swift model
  * Merged project "prowide SWIFT Fields" into "WIFE"
  * Added comparison options to AckMessageComparator
  * Removed old and incorrect charset validator class net.sourceforge.wife.swift.MessageValidator
  * Fix in remove user block method, thanks to Herman's contribution and patience
  * Parser API for (new SwiftParser()).parse(messageToParse);
  * Replaced commons-lang-2.3 -> 2.4
  * Fixed message writer: system messages' block4 generated with inline tags
  * SwiftMessage API to check if it's Straight Through Processing (STP), based on the content of the User Header
  * SwiftMessage API to check if it's a cover payment (COV), based on the content of the User Header
  * SwiftTagListBlock API to check if contains a specific Tag
  * Removed unimplemented and confusing package net.sourceforge.wife.validation
  * Deprecated old and unused validation-related classes
  * Added AckMessageComparator which is useful of identify the ack of a given message.
  * SwiftTagListBlock API to get a sub block given its name or its starting and ending Tag
  * SwiftTagListBlock API to get tags by content, given its exact or partial value
  * Helper methods from Block4 moved to SwiftTagListBlock
  * SwiftTagListBlock is no longer abstract, so it can be used to create instances for subblocks
  * Required JVM upgrade to 1.5
  * Initial update of upload-sf target for release to sourceforge

#### 5.2.0 - February 2009
  * Added missing hashcode and equals
  * Javadocs improvements
  * Revised and tested hibernate mappings
  * Added getBlockType
  * Added length to unparsed text persistence mappings
  * Fixed persistence mapping for block2 inheritance
  * Updated hibernate libs to version 3.2.6
  * Added isOutput
  * isInput made concrete, not abstract
  * Added abstract isInput() method to SwiftBlock2 for safer casting subblocks when input/output is unknown

#### 5.1.0 - July 2007
  * Migrated logging to java logging api
  * Removed SwiftBlock's deprecated methods.
  * Moved some common methods in SwiftBlock2Input/SwiftBlock2Output to parent class SwiftBlock2.
  * Upgraded commons-lang to version 2.3
  * Improved persistence mapping.
  * Move persistence (helper) package to wife-test project.
  * Minor javadoc fixes.
  * Fixed some warnings.

#### 5.0.0 - June 2007
  * Improved Hibernate mapping for simplified and more efficient data base schema.
  * Added support for unparsed text to model, persistence mapping and conversion services (needed for some MT0xx for example).
  * XML to SwiftMessage parsing methods moved from ConversionService to XMLParser in "parser" package.
  * New package created for parser classes "net.sourceforge.wife.swift.parser".
  * Made abstract intermediate classes of blocks object hierarchy.
  * Added support for user custom blocks in model, persistence mapping and conversion services.
  * Improved overall test cases coverage and source/resources structure.
  * Fixed some warnings.
  * Swift Parser enhancements; don't throw exception on unrecognized data, but preserve an internal list of errors.
  * Added reference to current message in parser, so it can take decisions based on parsed data.
  * Added constant for possible values for application id to SwiftBlock1.
  * Updated dependency: hsqldb 1.8.0.4 -> hsqldb 1.8.0.7.
  * Updated dependency: hibernate 3.1.3 -> hibernate 3.2.3.ga.

#### 4.0.0 - April 2007
  * Moving to junit 4 - some new tests are being written with junit4, this should make testing some features singificantly easier.
  * Move size and isEmpty methods to subclasses.
  * Improved deprecated exception messages and javadoc.
  * Added useful getter for the MIR field in Block 2 output.
  * Added support for optional fields in Block 2 input.
  * Method specific to each block moved to each block class, when possible compatibility methods were left in old places, marked as deprecated to provide a smoother migration path.
  * Removed deprecated API in SwiftBlock.
  * Adapted parser to new model refactor.
  * More javadoc in parser.
  * Improved xml writer (more clean tabs and EOL).
  * Refactored and fixed XML parsing for blocks 3 and 5.
  * Fixed build.xml to include resources in generated jar files.
  * Improved javadoc and validations in fin writer.
  * Completed basic internal XML parsing.
  * Added more tests for XML conversion.
  * Implemented XML conversion parsing for all blocks (except 4).
  * Updated passing test in conversion service.

#### 3.4.0 - March 2007
  * Added license header to source files.
  * Minor fixes in build system.
  * Enhanced IBAN validation routine.
  * Added numerous tests for IBAN validation.
  * Added JSValidationUnit backed by Rhino, to support easy extension of validations.
  * Made all loggers private static transient final.
  * Enhanced overview documentation.
  * Javadoc updates.
  * Code clean up.
  * Added many tag specific validation units targeting MT103 validation.
  * Removed ant junit fork since it broke in ant 1.7.

#### 3.3.0 - January 2007
  * Initiated MT103 validation rule.
  * Validation framework core classes written.
  * Utility classes for validation.
  * Removed old and deprecated/replaces writer component.
  * Dependencies clean up, ant downloads less libs now.
  * Added Currency ISO Codes (needed for validations).
  * VF: implemented TagExists and ConditionalTagPresence validation units.
  * Started implementation of validation units.
  * Initial implementation of BIC validation.
  * Initial implementation of IBAN validation.
  * Added ISO Countries for IBAN validation.
  * Fixed issue in writer with block5 as mentioned in bug 1601122.
  * Fixed issue 1595631.

#### 3.2.0 - 2006
  * Parser logging information cleanup.
  * Migrating to log4j 1.2.8 for better compatibility (issued with trace method on some servers).
  * Fixed build to properly include current timestamp in dist target when property release.name is not set.
  * Fixed bug in parser/writer integration which included double block number when using the writer with an object of a just parsed message(1595589).
  * Updated code to fix issue mentioned in https://sourceforge.net/forum/message.php?msg_id=4001538.

#### 3.1.1 - 2006
  * Small fixes for java 1.4 compatibility.

#### 3.1.0 - 2006
  * Fixes to compile for java 1.4 by default.
  * Fixed test for bug 1540294, typo in block number.
  * Use system EOL in XML writer.
  * Added compile timestamp to manifest in created jars.

#### 3.0.0 - 2006
  * Build: Added release.name property to manifest.
  * Build: added selection of tests known to fail and those known to pass.
  * Fixed persistence mapping.
  * Improved build and added control to exclude tests that are know to fail.
  * Model simplification: SwiftBlockN classes are being removed in favor of base class SwiftBlock removed list of blocks in message which was confusing when not all blocks present.
  * SwiftBlock (base class) and subclasses are mapped and persisted ok, either the base class or the subclasses.
  * Added many tests for Hibernate persistence of SwiftMessage hierarchy.
  * Added XML Visitor to write a swift message to an XML representation.
  * Added ConversionService class which encapsulates many services conveniently.

#### 2.0.0 - 2006
  * New parser component highly tested on production and unit tests.
  * Writer component usable. while it has many limitations, it can be used as it is now.
  * Work in progress swift message persistence mapping.
  * Work in progress swift expression <-> regular expression conversion.<|MERGE_RESOLUTION|>--- conflicted
+++ resolved
@@ -1,13 +1,12 @@
 # Prowide Core - CHANGELOG
 
-<<<<<<< HEAD
+
+#### 10.0.1 - SNAPSHOT
+  * (GH-163) Remove unnecessary padding in sender and receiver in AbstractMT#creeate(number, sender, receiver) method
+
 #### 10.0.0 - May 2023
   * Migration to Java 11
   * Migration to Jakarta EE 10
-=======
-#### 9.3.16 - SNAPSHOT
-  * (GH-163) Remove unnecessary padding in sender and receiver in AbstractMT#creeate(number, sender, receiver) method
->>>>>>> ba024d1e
 
 #### 9.3.15 - May 2023
   * (PW-1341) Avoid log pollution with exception stacktrace in Field#formatAccount method
