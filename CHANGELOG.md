# Prowide Core - CHANGELOG

<<<<<<< HEAD
#### 10.1.17 - October 2024
=======
#### 9.4.19 - SNAPSHOT
  * (PW-2040) Updated the BBAN validation data file to the IBAN REGISTRY Jul 2024 release 
  * Added new `MtSequenceEnum` with all the available inner sequences of specific MT schemas

#### 9.4.18 - October 2024
>>>>>>> 82ec241c
  * Added new `FieldEnum` with all the available field names
  * Code security improvements as per CodeQL recommendations

#### 10.1.16 - June 2024
  * (PW-1913) Added IBAN validation for Egypt local account structure

#### 10.1.15 - May 2024
  * (PW-1862) Added NarrativeFragment class for detailed line information in StructuredNarrative fragments
  * Fixed SwiftMessage getPDE(): return empty value instead of null when codeword exists and has no value
  * Added isPercentage() helper method to field 37K

#### 10.1.14 - March 2024
  * (PW-1812) Updated the narrative resolver, format 2 (used in field 72 for example), to allow empty values as part of the narrative fragment
  * Updated validators for BIC, country, and currency constraints to utilize keywords for i18n-compatible messages
  * Deprecated unnecessary methods in the SafeXmlUtils class

#### 10.1.13 - December 2023
  * (PW-1718) Changed the getComponentLabel(component) in Field59F to be dynamic based on the line identifiers (similar to existing API in Field50F)

#### 10.1.12 - November 2023
  * (PW-1697) Fixed validation/parse pattern in field 29O
  * (PW-1697) MT306 changes in field 30I
  * Added DistinguishedName with Builder to encapsulate the BIC branch name logic 

#### 10.1.11 - November 2023
  * (PW-1697) Fixed validation pattern in fields 14[H,K,L,M,N,O] and 29J

#### 10.1.10 - November 2023
  * (PW-1695) Fixed a stack overflow in the fields fromJson implementation when a malformed JSON input contains empty field names
  * (PW-1688) Added missing field labels for SRU2023 changes in the pw_swift_*.properties file

#### 10.1.9 - October 2023
  * (PW-1675) update to Field 31R to support also two date components as requested by SCORE messages
  * Added 36B and 36D getters to MT543

#### 10.1.8 - October 2023
  * (PW-1659) Field 24G deprecated Name and Address for Narrative

#### 10.1.7 - October 2023
  * Added default methods for sender, receiver, and identifier extraction to the MessageExtractionStrategy
  * Added JSON to the `FileFormat` enumeration

#### 10.1.6 - September 2023
  * (PW-1478) Fixed Field 44J parse and getValue to enable proper data preservation when the field contains multiline content

#### 10.1.5 - September 2023
  * Added support for an optional `pw-swift-core.properties` to customize the behavior of the SafeXmlUtils class

#### 10.1.4 - September 2023
  * (PW-1478) Field 44J parse and getValue fix

#### 10.1.3 - August 2023
  * (PW-1478) Field 44J format fixed to allow multiline

#### 10.1.2 - August 2023
  * (PW-1461) Remove deprecation of field 31R model since is it used back in SRU2023
  * (PW-1405) Trim original String payload when creating an AbstractSwiftMessage

#### 10.1.1 - July 2023
  * (GH-163) Remove unnecessary padding in sender and receiver in AbstractMT#creeate(number, sender, receiver) method
  * (PW-1323) Fixing getValue method for pattern issue in Field44J

#### 10.1.0 - June 2023
  * Migration to Java 11
  * Migration to Jakarta EE 10
  * (PW-1323) Fixing getValue method for pattern issue in Field44J
  * (PW-1323) Fixing missing pattern issue in Field44J

#### 9.4.0 - May 2023
  * SWIFT Standard release update 2023 (live 19 November 2023)
  * Yearly revision of deprecation phase (see https://dev.prowidesoftware.com/SRU2022/getting-started/deprecation/)

#### 9.3.15 - May 2023
  * (PW-1341) Avoid log pollution with exception stacktrace in Field#formatAccount method
  * (PW-1264) Added distinguishedName(boolean includeDefaultBranch) method to BIC in order to return default branch name

#### 9.3.14 - March 2023
  * (PW-1182) Fixed MT internal Loops API, when strategy is GENERATED_FIXED_WITH_OPTIONAL_TAIL and the tail part contains repetitive fields, such as MT920
  * (PW-1241) Added addUnstructuredStrict method to Narrative in order to strictly wrap unstructured input

#### 9.3.13 - March 2023
  * Deprecated all fields that are only used in SCORE messages and not in the general MT standard as they will eventually be removed from the library

#### 9.3.12 - February 2023
  * (PW-1109) Changed Narrative Resolver to validate minimum codeword length of 1 char
  * (GH-148) Fixed parser of Field61 amount component when number starts with the decimal comma (implicit zero in amount lower than 1)
  * Added getComponent(String componentName) to retrieve the component based on the name instead of the number
  * Added componentNameToNumber(String componentName) to retrieve the component number based on the component name

#### 9.3.11 - January 2023
  * (PW-1152) Preserve line breaks when creating NarrativeContainer fields from JSON with legacy structure: narrative1, narrative2, etc...
  * Fixed duplicate elements when serializing NarrativeContainer fields into JSON 

#### 9.3.10 - January 2023
  * (PW-1150) Added field model class for 31M (required in SCORE MT798_753)
  * (PW-1150) Added field model class for 71E (required in SCORE MT798_755 and MT798_757)

#### 9.3.9 - December 2022
  * (PW-1078) StructuredNarrative: Fixed parser to treat the optional [3!a13d] part as a unit block, both currency and amount present or missing

#### 9.3.8 - November 2022
  * (GH-127) Enhanced field JSON serialization to include detailed structure when the field is a NarrativeContainer 

#### 9.3.7 - November 2022
  * (PW-1101) Fix field 35C labels to match the FIN xsd: Identification Of Instrument, Description Of Instrument

#### 9.3.6 - November 2022
  * (PW-1086) Fixed typo in field 36D accessors
  * (PW-1078) StructuredNarrative: Added getBankCode() methods in order to allow direct access to data (used in SCORE messages)
  * (GH-88) Added missing constants for ISO 15022 codes 
  * MT540 and MT548 added missing getter for Field99C
  * Added removeRepeatedBoundaries method in order to remove repeated tag boundaries

#### 9.3.5 - October 2022
  * SRU2022 updates review: field 35C validation pattern changed to <VAR-SEQU-5>

#### 9.3.4 - September 2022
  * Added getCADETL method for "CADETL" separator sequences
  * (GH-119) MT566: Fixed repetitions of sequence USECU/FIA that is not repetitive
  * Added sequence getters using the boundary field qualifier, for example getSequenceGENL() as equivalent to the existing getSequenceA()

#### 9.3.3 - August 2022
  * (PW-1015) Added field model classes for 47E, 49D and 49F (required in SCORE MT798_774)

#### 9.3.2 - July 2022
  * (PW-977) Changed the MT203 and MT210 inner structure from regular sequence to inner loop named Loop1
  * Added Loop1 getter API to MTs: 110, 201, 203, 210, 410, 412, 420, 422, 450, 456, 604, 605, 801, 920, 973

#### 9.3.1 - July 2022
  * (PW-976) Added new MonetaryAmountContainer interface for fields having both an Amount and Currency
  * (PW-969) Modified field 12E, 12K and 12R labels
  * (PW-969) Added an optional narrative component to field 12R (required when the field is used in SCORE messages)
  * (PW-898) Changed the heuristic to retrieve sequence B1 from MT300 and MT304 to be more efficient even if the message structure is invalid
  * (PW-867) Enhanced the parsing of party fields A, B and D, to be more strict when splitting the /D/ or /C/ prefix from the account
  * Enhanced MtId constructor with regex matching
  * Added method namespaceURI() in the MtId class to return for example "urn:swift:xsd:fin.103.2021" for the MT103

#### 9.3.0 - May 2022
  * SWIFT Standard release update 2022 (live 20 November 2022)
  * Yearly revision of deprecation phase (see http://www.prowidesoftware.com/resources/deprecation-policy)
  * Updated gson dependency to 2.9.0

#### 9.2.13 - April 2022
  * (PW-892) Fixed AbstractMT#create when the message type number is less than 100
  * Added a convenient String message() method in the SwiftMessage object to get the FIN serialization of the message
  * Fixed error in Field 94G getValue

#### 9.2.12 - March 2022
  * (GH-103) fixed invalid ConstraintValidator annotation on CurrencyValidator
  * (GH-95) patterns getters are now non-final to avoid overwriting; static constants have been deprecated
  * RJE and PPC readers, added a constructor with explicit charset (same in swift parser from input stream)
  * Validate.notNull -> Objects.requireNonNull
  * Spotbugs code review

#### 9.2.11 - January 2022
  * Added LineWrapper (utils) to replace Apache's WordUtils.wrap and thus the commons-text dependency
  * Added convenient method in the envelop message MT798 to get the sub-message type as a SwiftMessage
  * Added a copy constructor to the Tag class

#### 9.2.10 - January 2022
  * (PW-815) Fixed getValue in field 12H (SCORE) where narrative is optional
  * (GH-89) MT530: Fixed repetition of sequence C ADDINFO
  * Updated dependency: gson:2.8.8 -> gson:2.8.9
  * Java 11 and 17 compatibility updates
  * Added plugins for automatic versioning and code quality reporting

#### 9.2.9 - December 2021
  * (GH-78) Fixed MT537#getSequenceBList where sequence B delimiter "STAT" overlaps with C3 and D1a1B1a delimiters
  * (GH-74) Fixed parser for Field48 and similar cases to avoid trimming content when the component contains also the slash separator as part of the value
  * (GH-62) Added com.prowidesoftware.core as automatic module name in the MANIFEST for JPMS support
  * Fields getComponentLabel is now public, returning the specific label for each field component
  * Fixed bug in PartyIdentifierUtils.getPartyIdentifier
  * Fixes in field component names and optional status
  * Fixes in field parsing
  * Incompatible change in field 71N (changed from 7 Narrative lines to Code + 6 Narrative lines)
  * Incompatible change for field 11T to have two lines (MT new-line DATE + TIME)
  * Fixed Structured Narrative parsing to return an empty Narrative object with null string values

#### 9.2.8 - November 2021
  * (PW-764) Added new variant values (RFDD, ISLFIN)
  * (PW-703) Block 2 parser: lenient parser to avoid duplicate error when exception on invalid Input/Output indicator
  * (CR-23) Enhanced getValueDisplay for fields (no decimal separator for numbers that are not amounts)

#### 9.2.7 - October 2021
  * Field 98D, 98E and 98G: removed invalid get{Component4|Sign}AsCurrency and set{Component4|Sign}(Currency) as no currency applies to these fields
  * Fields 94L and 85L: separated component 2 (Legal Entity Identifier) into two (Legal Entity Identifier Code and Legal Entity Identifier Number). Kept get/setLegalEntityIdentifier for backwards compatibility
  * Field 94H: second component now has get{name}AsBIC and set{name}(BIC) methods
  * Field 56B: now inherits from OptionBPartyField (to have get/setPartyIdentifier)
  * Field 26C: separated component 5 into 5 (Denomination) and 6 (Form) for compatibility with Swift. Kept get/setDenominationForm for backwards compatibility
  * Field 26A: now has 2 components (Number 1 and Number 2) for compatibility with Swift. get/setNumber is kept for backwards compatibility
  * Field 23: fixed getValue and parse to properly handle missing intermediate fields
  * Field 14S: has 4 new compatibility methods: getRateSource/setRateSource for Source and Number components and getTimeAndLocation/setTimeAndLocation for Time and Location components
  * Field 12: component is now of expected to have a numeric type
  * Code cleanup for Fields and Date|BIC|Amount|Currency Container
  * Added support for BigDecimal and Long component types (instead of just Number) in several fields
  * Fixed display text generation for fields having a date with pattern MMDD (only the month was included in the text)
  * OptionAPartyField: added set/getPartyIdentifier (for components 1 and 2) and renamed BIC to IdentifierCode. Affects fields 42A, 51A, 52A, 53A, 54A, 55A, 56A, 57A, 58A, 81A, 82A, 83A, 84A, 85A, 86A, 87A, 88A, 89A, 91A and 96A
  * OptionDPartyField: added set/getPartyIdentifier (for components 1 and 2). Affects fields 42D, 50D, 51D, 52D, 53D, 54D, 55D, 56D, 57D, 58D, 81D, 82D, 83D, 84D, 85D, 86D, 87D, 88D, 89D, 91D and 96D
  * OptionBPartyField: added set/getPartyIdentifier (for components 1 and 2). Affects fields 52B, 53B, 54B, 55B, 57B, 58B, 82B, 84B, 85B, 86B, 87B and 88B
  * Prepared Option A, B and D classes to support the PartyIdentifier interface with methods getPartyIdentifier and setPartyIdentifier
  * Enhanced Block2 creation by enriching Block Type to "O" or "I".
  * (PW-746) Fixed MT reference extraction for 20C in categories other than 5, and with MUR as fallback option
  * (CR-23) Added SwiftMessage#getMOR
  * Updated dependency: Apache Commons Lang 3.8.1 -> 3.12.0
  * Updated dependency: Apache Commons Text 1.6 -> 1.9
  * Updated dependency: Gson 2.8.2 -> 2.8.8

#### 9.2.6 - October 2021
  * (GH-60) Enhanced parser for field 98C
  * (PW-703) Enhanced SwiftParser in order to validate "Input" or "Output" Block 2 type
  * Enhanced the MtId to automatically extract the variant from String identifiers such as "fin.103.STP" or "202.COV"

#### 9.2.5 - September 2021
  * (PW-664) Parser enhancement to be lenient on LF before block identifier

#### 9.2.4 - August 2021
  * MultiLineField: preserve starting component separator when getting lines with offset

#### 9.2.3 - August 2021
  * Added user assigned country codes (example "XE") as valid codes in the IsoUtils country validation
  * Added field classes for SCORE messages: 11T, 12[S,R], 25G, 31[J,K,T], 34[D,K,L,M,S,T,U,X,V,W], 49[J,K,L] (to be used in the proprietary payload of the MT798 envelop)
  * MT564: Minor scheme fix, 92a TAXR and WITL can be repeated in CASHMOVE (E2)

#### 9.2.2 - July 2021
  * (PW-627) fixed Narrative.builder() to compute "//" size in the lines wrapping
  * (PW-581) the MultiLineField API now preserves any starting and trailing spaces in field lines
  * MT565: fixed repetition of sequence B2 (multiple to single)
  * MT548: Minor scheme fix, added letter option "C" in field "98C:SCTS" in sequence "C1a1B1"

#### 9.2.1 - June 2021
  * Added "ignore block 3" and "ignore priority" options to the SwiftMessageComparator
  * Added field classes for SCORE messages: 12[H,K,L], 20E, 25F, 29[D,F], 31R, 78B (to be used in the proprietary payload of the MT798 envelop)
  * Enhanced parser for LogicalTerminalAddress when the parameter has 9 characters
  * (PW-534) allowed null value for the Tag constructor

#### 9.2.0 - May 2021
  * SWIFT Standard release update 2021 (live 21 November 2021)
  * Yearly revision of deprecation phase (see http://www.prowidesoftware.com/resources/deprecation-policy)
  * Fixed the getSequence API in MT classes when the sequence boundary field is repetitive, in some scenarios produced invalid results
  * (PW-519) Field92H: Added "Rate Status" accessors
  * (PW-519) Field92J: Replaced "Narrative" accessors by "Rate Status" accessors

#### 9.1.4 - April 2021
  * Fixed getConditionalQualifier in fields 69C, 69D and 92H
  * Fixed field 41D isOptional(component) method
  * (PW-510) Fixed parser of field 90L
  * (PW-508) Fixed validator pattern in field 98K
  * Added MultiLineField interface implementation to fields: 45C, 45L and 49Z
  * Removed MultiLineField interface implementation to field 77H since its value is always a single line
  * (PW-501) Added getNarrative(deli), getNameAndAddress(deli) and similar getters in Field classes to get a concatenation of the relevant components with a specific delimiter
  * (PW-501) Fixed the getNarrative(), getNameAndAddress() and similar getters in Field classes to do a simple join of the relevant components, without CRLF and without components value trim
  * (PW-505) Fixed SwiftFormatUtils#decimalsInAmount(BigDecimal)
  * NPE prevention in AbstractMT.getFields() when the parsed FIN content is invalid
  * Added UETRUtils to generate the GPI unique end-to-end transaction reference, mandatory for several payment messages
  * Added customizable strategies to set the MtSwiftMessage metadata fields: reference, main amount, value date, etc...
  * Added field classes for SCORE messages: 13E, 21S, 21T, 27A, 29P, 29S, 29U, 49Z (to be used in the proprietary payload of the MT798 envelop)
  * (PW-451) Added backward compatible implementation in setComponent* and SetNarrative* API of narrative container fields: 29A, 37N, 70, 71B, 71D, 72Z, 72, 73A, 73, 74, 75, 76, 77A, 77B, 77D, 77
  * (PW-445) Added backward compatible fromJson for narrative container fields: 29A, 37N, 45B, 46B, 49M, 49N, 70, 71B, 71D, 72Z, 72, 73A, 73, 74, 75, 76, 77A, 77B, 77D, 77J, 77
  * Added Direction to the SwiftBlock2Field enumeration
  * Added more message type cases to the SwiftMessageUtils valueDate
  * Minor fixes in MT530 model: fields B/22F and C/90[A,B]

#### 9.1.3 - December 2020
  * Changed SwiftMessage#isGpi() to be true for: 103, 199, 299, 192, 196, 202COV or 205COV (mandatory outgoing GPI types)
  * Removed the indexes from the AbstractSwiftMessage JPA mapping (can be created directly in the DB as needed)
  * Added options in the MT message comparator to ignore the LT identifier or test flag when comparing header LT addresses
  * Added asTestBic in BIC to create a test BIC by setting the second component of the location to zero
  * Added API in the SwiftBlock2Output to set the MIR date and receiver date time fields from Calendar object

#### 9.1.2 - October 2020
  * Fixed set of MUR when an MtSwiftMessage is created from an acknowledge (service 21 message)
  * Changed AbstractSwiftMessage JPA mapping to EAGER load the status trail and the properties
  * Added a new MessageDirection enum as alternative to the legacy MessageIOType

#### 9.1.1 - September 2020
  * Fixed parser for fields 94L and 95L
  * Added MurMessageComparator to match ACKs based on the MUR
  * Changed the SwiftMessage#getMUR to retrieve field 108 from either block 3 or block 4 (system messages)
  * Enhanced the AckMessageComparator to still match on differences in block 2 optional fields or block 4 EOL characters
  * Minor refactor in MtSwiftMessage update from model (SwiftMessage)
  * Added a trim to the content parsed from the RJE reader
  * Fixed setPdm in MtSwiftMessage that was over writing the pde field
  * Minor changes in the MtSwiftMessage to avoid log warnings when setting metadata from message model
  * Added convenient field getters in the ServiceMessage21 (ACK/NAK) model class and made the getMtId() return "gpa.021"

#### 9.1.0 - May 2020
  * SWIFT Standard release update 2020 (live 22 November 2020)
  * Yearly revision of deprecation phase (see http://www.prowidesoftware.com/resources/deprecation-policy)
  * Enhanced components namings in field 98[DEGH]
  * Added rich API to parse and build narrative fields: 29A, 37N, 45B, 46B, 49M, 49N, 70, 71B, 71D, 72Z, 72, 73A, 73, 74, 75, 76, 77A, 77B, 77D, 77J, 77
  * Mx related classes moved to the prowide-iso20022 project (open source since October 2020)

#### 8.0.2 - April 2019
  * Added IBAN validation for Seychelles
  * Added field setters API in the SwiftBlock5
  * Added SwiftBlock5Field enumeration with commonly used block 5 trailer fields
  * (CR #235) Added SafeXmlUtils to disallow XXE in all XML parsing code
  * Fixed parser for fields 70[C,D,E,G], 94E, 95V when first line second component contains slashes
  * Changed default root element for Mx from message to RequestPayload
  * Fixed month day parsing in SwiftFormatUtils for leap years
  * Added MxParser#containsLegacyHeader() to check weather the message uses the legacy SWIFT header or the ISO business header
  * Added MtSwiftMessage constructor from AbstractMT
  * Fixed parser to preserve trailing lines in field values, even if the lines are empty (empty trailing lines were trimmed before)
  * (CR #203) Enhanced parser for party fields, explicit /D/ and /C/ is parsed as mark, otherwise any content following the / is parsed as account
  * Fixed field 108 order and overwrite if exist logic in SwiftBlock3#generateMUR
  * (CR #207) Added optional parameter in SwiftWriter and FINWriterVisitor to control whether field values should be trimmed

#### 8.0.1 - October 2019
  * Added SwiftMessageUtils#currencyAmount to retrieve the main currency and amount from a message
  * (CR #192) Fixed ConversionService#getFIN(SwiftMessage) to avoid altering the message parameter when removing empty blocks
  * Added an optional SwiftWriter#writeMessage with ignoreEmptyBlocks parameter
  * SwiftMessage#setUserBlocks(List) made public
  * Removed the trim to field values in the XML to enable consistent round trip conversion between FIN and XML
  * Explicit UTF-8 encoding was added where necessary to ensure portability
  * Added MultiLineField implementation to 45D, 49G, 49M and 49N

#### 8.0.0 - May 2019
  * JRE requirement increased to Java 1.8
  * SWIFT Standard release update 2019 (live 17 November 2019)
  * Yearly revision of deprecation phase (see http://www.prowidesoftware.com/resources/deprecation-policy)
  * Added common hierarchy for option J party fields

#### 7.10.4 - May 2019
  * Updated dependencies: apache-commons-lang 3.7 -> 3.8.1
  * Updated dependencies: apache-text 1.3 -> 1.6
  * Added copy constructors to MT header blocks
  * Added setDate(Calendar) to MIR object
  * (Issue #25) Fixed padding in PPCWriter
  * Added helper API SwiftTagListBlock#splitByTagName to get sub-blocks by field boundary
  * Fixed IOB exception in SwiftBlock2Output#setMIR in lenient mode
  * SwiftParser#tagStarts changed to protected to allow overwriting in custom parsers for non-compliant messages
  * Moved getMessageType from MtSwiftMessage to parent class AbstractSwiftMessage
  * Added getVariant and getMtId to MtSwiftMessage; added getMxId to MxSwiftMessage
  * Added setMUR in SwiftMessage
  * Added helper method in SwiftWriter to ensure break lines of any String has CRLF
  * Added setSignature and getSignature to SwiftMessage and AbstractMT to set and retrieve MDG tag in S block (LAU computation available in Prowide Integrator)
  * Added propertyValue to AbstractSwiftMessage to check if a property is set with a given value
  * Changed IsoUtils implementation to use Currency.getAvailableCurrencies() in the initialization
  * Deprecated AckSystemMessage in favor of ServiceMessage21
  * Fixed negative index bug in AbstractSwiftMessage#getPreviousStatusInfo when message has less than two statuses in the trail
  * Fixed getLines API in Fields that in some cases was trimming the first line starting slash from the result
  * Fixed eventual NPE produced in MxSwiftMessage#updateFromMessage() when creating MxSwiftMessage from XML document
  * Fixed column length for "variant" in MxSwiftMessage persistence mapping
  * Added a fields() method in SwiftTagListBlock to get all block Tag objects as Field objects
  * Added API to field 50F and 59F to get structured content for the line numbers

#### 7.10.3 - October 2018
  * License changed from LGPL to the more permissive Apache License 2.0
  * Fixed serialization of field 48
  * Completed SwiftMessageUtils#currencyAmount for missing MTs
  * Fixed NPE in SwiftBlock4.removeEmptySequences with fields 15A as sequence boundary
  * (Issue #15) MxParser.java typo analiseMessage -> analyseMessage
  * Added getFields() to MT classes
  * Added bean validation annotations for BIC, IBAN, ISO country and currency
  * Enhanced the BIC internal model to allow accessor for all subfields
  * Enhanced the BIC validation with enum to report the specific validation problem found
  * Changed the default SwiftParser behavior to lenient, meaning by default it will not throw any IllegalArgumentException when headers size is invalid
  * Fixed FIN writer to preserve trailing spaces in tag value
  * Added JPA annotations to the SWIFT model intended for persistence (AbstractSwiftMessage and subclasses)
  * Removed the old Hibernate XML mapping AbstractSwiftMessage.hbm.xml (in favor of generic JPA annotations in model)
  * Added SwiftTagListBlock#removeSubBlocks to remove all instances of a given subblock
  * (Issue #13) Fixed SwifttagListBlock#removeSubBlock
  * Added JsonSerializable interface to all model classes implementing toJson()
  * Added toJson and fromJson to MT and Field classes
  * Added toJson and fromJson to the MtSwiftMessage and MxSwiftMessage model
  * Added field 434 in SwiftBlock3Builder

#### 7.10.2 - May 2018
  * Revamped the JSON API implementation using Gson, added missing fromJson methods

#### 7.10.1 - April 2018
  * FIN writer: reverted the trim in tag values introduced in 7.8.9

#### 7.10.0 - April 2018
  * SWIFT Standard release update 2018
  * JRE requirement increased to Java 1.7
  * Dependencies: updated apache commons-lang from 2.6 to 3.7
  * Yearly revision of deprecation phase (see http://www.prowidesoftware.com/resources/deprecation-policy)
  * Added API in SwiftMessage for the SWIFT gpi service: getters and setters for the service type identifier and UETR
  * Added an automatically generated UETR when creating new MT instances for 103, 103 STP, 103 REMIT, 202, 202 COV, 205, or 205 COV
  * Added API in SwiftMessage to set the variant (STP, REMIT, COV)
  * New helper API for block 3 (SwiftBlock3Builder) to ensure only expected fields are added and in proper order

#### 7.9.7 - April 2018
  * Dependencies: added gson 2.8.2
  * Added full IBAN validation including control digits and custom account numbers per country
  * Added SwiftCharset and SwiftCharsetUtils helper API to validate SWIFT related charsets.
  * Added SwiftTagListBlock#getFieldByQualifiers(name, qualifier, conditionalQualifier) to gather generic fields based on qualifiers content
  * Added addTag(index, tag) and setTag(index, tag) in SwiftTagListBlock to insert new field in specific positions
  * Added Field#is(String ...) to test component 1 of fields against a list of possible values
  * Added non-ISO country code XK (Kosovo) to IsoUtils
  * Added API in IsoUtils to add custom codes for countries and currencies
  * Added read-only properties in AbstractSwiftMessage for the message creation year, month and day of moth
  * Added support for custom split char in RJE reader/writer
  * Fixed missing repetitive 35B in MT549
  * Build migrated to Gradle

#### 7.9.6 - December 2017
  * Fixed conversion to XML with compressed parameter true in ConversionService

#### 7.9.5 - December 2017
  * Fixed getValueDisplay in field 50F to strip the starting slash in the account number
  * Added getLabelForLineNumber(String subfieldNumber) in Field50F to return the labels for the structured line identifiers
  * Enhanced getComponentLabel(final int number) in Field50F to return proper dynamic labels based on line number identifiers
  * Added getCorrespondentBIC to SwiftMessage and AbstractSwiftMessage
  * Expanded sender/receiver in MtSwiftMessage and MxSwiftMessage from BIC8 to BIC11 in order to keep branch information in those cached attributes
  * Added checksumBody to AbstractSwiftMessage for proprietary checksum calculated on the body only, as a complement to the existing checksum on the whole message
  * Fixed AbstractSwiftMessage#copyTo(msg) implementation to perform hard copy of list objects (similar to a copy constructor implementation)
  * Expanded precision in getValueDisplay for all numeric fields to preserve the decimal digits present in the original value
  * Implemented SwiftMessage#getUUID and added getUID(Calendar, Long)
  * Implemented SwiftMessageUtils#calculateChecksum as MD5 hash on whole FIN message content and added new checksum for the text block only

#### 7.9.4 - November 2017
  * Internal code maintenance release

#### 7.9.3 - October 2017
  * JRE requirement increased to Java 1.6
  * Added API in BIC to return the distinguished name (DN) for a BIC
  * Added equalsIgnoreCR in Tag to compare values regardless of carriage return character being present or not in new lines
  * Fixed MxParser#parseBusinessApplicationHeaderV01 (it was setting the FinInstnId/Nm as BIC)
  * Removed invalid component in field 86J
  * Fixed order of components in fields 98J and 98K
  * Completed the component labels for all fields
  * Changed field 22C structure into individual components for the <SB-LC> function
  * Enhanced fields parse/serialization to preserve any whitespace in a component

#### 7.9.2 - August 2017
  * Fixed FINWriterVisitor to prevent printing 'null' tag values
  * Deprecated custom resource properties for currency and country codes, in favor of Java nativa API in Currency and Locale
  * Removed package-info.class from target jar to avoid class modifier issue in Java8 runtime
  * Fixed serialization of field 50F to allow the first line without a starting forward slash

#### 7.9.1 - June 2017
  * (Issue #5) Enhanced performance in SwiftParser
  * Removed sequence API for inner loops (non sequence) in MTs 306, 320, 340, 360, 361, 362, 410, 412, 420, 422, 450, 456

#### 7.9.0 - May 2017
  * SWIFT Standard release update 2017 (live 19 November 2017 for MT and 18 November for MX)
  * (Issue #2) maven build issues
  * (Issue #3) Field61 component 5 treated as amount
  * (Issue #4) Field72 structure fixed to allow 6 components at most
  * Field99A implements AmountContainer
  * Field95L implements BICContainer

#### 7.8.9 - May 2017
  * Yearly revision of deprecation phase (see http://www.prowidesoftware.com/resources/deprecation-policy)
  * Added convenient isType(int) to SwiftMessage
  * Fixed amounts() in AmountContainer fields

#### 7.8.8 - March 2017
  * Added hashcode and equals to MxId
  * Added MUR generation in block 3
  * Added a multi-purpose SwiftMessageComparator for MT, as an abstraction of the existing AckMessageComparator
  * Added helper API to remove empty sequences in block 4
  * Added ACK/NAK identifier constants and API in AbstractSwiftMessage
  * Added getDateAsCalendar in MIR/MOR
  * Added MtCategory enum for MT message categories and convenient category API in SwiftMessage
  * Added support for system and service messages in metadata gathered from SwiftMesasge in MtSwiftMessage
  * Added isServiceMessage in SwiftMessage
  * Added static factory method parse to SwiftMessage
  * Added new fields in AbstractSwiftMessage to hold main currency and amount, automatically set for most MTs from fields 32a, 33a, 34a, 19a and 62a
  * Added conversion to and from LT address in SwiftFormatUtils
  * (CR #10) Added comprehensive implementation of MT and Field classes for system messages (category 0)
  * Added custom name for internal loop sequences in MTs 110, 360, 361, 604, 605, 609, 824, 920, 935, 940, 942, 971 and 973
  * Added more options to retrieve information from the status trail in AbstractSwiftMessage
  * Reduced visibility from public to protected for MTs inner sequence classes mutable fields; START, END, TAIL.
  * Fixed analyze and strip API in MxParser to support nested Document elements
  * Fixed MT500 removed invalid fields after GENL linkage sequence
  * Fixed AckMessageComparator to cover all fields in block 2 input and output
  * Fixed getSender and getReceiver for service messages in SwiftMessage
  * Fixed MT600, removed invalid fields 26F, 34G, 31C in sequence A
  * Fixed parse for DATE1 (MMDD) to handle properly leap years
  * Fixed RJEWriter to avoid writing the split character '$' and the end of the file, afterwards the last message
  * Expanded helper API in AckSystemMessage
  * TagListBlock tags field made private instead of package protected
  * Enabled mutability of LogicalTerminalAddress objects, allowing setting the branch from superclass BIC
  * Enhanced parser for fields 11R, 11S and 37H (NPE prevention)
  * Removed invalid generated code for internal loops (non-sequence) in MTs: 110, 201, 360, 361, 559, 604, 605, 609, 824, 920, 935, 940, 942, 971, 973
  * Enhanced from() and to() methods in BusinessHeader to catch more options

#### 7.8.7 - December 2016
  * Fixed getMessageType in MT103_STP, MT102_STP, MT103_REMIT, MT202COV and MT205COV to return the number without the validation flag (as expected per javadoc definition)
  * MT518 fixed fieldset for Field 70
  * MT330 fixed qualifier in Field 22
  * MT513 and MT514 Field 11 moved outside previous fieldset
  * MT541 to MT547 Field 90[A,B] changed to fieldset.
  * MT564 fixed fieldset items in Field93[B,C]
  * MT565 to MT567 Sequence D, fixed field 13
  * MT609 and MT798_763 fixed qualifiers in Field 29
  * When creating MT instances, the validation flag (STP, REMIT, COV) will be automatically created as block 3 field 119 when applies for the created MT
  * Log warning when creating MTnnn objects from invalid message types, for example calling MT103.parse(fin) and passing FIN content for an MT 202
  * Ignore validation flag (STP, REMIT, COV) if it is not valid for the message type, when creating MT object from SwiftMessage (to avoid ClassNotFoundException)
  * Enhanced semantic in AckMessageComparator when a blocks are null or empty (see javadoc for details on how blank blocks are handled in comparison)

#### 7.8.6 - November 2016
  * MxParser; IOB exception prevention in strip methods when XML has empty header or document
  * Prevention for IOB exception in ensureEOLS when converting MT message from model into FIN text
  * Expanded API in SwiftParser with static parse methods for each MT block
  * Expanded API in SwiftWriter to serialize any MT block into its native SWIFT representation, also made visit API in SwiftMessage static

#### 7.8.5 - October 2016
  * Added getSubBlockByTagNames and getSubBlocksByTagNames in SwiftTagListBlock to retrieve subblocks based on comprehensive list or tag names
  * Added API in BusinessHeader to create valid BAH from simple parameters
  * Added API in BIC to get the branch and institution
  * Added API to match message identifier by regex, for example fin.*STP
  * Added API to strip header and document portion of Mx message in XML format
  * Added analizeMessage in MxParser, lightweight API to retrieve structure information from an MX messages
  * Added enumerations for message priority and delivery monitoring in MT block 2
  * Added json() to AbstractMT
  * Added getComponentLabel(int) in Field classes
  * Added updateFrom AbstractMT to MtSwiftMessage
  * Added reference as class attribute in AbstractSwiftMessage (set by subclasses)
  * Added FileFormat attribute to AbstractSwiftMessage for clear identification of content in implementing subclasses
  * Added constructor of MxSwiftMessage from AbstracMX
  * Added API to get BIC codes from DN in Mx messages
  * Added MtId class, analogous to the existing MxId for MX messages
  * SwiftParser parsing of block 4 published as static public method
  * Added AbstractMessage as base class for specific MTnnn and MXmmm model hierarchy
  * Added MessageStandardType with MT and MX values and ServiceIdType for header service id values
  * Added nextSwiftMessage in RJE/PPC readers for system messages support
  * Added valuesNumeric to MT enumeration MtType
  * Added getValueDisplay with optional locale parameter to display formatted field and individual components values
  * Added MTVariant enum and getVariant API in swift messages
  * Added CONDITIONAL_QUALIFIER component number as static class field for all generic fields (fields implementing the GenericField interface)
  * Added BusinessHeader serialization into xml and Element objects
  * Added business header parse from Element object in MxParser
  * Added RJEReader and RJEWriter to create MT message files in RJE format
  * Added PPCWriter to create MT message files in DOS-PPC format (also enhanced API for the existing PPCFileReader)
  * Added path() API in MxNode
  * Added MtType, an enumeration of all available MTnnn implementations
  * Added parse to Field classes to update field components from full value
  * Added append lists of Tag or Field to TagListBlock
  * Added support for attributes in MxNode
  * Added generic setters for attributes in header blocks 1 and 2 using qualified names (#setField)
  * Added write XML method for MX business header
  * Added validName as static method in Field, to validate field names
  * Added getField static API in Field to create new instances with reflection given the field name and value
  * Added reference(msg) to SwiftMessageUtils to get the sender reference from messages that contain a reference field
  * Added SwiftMessageRevision to the swift messages model, to hold and track changes in swift messages
  * Fixed parser for field 98F
  * Fixed field 61 parse allowing EC and ED as credit/debit mark subfield
  * Fixed from() and to() methods in BusinessHeader to return the BIC code for both possible header types
  * FIxed serialization of component 1 in field 50F
  * Fixed parser and serialization in Field98F
  * Fixed SwiftMessage.toJson single quote to double quote in timestamp field
  * Fixed getLabel when used with the parameters combination of a valid mt and a null sequence
  * Fixed getValue in Field61,
  * Added proper implementation for isOptional(component) in Field61
  * Fixed components trim to null in parser for several fields when the component value is not present
  * Fixed separators trim in getLine API
  * Fixed setComponentN(Number) when component is not a SWIFT amount, Number is now serialized as an integer (without decimal separator)
  * Fixed MT parser to allow additional lines in a field start with colon ':'
  * Fixed field 32R second component changed from currency to string to allow codewords ’FOZ’, ’GOZ’, ’GRM’, ’KLO’, ‘LIT’, ’LOT’, ‘OTH’, ‘PND’, ’TAL’, ’TOL’, ‘TON’, ‘TOZ’, ’UNT’
  * Fixed field 33B first component changed from currency to string to allow codeword ’PCT’ used in MT601
  * Fixed API inconsistencies in MtSwiftMessage when updating from SwiftMessage objects.
  * Bugfix MT506 added mandatory field 28E
  * Added missing getters for Sequence E1 in MT300
  * Changed MX messages detection in MxParser to lighter implementation using Stax
  * Normalized Input/Output Outgoing/Incoming API in AbstractMT and SwiftMessage
  * SwiftMessage.toJson changed timestamp format to the recommended ISO 8601
  * MxSwiftMessage meta-data (sender, receiver, reference, identifier) read and set from raw XML content
  * Added support in XmlParser for the field version of Core proprietary XML format for MTs, the parser now reads both formats seamlessly
  * Better header API in MxSwiftMessage to support both ISO and SWIFT business headers
  * Elaborated identifier in MtSwiftMessage, using fin.type.variant instead of just the message type
  * Added comprehensive sequence names into pw_swift_label property files
  * Added translations of pw_swift_label property files to FR, DE and IT (complementing the existent EN, ES and RU files)
  * Completed pw_swift_label property files for all field + mt + sequence combinations
  * Complete application header parsing in MxParser
  * Better application header detection in MxParser based on namespaces
  * Added component labels for field 13K
  * Fields 11R and 11S component 3 split into two independent components.
  * In Field61, component 6 was splitted into two independent components to hold the "transaction type" and the "identification code" as stated in the standard definition for function <SUB-6>
  * Added SwiftParserConfiguration to encapsulate several parsing options, allowing fast parsing of AbstractMT by reading the text block in raw format

#### 7.7.0 - October 2015
  * valueDate in SwiftMessageUtils
  * isType(int...) in SwiftMessage
  * Enhanced the getSequence API in MT classes with support to nested sequences, allowing for ex: getSequenceE1(getSequenceEList().get(n))
  * getLine API for FieldNN classes based on semantic lines number identification
  * Copy constructors for FieldNN classes, performing a deep copy of the components' list
  * MxParser message detection
  * New generic XML model and API, as backbone for MX messages.
  * Headers Blocks: new generic getters in blocks 1 and 2 to retrieve attributes using full qualified names from enums; for example getField(SwiftBlock1Field.LogicalTerminal)
  * Static labels for subfields in FieldNN classes to allow for example getComponent(Field93B.BALANCE)
  * BIC: API to check for live and non-live bics
  * MxParser: parseApplicationHeader and constructors from several sources
  * Added missing labels' API to fields: 36E, 69A, 69C, 69D, 70C, 70D, 70G, 90F, 90J, 92D, 92L, 92M, 92N, 92R
  * Added the ApplicationHeader attribute to AbstractMX
  * Added API to search nodes or content by path or name in the MxNode tree returned by the MxParser
  * Added json() and xml() methods to MT classes
  * Added write to file and output streams to AbstractMT and AbstractMX
  * Added consistent constructors from String, File or InputStream to MTnnn classes
  * Added static parse methods to create MTnnn objects from String, File, InputStream or MtSwiftMessage
  * Added consistent constructors from String, File or InputStream to AbstractSwiftMessage and subclasses MtSwiftMessage and MxSwiftMessage
  * Added static parse methods to create MtSwiftMessage and MxSwiftMessage objects from String, File or InputStream
  * Lib: added read from input streams
  * NPE prevention in SwiftFormatUtils.getCurrency
  * Fixed getSender and getReceiver for MTxxx to return accurate information regardless the message being of type input or output (also to be consistent with analogous methods in SwiftMessage)
  * Added CR and LF to charset z and x at SwiftcharsetUtils
  * Fixed validation of fields 70F, 77S and 77T that unnecessary restricted the allowed amount of lines (not it is unlimited because charset Z allows CRLF).
  * Fixed OutOfBound exception at MxNode findFirst implementation when a node has multiple children
  * Fixed getDescription for Field35B, now returning component 3 instead of 2
  * Better API consistency between MT and MX implementations, with common ways to parse and build.
  * Changed sender and receiver attributes for MtSwiftMessage to hold BIC8 instead of full LT identifiers.
  * Deprecated the use of model message inside MtSwiftMessage
  * Simplified distribution zip with -sources and -javadoc jars

#### 7.6.0 - October 2014
  * New BIC API: isTestAndTraining(), getLogicalTerminalIdentifier(), bic8() and bic11()
  * New model for LT addresses, and its related API in header classes
  * New SwiftMessage API: AbstractMT toMT()
  * New AbstractMT API: getSequence(name), getSequenceList(name)
  * Added builder API: constructors and append methods to add content with chaining support
  * Added missing getValue() implementations to field classes. Example: Field26C
  * Added annotations to MTNNN classes to identify sequence split strategy involved (more traceable code)
  * SRU 2014. Affected MTs: 300, 304, 305, 306, 340, 341, 360, 361, 380, 381, 502, 506, 508, 509, 513, 514, 515, 518, 527, 530, 536, 537, 538, 540, 541, 542, 543, 544, 545, 546, 547, 548, 549, 558, 564, 565, 566, 567, 568, 569, 575, 600, 601, 942
  * Added description and release javadoc comments to MT classes
  * Added MX Generic model support
  * Added MX parse
  * Added MT300.getSequenceE()
  * Minor fix in MT300 sequences structure, B1 and B2 inside B, and named D's subsequence as D1
  * SwiftTagListBlock implements Iterable<Tag>
  * Bugfix SwitTagListBlock.countTagsStarsWith(string,string) was ignoring tagnames in count

#### 7.5.0 - August 2014
  * Added toJson in SwiftMessage and SwiftTagListBlock, SwiftBlock1 and 2
  * Added to SwiftTagListBlock  getFieldByName(String, being)
  * Added to SwiftTagListBlock  getFieldByName(String, being, component2)
  * Added to SwiftTagListBlock  getFieldByNumber(int , being)
  * Added START_TAG and END_TAG constant to Sequence inner classes
  * Added Sequence.newInstance() method
  * Added static method Field.emptyTag()
  * Added to SwiftTagListBlock append(SwiftTagListBlock)
  * Changed SwiftFormatUtils.getNumber(Number) to allow variable amount of decimal parts without the previous limit of two
  * Added support for national clearing system codes in party identifier components: example 52A starting with //AT123
  * JSON serialization: fixed missing quotes escaping and newline
  * in some occasions, getSequenceA() incorrectly returned null instead of empty sequence as stated in javadoc
  * Refactored Field77A to include 20 independent components instead of just one (current implementation is similar to Field79)
  * Deprecated isAnyOf(String ... names) and added isNameAnyOf(String ... names) semantics of method more clear with its name
  * Changed the semantic of getAccount methods to remove starting slashes if any
  * Some javadoc for BICRecord
  * Added serialization timestamp to JSON generation
  * In Field* void set changed to Class set so we can support the code style new Field().setThis().setThat().setThatToo()
  * Added Field.asTag()
  * Added option in XMLWriterVisitor to serialize field instead of tag

#### 7.4.0 - March 2014
  * In BIC added subtype attribute and getBranch method
  * ReaderIterator to read a file from a classpath resource and split its content by the '$' symbol
  * In SwiftMessage new API to check and get linkages sequences
  * In AbstractSwiftMessage new constructor using MTSwiftMessage as parameter
  * In MTSwiftMessage updateFromModel and updateFromFIN using internal attributes
  * Several helper methods to parse field content using SwiftParseUtils
  * Field classes implementation for fields belonging to System and Service Messages (i.e. 451)
  * Resource bundle labels for System and Service Messages fields
  * MOR class to represent the message output reference (inherited from the MIR)
  * SwiftParseUtils: getTokenSecond and getTokenSecondLast with prefix
  * getAll(SwiftMessage) in every FieldNN class
  * getAll(SwiftTagListBlock) in every FieldNN class
  * New constant in Field suitable for import static
  * SwiftTagListBlock: constructors made public
  * SwiftTagListBlock: added filterByNameOrdered(String ...)
  * SwiftTagListBlock: added getFieldsByNumber(int)
  * SwiftTagListBlock: added removeSubBlock(String)
  * SwiftTagListBlock: deprecated int getTagCount(String)
  * SwiftTagListBlock: added int countByName(String)
  * SwiftTagListBlock: deprecated int getTagCount()
  * SwiftTagListBlock: added int countAll()
  * SwiftTagListBlock: added method boolean containsAllOf(String...)
  * Improved toString in SwiftTagListBlock and Tag
  * Javadoc improvements
  * Fixed SwiftBlock1 constructor to allow LTs missing the optional A, B or C identifier (11 characters length); ex. FOOOAR22XXX
  * Fixed getStatusInfo and getPreviousStatus in messages base class that was causing IOB exceptions
  * Issue 39: missing trimToEmpty in getComponent2 in 50H
  * MT207: fixed maximum repetitions of sequence B from 1 to unlimited

#### 7.3.0 - January 2014
  * removed log4j.properties
  * New API: Field.isAnyOf(String...)
  * Added many methods in SwiftTagListBlock in resemblance to String manipulation API
  * SwiftTagListBlock added: getTagsByNumber(int), SwiftTagListBlock removeAfterFirst(String, boolean)
  * Added Tag.startsWith
  * Added Tag.contains
  * Added PPCFileReader iterator to read and split pc connect files

#### 7.2.0 - September 2013
  * Added Field.letterOption
  * Added SwiftTagListBlock.getSubBlockBeforeFirst
  * Added SwiftTagListBlock.filterByName
  * Fixed Field.appendInLines that was causing the getValue of several fields (ex 35B) to start with unexpected EOL
  * Fixed NPE in XMLParser with null value in tags
  * Fixed Avoid usage of double in amount resolver

#### 7.0.0 - August 2013
  * Enhanced messages model with base support for MX messages.
  * New messages meta-data model to handle additional information: Status history, User notes, Properties list.
  * Useful API to SwiftMessage to get: direction, PDE, PDM, UUID, MIR, MUR and getTypeInt
  * Complete FieldNN implementation classes
  * Complete MT helper classes, covering all message types
  * Added model and API to handle Sequences at MT classes, covering all sequences based on 16R/16S boundaries.
  * New API to handle sub blocks: SwiftTagListBlock.removeUntilFirst, SwiftTagListBlock.containsAnyOf
  * Ensuring of SWIFT EOL at ConversionService.getFIN
  * Fixed getValue of several fields to prevent printing of null
  * Fixed getValue of several fields with missing slash separator on optional components
  * Added missing field getters for MT classes with fieldsets: for example 93B at MT564.
  * getValue for Field35B. Thanks to Raghu rathorr@users.sf.net
  * getCalendar bug related to unused format parameter
  * Changed Field26C parser and subfields structure to split the string before the VAR-SEQU into independent components
  * Removed deprecated net.sourceforge classes
  * Removed unimplemented method amounts() in AmountContainer

#### 6.4.0 - March 2013
  * Added visitor API on tag list block
  * New interface to identify and use generic fields (notice DSS methods are not part of non-generic fields)
  * Added API on MT classes to simplify messages creation
  * Comprehensive getters and setter API for field classes using functional names
  * Added PatternContainer interface and implemented in field
  * Better CurrencyContainer API
  * Added API to SwiftFormatUtils to get String components from Calendar using different SWIFT date/time formats
  * Implemented API for CurrencyContainer for all Fields
  * Added MT helper classes for MTs: 518, 549, 800, 801, 802, 824, 600, 601, 604, 605, 606, 607, 608, 609
  * Added Field implementations for 33G, 35U, 86B, 68A, 68B, 68C, 94C, 31F, 37a, 34J, 35H, 31X
  * Added API to simplify messages creation; defaults for header blocks attributes, addField to Block4, setSender at Block1

#### 6.3.0 - October 2012
  * Added MT helper classes for MTs: 500, 501, 502, 503, 504, 505, 506, 507, 508, 509, 510, 565
  * Fixed getAsCalendar for year component of field 77H
  * Fixed parsing of field 50F
  * Added field class for: 26C
  * Support to identify which sequence a tag belongs to
  * Added API to FieldNN classes to get the DSS field
  * Added API to FieldNN classes to get the qualifier and conditional qualifier components
  * Added API to FieldNN classes to determine if field is generic or non generic
  * Field class made abstract
  * FieldNN isOptional: method to check if a given component is optional for the field
  * Field getLabel: support for label exceptions per mt and sequence
  * SwiftParser changes to distinguish the presence of brackets when they are block boundaries or part of an invalid field value
  * Improved parsing of Field35B, first and second components are set only if "ISIN " is present
  * SR2012 update: deprecated fields 23C, 23F. Updated MT300, MT304, MT305 with field changes.
  * Added serialization for: 20E, 29G, 31G, 36E, 50G, 50H, 69B, 69D, 69F, 77H, 90F, 90J, 90K, 92D, 92L, 92M, 92N, 94D, 94G, 95T, 98F
  * Fixed serialization of field 59A

#### 6.2.0 - June 2012
  * Purged and some tunning of parser log
  * Added getField* API con block4
  * Added Tag API: public boolean contains(String ... values)
  * Added more API to get subblocks based on tag number boundaries regardless of letter options
  * Fixed Tag.isNumber to consider the whole number and not just the prefix, isNumber(58) returns true to 58A but not to 5
  * Added Tag.getNumber() API
  * Fixed build to include MTs and FieldNN source codes in the package
  * Fixed parser for fields: 94D, 50H, 50G and 52G
  * Added MT helper classes for MTs: 567, 900, 910, 920, 935, 941, 970, 971, 972, 973, 985, 986
  * Added API for getLabel at Field objects, to retrieve business oriented names from resource bundles

#### 6.1.0 - March 2012
  * Added BICContainer interface
  * Added MT helper classes for MTs: 360, 361, 362, 364, 365, 381, n90, n92, n95, n96, n98, 420, 422, 430, 450, 455, 456, 701, 705, 711, 720, 721, 732, 734, 740, 742, 747, 750, 752, 754, 756, 768
  * Added getValue for Field13E
  * Fixed getValue for Field31R (2nd component is optional)

#### 6.0.0 - February 2012
  * Merged patches from Walter Birch
  * SwiftParser: fix for parse error with malformed tag 72
  * Implemented getValue for Fields: 19B, 31D, 31P, 31R, 39P, 40B, 41D, 92F, 93B, 98E and others with the same parser pattern
  * Changed packages in Hibernate mappings from sourceforge to prowidesoftware
  * Added SwiftMessageUtils class
  * Added date container interface to Fields to better support higher level model expressions
  * Added currency container interface to Fields to better support higher level model expressions
  * SWIFT standard update (Nov 2011)
  * Fixed field parser for 35B
  * Changed SwiftParser log level
  * Build: consistent release in jar, sources and javadocs jars, include dependent jars in lib directory
  * API to create FieldNN objects from Tag objects
  * Fixed field parser for 35B when first component is an ISIN number
  * Added DATE1 support for fields parser (fixes Field61)
  * SwiftMessage API to get sender and receiver addresses from message headers
  * Added MT helper classes for MTs: 101, 104, 105, 107, 110, 111, 112, 200, 201, 204, 205, 205COV, 207, 256, 300, 305, 306, 307, 330, 340, 341, 350, 540, 541, 542, 543, 564, 566
  * MT helper classes 102_not_STP and 103_not_STP with inheritance from defaults MT103 and MT102 classes
  * Added Field implementations for 36E, 69B, 69D, 69F, 90F, 90J, 93B, 93C, 94G, 95T, 95S, 98E, 98F, 98L, 67A, 77J, 92E, 98D, 95S, 50G, 50H, 52G, 31G, 77H
  * TIME3 implementation to format utils
  * Suppress warnings for unused imports in eclipse

#### 6.0.0-RC5 - August 2011
  * Fixed parser for Field20E
  * Added Field implementations for 90K, 92D, 92L, 92M, 92N

#### 6.0.0-RC4 - July 2011
  * Added MT helper classes for MTs (SCORE): 798<743>, 798<745>, 798<760>, 798<761>, 798<762>, 798<763>, 798<764>, 798<766>, 798<767>, 798<769>, 798<779>, 798<788>, 798<789>, 798<790>, 798<791>, 798<793>, 798<794>, 798<799>
  * Added MT helper classes for MTs: 191, 291, 391, 399, 491, 535, 591, 691, 699, 707, 760, 767, 769, 790, 791, 891, 991, 999
  * Added Field implementations for 13E, 20E, 22L, 23X, 24E, 27A, 29D, 29G, 29S, 31R, 39D, 39P, 49H, 49J, 50M, 72C, 77C, 77E, 78B

#### 6.0.0-RC3 - April 2011
  * Added MT helper classes for MTs: 304, 320, 321, 210, 599
  * Added Field implementations for 19B, 32H, 32R, 34E, 37G, 37M, 37R, 38J, 92F, 62A, 62B

#### 6.0.0-RC2 - February 2011
  * Added Field implementation for 15 (A,B,C,D,E,F,G,H,I,J,K,L,M,N)
  * Added MT helper classes for MTs: 300, 400, 410, 412, 416, 499, 544, 545, 546, 547, 548, 700, 710, 730, 799
  * Added Field implementations for 31D, 31P, 40B, 41A, 41D, 45A, 45B, 46A, 46B, 47A, 47B
  * field serialization from components values into SWIFT single string value
  * Removed log4.properties from distribution jar
  * MTs API: fixed field mutiplicity when a field becomes repetitive being present on multiple sequences or at repetitive sequences.
  * Hibernate mappings: removed confusing/commented blocktype mappings at SwiftBlock.hbm.xml
  * Hibernate mappings: package rename

#### 6.0.0-RC1 - October 2010
  * Migrated src code to java 1.5 (binary distribution is still 1.4 compatible by means of http://retroweaver.sourceforge.net/)
  * Java 1.4 compatibility changes
  * normalization of linefeeds to CRLF at Tag creation from XML parsing
  * Removed deprecated API
  * Added new package io with subpackages parser and writer; added new package utils.
  * Renamed all packages to com.prowidesoftware (backward compatibility maintained with facades)
  * Added implementation for MTs 102 not STP, 102 STP, 103 not STP, 103 STP, 195, 199, 202, 202COV, 203, 295, 299, 940, 942, 950
  * Added new SWIFT MT high level generated API, with classes for specific message types
  * New source package for generated swift model
  * Merged project "prowide SWIFT Fields" into "WIFE"
  * Added comparison options to AckMessageComparator
  * Removed old and incorrect charset validator class net.sourceforge.wife.swift.MessageValidator
  * Fix in remove user block method, thanks to Herman's contribution and patience
  * Parser API for (new SwiftParser()).parse(messageToParse);
  * Replaced commons-lang-2.3 -> 2.4
  * Fixed message writer: system messages' block4 generated with inline tags
  * SwiftMessage API to check if it's Straight Through Processing (STP), based on the content of the User Header
  * SwiftMessage API to check if it's a cover payment (COV), based on the content of the User Header
  * SwiftTagListBlock API to check if contains a specific Tag
  * Removed unimplemented and confusing package net.sourceforge.wife.validation
  * Deprecated old and unused validation-related classes
  * Added AckMessageComparator which is useful of identify the ack of a given message.
  * SwiftTagListBlock API to get a sub block given its name or its starting and ending Tag
  * SwiftTagListBlock API to get tags by content, given its exact or partial value
  * Helper methods from Block4 moved to SwiftTagListBlock
  * SwiftTagListBlock is no longer abstract, so it can be used to create instances for subblocks
  * Required JVM upgrade to 1.5
  * Initial update of upload-sf target for release to sourceforge

#### 5.2.0 - February 2009
  * Added missing hashcode and equals
  * Javadocs improvements
  * Revised and tested hibernate mappings
  * Added getBlockType
  * Added length to unparsed text persistence mappings
  * Fixed persistence mapping for block2 inheritance
  * Updated hibernate libs to version 3.2.6
  * Added isOutput
  * isInput made concrete, not abstract
  * Added abstract isInput() method to SwiftBlock2 for safer casting subblocks when input/output is unknown

#### 5.1.0 - July 2007
  * Migrated logging to java logging api
  * Removed SwiftBlock's deprecated methods.
  * Moved some common methods in SwiftBlock2Input/SwiftBlock2Output to parent class SwiftBlock2.
  * Upgraded commons-lang to version 2.3
  * Improved persistence mapping.
  * Move persistence (helper) package to wife-test project.
  * Minor javadoc fixes.
  * Fixed some warnings.

#### 5.0.0 - June 2007
  * Improved Hibernate mapping for simplified and more efficient data base schema.
  * Added support for unparsed text to model, persistence mapping and conversion services (needed for some MT0xx for example).
  * XML to SwiftMessage parsing methods moved from ConversionService to XMLParser in "parser" package.
  * New package created for parser classes "net.sourceforge.wife.swift.parser".
  * Made abstract intermediate classes of blocks object hierarchy.
  * Added support for user custom blocks in model, persistence mapping and conversion services.
  * Improved overall test cases coverage and source/resources structure.
  * Fixed some warnings.
  * Swift Parser enhancements; don't throw exception on unrecognized data, but preserve an internal list of errors.
  * Added reference to current message in parser, so it can take decisions based on parsed data.
  * Added constant for possible values for application id to SwiftBlock1.
  * Updated dependency: hsqldb 1.8.0.4 -> hsqldb 1.8.0.7.
  * Updated dependency: hibernate 3.1.3 -> hibernate 3.2.3.ga.

#### 4.0.0 - April 2007
  * Moving to junit 4 - some new tests are being written with junit4, this should make testing some features singificantly easier.
  * Move size and isEmpty methods to subclasses.
  * Improved deprecated exception messages and javadoc.
  * Added useful getter for the MIR field in Block 2 output.
  * Added support for optional fields in Block 2 input.
  * Method specific to each block moved to each block class, when possible compatibility methods were left in old places, marked as deprecated to provide a smoother migration path.
  * Removed deprecated API in SwiftBlock.
  * Adapted parser to new model refactor.
  * More javadoc in parser.
  * Improved xml writer (more clean tabs and EOL).
  * Refactored and fixed XML parsing for blocks 3 and 5.
  * Fixed build.xml to include resources in generated jar files.
  * Improved javadoc and validations in fin writer.
  * Completed basic internal XML parsing.
  * Added more tests for XML conversion.
  * Implemented XML conversion parsing for all blocks (except 4).
  * Updated passing test in conversion service.

#### 3.4.0 - March 2007
  * Added license header to source files.
  * Minor fixes in build system.
  * Enhanced IBAN validation routine.
  * Added numerous tests for IBAN validation.
  * Added JSValidationUnit backed by Rhino, to support easy extension of validations.
  * Made all loggers private static transient final.
  * Enhanced overview documentation.
  * Javadoc updates.
  * Code clean up.
  * Added many tag specific validation units targeting MT103 validation.
  * Removed ant junit fork since it broke in ant 1.7.

#### 3.3.0 - January 2007
  * Initiated MT103 validation rule.
  * Validation framework core classes written.
  * Utility classes for validation.
  * Removed old and deprecated/replaces writer component.
  * Dependencies clean up, ant downloads less libs now.
  * Added Currency ISO Codes (needed for validations).
  * VF: implemented TagExists and ConditionalTagPresence validation units.
  * Started implementation of validation units.
  * Initial implementation of BIC validation.
  * Initial implementation of IBAN validation.
  * Added ISO Countries for IBAN validation.
  * Fixed issue in writer with block5 as mentioned in bug 1601122.
  * Fixed issue 1595631.

#### 3.2.0 - 2006
  * Parser logging information cleanup.
  * Migrating to log4j 1.2.8 for better compatibility (issued with trace method on some servers).
  * Fixed build to properly include current timestamp in dist target when property release.name is not set.
  * Fixed bug in parser/writer integration which included double block number when using the writer with an object of a just parsed message(1595589).
  * Updated code to fix issue mentioned in https://sourceforge.net/forum/message.php?msg_id=4001538.

#### 3.1.1 - 2006
  * Small fixes for java 1.4 compatibility.

#### 3.1.0 - 2006
  * Fixes to compile for java 1.4 by default.
  * Fixed test for bug 1540294, typo in block number.
  * Use system EOL in XML writer.
  * Added compile timestamp to manifest in created jars.

#### 3.0.0 - 2006
  * Build: Added release.name property to manifest.
  * Build: added selection of tests known to fail and those known to pass.
  * Fixed persistence mapping.
  * Improved build and added control to exclude tests that are know to fail.
  * Model simplification: SwiftBlockN classes are being removed in favor of base class SwiftBlock removed list of blocks in message which was confusing when not all blocks present.
  * SwiftBlock (base class) and subclasses are mapped and persisted ok, either the base class or the subclasses.
  * Added many tests for Hibernate persistence of SwiftMessage hierarchy.
  * Added XML Visitor to write a swift message to an XML representation.
  * Added ConversionService class which encapsulates many services conveniently.

#### 2.0.0 - 2006
  * New parser component highly tested on production and unit tests.
  * Writer component usable. while it has many limitations, it can be used as it is now.
  * Work in progress swift message persistence mapping.
  * Work in progress swift expression <-> regular expression conversion.<|MERGE_RESOLUTION|>--- conflicted
+++ resolved
@@ -1,14 +1,10 @@
 # Prowide Core - CHANGELOG
 
-<<<<<<< HEAD
-#### 10.1.17 - October 2024
-=======
-#### 9.4.19 - SNAPSHOT
+#### 10.1.18 - SNAPSHOT
   * (PW-2040) Updated the BBAN validation data file to the IBAN REGISTRY Jul 2024 release 
   * Added new `MtSequenceEnum` with all the available inner sequences of specific MT schemas
 
-#### 9.4.18 - October 2024
->>>>>>> 82ec241c
+#### 10.1.17 - October 2024
   * Added new `FieldEnum` with all the available field names
   * Code security improvements as per CodeQL recommendations
 
