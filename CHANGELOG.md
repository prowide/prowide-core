--- conflicted
+++ resolved
@@ -1,13 +1,9 @@
 # Prowide Core - CHANGELOG
 
-<<<<<<< HEAD
+#### 10.1.4 - September 2023
+  * (PW-1478) Field 44J parse and getValue fix
+
 #### 10.1.3 - August 2023
-=======
-#### 9.4.5 - August 2023
-  * (PW-1478) Field 44J parse and getValue fix
-
-#### 9.4.4 - August 2023
->>>>>>> f7f4bc58
   * (PW-1478) Field 44J format fixed to allow multiline
 
 #### 10.1.2 - August 2023
