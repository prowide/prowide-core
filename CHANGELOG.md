# Prowide Core - CHANGELOG

<<<<<<< HEAD
#### 9.3.20 - SNAPSHOT
  * Added DistinguishedName with Builder in order to encapsulate the BIC branch name logic 

#### 9.3.19 - October 2023
=======
#### 9.4.13 - SNAPSHOT
  * (PW-1697) Fixed validation/parse pattern in field 29O
  * (PW-1697) MT306 changes in field 30I

#### 9.4.12 - November 2023
  * (PW-1697) Fixed validation pattern in fields 14[H,K,L,M,N,O] and 29J

#### 9.4.12 - November 2023
  * (PW-1697) Fixed validation pattern in fields 14[H,K,L,M,N,O] and 29J

#### 9.4.11 - November 2023
  * (PW-1695) Fixed a stack overflow in the fields fromJson implementation when a malformed JSON input contains empty field names
  * (PW-1688) Added missing field labels for SRU2023 changes in the pw_swift_*.properties file

#### 9.4.10 - October 2023
  * (PW-1675) update to Field 31R to support also two date components as requested by SCORE messages
  * Added 36B and 36D getters to MT543

#### 9.4.9 - October 2023
  * (PW-1659) Field 24G deprecated Name and Address for Narrative

#### 9.4.8 - October 2023
>>>>>>> 6d1cd796
  * Added default methods for sender, receiver, and identifier extraction to the MessageExtractionStrategy
  * Added JSON to the `FileFormat` enumeration

#### 9.4.7 - September 2023
  * (PW-1478) Fixed Field 44J parse and getValue to enable proper data preservation when the field contains multiline content

#### 9.4.6 - September 2023
  * Added support for an optional `pw-swift-core.properties` to customize the behavior of the SafeXmlUtils class

#### 9.4.5 - August 2023
  * (PW-1478) Field 44J parse and getValue fix

#### 9.4.4 - August 2023
  * (PW-1478) Field 44J format fixed to allow multiline

#### 9.4.3 - July 2023
  * (PW-1461) Remove deprecation of field 31R model since is it used back in SRU2023
  * (PW-1405) Trim original String payload when creating an AbstractSwiftMessage

#### 9.4.2 - June 2023
  * (GH-163) Remove unnecessary padding in sender and receiver in AbstractMT#creeate(number, sender, receiver) method
  * (PW-1323) Fixing getValue method for pattern issue in Field44J

#### 9.4.1 - June 2023
  * (PW-1323) Fixing missing pattern issue in Field44J

#### 9.4.0 - May 2023
  * SWIFT Standard release update 2023 (live 19 November 2023)
  * Yearly revision of deprecation phase (see https://dev.prowidesoftware.com/SRU2022/getting-started/deprecation/)

#### 9.3.15 - May 2023
  * (PW-1341) Avoid log pollution with exception stacktrace in Field#formatAccount method
  * (PW-1264) Added distinguishedName(boolean includeDefaultBranch) method to BIC in order to return default branch name

#### 9.3.14 - March 2023
  * (PW-1182) Fixed MT internal Loops API, when strategy is GENERATED_FIXED_WITH_OPTIONAL_TAIL and the tail part contains repetitive fields, such as MT920
  * (PW-1241) Added addUnstructuredStrict method to Narrative in order to strictly wrap unstructured input

#### 9.3.13 - March 2023
  * Deprecated all fields that are only used in SCORE messages and not in the general MT standard as they will eventually be removed from the library

#### 9.3.12 - February 2023
  * (PW-1109) Changed Narrative Resolver to validate minimum codeword length of 1 char
  * (GH-148) Fixed parser of Field61 amount component when number starts with the decimal comma (implicit zero in amount lower than 1)
  * Added getComponent(String componentName) to retrieve the component based on the name instead of the number
  * Added componentNameToNumber(String componentName) to retrieve the component number based on the component name

#### 9.3.11 - January 2023
  * (PW-1152) Preserve line breaks when creating NarrativeContainer fields from JSON with legacy structure: narrative1, narrative2, etc...
  * Fixed duplicate elements when serializing NarrativeContainer fields into JSON 

#### 9.3.10 - January 2023
  * (PW-1150) Added field model class for 31M (required in SCORE MT798_753)
  * (PW-1150) Added field model class for 71E (required in SCORE MT798_755 and MT798_757)

#### 9.3.9 - December 2022
  * (PW-1078) StructuredNarrative: Fixed parser to treat the optional [3!a13d] part as a unit block, both currency and amount present or missing

#### 9.3.8 - November 2022
  * (GH-127) Enhanced field JSON serialization to include detailed structure when the field is a NarrativeContainer 

#### 9.3.7 - November 2022
  * (PW-1101) Fix field 35C labels to match the FIN xsd: Identification Of Instrument, Description Of Instrument

#### 9.3.6 - November 2022
  * (PW-1086) Fixed typo in field 36D accessors
  * (PW-1078) StructuredNarrative: Added getBankCode() methods in order to allow direct access to data (used in SCORE messages)
  * (GH-88) Added missing constants for ISO 15022 codes 
  * MT540 and MT548 added missing getter for Field99C
  * Added removeRepeatedBoundaries method in order to remove repeated tag boundaries

#### 9.3.5 - October 2022
  * SRU2022 updates review: field 35C validation pattern changed to <VAR-SEQU-5>

#### 9.3.4 - September 2022
  * Added getCADETL method for "CADETL" separator sequences
  * (GH-119) MT566: Fixed repetitions of sequence USECU/FIA that is not repetitive
  * Added sequence getters using the boundary field qualifier, for example getSequenceGENL() as equivalent to the existing getSequenceA()

#### 9.3.3 - August 2022
  * (PW-1015) Added field model classes for 47E, 49D and 49F (required in SCORE MT798_774)

#### 9.3.2 - July 2022
  * (PW-977) Changed the MT203 and MT210 inner structure from regular sequence to inner loop named Loop1
  * Added Loop1 getter API to MTs: 110, 201, 203, 210, 410, 412, 420, 422, 450, 456, 604, 605, 801, 920, 973

#### 9.3.1 - July 2022
  * (PW-976) Added new MonetaryAmountContainer interface for fields having both an Amount and Currency
  * (PW-969) Modified field 12E, 12K and 12R labels
  * (PW-969) Added an optional narrative component to field 12R (required when the field is used in SCORE messages)
  * (PW-898) Changed the heuristic to retrieve sequence B1 from MT300 and MT304 to be more efficient even if the message structure is invalid
  * (PW-867) Enhanced the parsing of party fields A, B and D, to be more strict when splitting the /D/ or /C/ prefix from the account
  * Enhanced MtId constructor with regex matching
  * Added method namespaceURI() in the MtId class to return for example "urn:swift:xsd:fin.103.2021" for the MT103

#### 9.3.0 - May 2022
  * SWIFT Standard release update 2022 (live 20 November 2022)
  * Yearly revision of deprecation phase (see http://www.prowidesoftware.com/resources/deprecation-policy)
  * Updated gson dependency to 2.9.0

#### 9.2.13 - April 2022
  * (PW-892) Fixed AbstractMT#create when the message type number is less than 100
  * Added a convenient String message() method in the SwiftMessage object to get the FIN serialization of the message
  * Fixed error in Field 94G getValue

#### 9.2.12 - March 2022
  * (GH-103) fixed invalid ConstraintValidator annotation on CurrencyValidator
  * (GH-95) patterns getters are now non-final to avoid overwriting; static constants have been deprecated
  * RJE and PPC readers, added a constructor with explicit charset (same in swift parser from input stream)
  * Validate.notNull -> Objects.requireNonNull
  * Spotbugs code review

#### 9.2.11 - January 2022
  * Added LineWrapper (utils) to replace Apache's WordUtils.wrap and thus the commons-text dependency
  * Added convenient method in the envelop message MT798 to get the sub-message type as a SwiftMessage
  * Added a copy constructor to the Tag class

#### 9.2.10 - January 2022
  * (PW-815) Fixed getValue in field 12H (SCORE) where narrative is optional
  * (GH-89) MT530: Fixed repetition of sequence C ADDINFO
  * Updated dependency: gson:2.8.8 -> gson:2.8.9
  * Java 11 and 17 compatibility updates
  * Added plugins for automatic versioning and code quality reporting

#### 9.2.9 - December 2021
  * (GH-78) Fixed MT537#getSequenceBList where sequence B delimiter "STAT" overlaps with C3 and D1a1B1a delimiters
  * (GH-74) Fixed parser for Field48 and similar cases to avoid trimming content when the component contains also the slash separator as part of the value
  * (GH-62) Added com.prowidesoftware.core as automatic module name in the MANIFEST for JPMS support
  * Fields getComponentLabel is now public, returning the specific label for each field component
  * Fixed bug in PartyIdentifierUtils.getPartyIdentifier
  * Fixes in field component names and optional status
  * Fixes in field parsing
  * Incompatible change in field 71N (changed from 7 Narrative lines to Code + 6 Narrative lines)
  * Incompatible change for field 11T to have two lines (MT new-line DATE + TIME)
  * Fixed Structured Narrative parsing to return an empty Narrative object with null string values

#### 9.2.8 - November 2021
  * (PW-764) Added new variant values (RFDD, ISLFIN)
  * (PW-703) Block 2 parser: lenient parser to avoid duplicate error when exception on invalid Input/Output indicator
  * (CR-23) Enhanced getValueDisplay for fields (no decimal separator for numbers that are not amounts)

#### 9.2.7 - October 2021
  * Field 98D, 98E and 98G: removed invalid get{Component4|Sign}AsCurrency and set{Component4|Sign}(Currency) as no currency applies to these fields
  * Fields 94L and 85L: separated component 2 (Legal Entity Identifier) into two (Legal Entity Identifier Code and Legal Entity Identifier Number). Kept get/setLegalEntityIdentifier for backwards compatibility
  * Field 94H: second component now has get{name}AsBIC and set{name}(BIC) methods
  * Field 56B: now inherits from OptionBPartyField (to have get/setPartyIdentifier)
  * Field 26C: separated component 5 into 5 (Denomination) and 6 (Form) for compatibility with Swift. Kept get/setDenominationForm for backwards compatibility
  * Field 26A: now has 2 components (Number 1 and Number 2) for compatibility with Swift. get/setNumber is kept for backwards compatibility
  * Field 23: fixed getValue and parse to properly handle missing intermediate fields
  * Field 14S: has 4 new compatibility methods: getRateSource/setRateSource for Source and Number components and getTimeAndLocation/setTimeAndLocation for Time and Location components
  * Field 12: component is now of expected to have a numeric type
  * Code cleanup for Fields and Date|BIC|Amount|Currency Container
  * Added support for BigDecimal and Long component types (instead of just Number) in several fields
  * Fixed display text generation for fields having a date with pattern MMDD (only the month was included in the text)
  * OptionAPartyField: added set/getPartyIdentifier (for components 1 and 2) and renamed BIC to IdentifierCode. Affects fields 42A, 51A, 52A, 53A, 54A, 55A, 56A, 57A, 58A, 81A, 82A, 83A, 84A, 85A, 86A, 87A, 88A, 89A, 91A and 96A
  * OptionDPartyField: added set/getPartyIdentifier (for components 1 and 2). Affects fields 42D, 50D, 51D, 52D, 53D, 54D, 55D, 56D, 57D, 58D, 81D, 82D, 83D, 84D, 85D, 86D, 87D, 88D, 89D, 91D and 96D
  * OptionBPartyField: added set/getPartyIdentifier (for components 1 and 2). Affects fields 52B, 53B, 54B, 55B, 57B, 58B, 82B, 84B, 85B, 86B, 87B and 88B
  * Prepared Option A, B and D classes to support the PartyIdentifier interface with methods getPartyIdentifier and setPartyIdentifier
  * Enhanced Block2 creation by enriching Block Type to "O" or "I".
  * (PW-746) Fixed MT reference extraction for 20C in categories other than 5, and with MUR as fallback option
  * (CR-23) Added SwiftMessage#getMOR
  * Updated dependency: Apache Commons Lang 3.8.1 -> 3.12.0
  * Updated dependency: Apache Commons Text 1.6 -> 1.9
  * Updated dependency: Gson 2.8.2 -> 2.8.8

#### 9.2.6 - October 2021
  * (GH-60) Enhanced parser for field 98C
  * (PW-703) Enhanced SwiftParser in order to validate "Input" or "Output" Block 2 type
  * Enhanced the MtId to automatically extract the variant from String identifiers such as "fin.103.STP" or "202.COV"

#### 9.2.5 - September 2021
  * (PW-664) Parser enhancement to be lenient on LF before block identifier

#### 9.2.4 - August 2021
  * MultiLineField: preserve starting component separator when getting lines with offset

#### 9.2.3 - August 2021
  * Added user assigned country codes (example "XE") as valid codes in the IsoUtils country validation
  * Added field classes for SCORE messages: 11T, 12[S,R], 25G, 31[J,K,T], 34[D,K,L,M,S,T,U,X,V,W], 49[J,K,L] (to be used in the proprietary payload of the MT798 envelop)
  * MT564: Minor scheme fix, 92a TAXR and WITL can be repeated in CASHMOVE (E2)

#### 9.2.2 - July 2021
  * (PW-627) fixed Narrative.builder() to compute "//" size in the lines wrapping
  * (PW-581) the MultiLineField API now preserves any starting and trailing spaces in field lines
  * MT565: fixed repetition of sequence B2 (multiple to single)
  * MT548: Minor scheme fix, added letter option "C" in field "98C:SCTS" in sequence "C1a1B1"

#### 9.2.1 - June 2021
  * Added "ignore block 3" and "ignore priority" options to the SwiftMessageComparator
  * Added field classes for SCORE messages: 12[H,K,L], 20E, 25F, 29[D,F], 31R, 78B (to be used in the proprietary payload of the MT798 envelop)
  * Enhanced parser for LogicalTerminalAddress when the parameter has 9 characters
  * (PW-534) allowed null value for the Tag constructor

#### 9.2.0 - May 2021
  * SWIFT Standard release update 2021 (live 21 November 2021)
  * Yearly revision of deprecation phase (see http://www.prowidesoftware.com/resources/deprecation-policy)
  * Fixed the getSequence API in MT classes when the sequence boundary field is repetitive, in some scenarios produced invalid results
  * (PW-519) Field92H: Added "Rate Status" accessors
  * (PW-519) Field92J: Replaced "Narrative" accessors by "Rate Status" accessors

#### 9.1.4 - April 2021
  * Fixed getConditionalQualifier in fields 69C, 69D and 92H
  * Fixed field 41D isOptional(component) method
  * (PW-510) Fixed parser of field 90L
  * (PW-508) Fixed validator pattern in field 98K
  * Added MultiLineField interface implementation to fields: 45C, 45L and 49Z
  * Removed MultiLineField interface implementation to field 77H since its value is always a single line
  * (PW-501) Added getNarrative(deli), getNameAndAddress(deli) and similar getters in Field classes to get a concatenation of the relevant components with a specific delimiter
  * (PW-501) Fixed the getNarrative(), getNameAndAddress() and similar getters in Field classes to do a simple join of the relevant components, without CRLF and without components value trim
  * (PW-505) Fixed SwiftFormatUtils#decimalsInAmount(BigDecimal)
  * NPE prevention in AbstractMT.getFields() when the parsed FIN content is invalid
  * Added UETRUtils to generate the GPI unique end-to-end transaction reference, mandatory for several payment messages
  * Added customizable strategies to set the MtSwiftMessage metadata fields: reference, main amount, value date, etc...
  * Added field classes for SCORE messages: 13E, 21S, 21T, 27A, 29P, 29S, 29U, 49Z (to be used in the proprietary payload of the MT798 envelop)
  * (PW-451) Added backward compatible implementation in setComponent* and SetNarrative* API of narrative container fields: 29A, 37N, 70, 71B, 71D, 72Z, 72, 73A, 73, 74, 75, 76, 77A, 77B, 77D, 77
  * (PW-445) Added backward compatible fromJson for narrative container fields: 29A, 37N, 45B, 46B, 49M, 49N, 70, 71B, 71D, 72Z, 72, 73A, 73, 74, 75, 76, 77A, 77B, 77D, 77J, 77
  * Added Direction to the SwiftBlock2Field enumeration
  * Added more message type cases to the SwiftMessageUtils valueDate
  * Minor fixes in MT530 model: fields B/22F and C/90[A,B]

#### 9.1.3 - December 2020
  * Changed SwiftMessage#isGpi() to be true for: 103, 199, 299, 192, 196, 202COV or 205COV (mandatory outgoing GPI types)
  * Removed the indexes from the AbstractSwiftMessage JPA mapping (can be created directly in the DB as needed)
  * Added options in the MT message comparator to ignore the LT identifier or test flag when comparing header LT addresses
  * Added asTestBic in BIC to create a test BIC by setting the second component of the location to zero
  * Added API in the SwiftBlock2Output to set the MIR date and receiver date time fields from Calendar object

#### 9.1.2 - October 2020
  * Fixed set of MUR when an MtSwiftMessage is created from an acknowledge (service 21 message)
  * Changed AbstractSwiftMessage JPA mapping to EAGER load the status trail and the properties
  * Added a new MessageDirection enum as alternative to the legacy MessageIOType

#### 9.1.1 - September 2020
  * Fixed parser for fields 94L and 95L
  * Added MurMessageComparator to match ACKs based on the MUR
  * Changed the SwiftMessage#getMUR to retrieve field 108 from either block 3 or block 4 (system messages)
  * Enhanced the AckMessageComparator to still match on differences in block 2 optional fields or block 4 EOL characters
  * Minor refactor in MtSwiftMessage update from model (SwiftMessage)
  * Added a trim to the content parsed from the RJE reader
  * Fixed setPdm in MtSwiftMessage that was over writing the pde field
  * Minor changes in the MtSwiftMessage to avoid log warnings when setting metadata from message model
  * Added convenient field getters in the ServiceMessage21 (ACK/NAK) model class and made the getMtId() return "gpa.021"

#### 9.1.0 - May 2020
  * SWIFT Standard release update 2020 (live 22 November 2020)
  * Yearly revision of deprecation phase (see http://www.prowidesoftware.com/resources/deprecation-policy)
  * Enhanced components namings in field 98[DEGH]
  * Added rich API to parse and build narrative fields: 29A, 37N, 45B, 46B, 49M, 49N, 70, 71B, 71D, 72Z, 72, 73A, 73, 74, 75, 76, 77A, 77B, 77D, 77J, 77
  * Mx related classes moved to the prowide-iso20022 project (open source since October 2020)

#### 8.0.2 - April 2019
  * Added IBAN validation for Seychelles
  * Added field setters API in the SwiftBlock5
  * Added SwiftBlock5Field enumeration with commonly used block 5 trailer fields
  * (CR #235) Added SafeXmlUtils to disallow XXE in all XML parsing code
  * Fixed parser for fields 70[C,D,E,G], 94E, 95V when first line second component contains slashes
  * Changed default root element for Mx from message to RequestPayload
  * Fixed month day parsing in SwiftFormatUtils for leap years
  * Added MxParser#containsLegacyHeader() to check weather the message uses the legacy SWIFT header or the ISO business header
  * Added MtSwiftMessage constructor from AbstractMT
  * Fixed parser to preserve trailing lines in field values, even if the lines are empty (empty trailing lines were trimmed before)
  * (CR #203) Enhanced parser for party fields, explicit /D/ and /C/ is parsed as mark, otherwise any content following the / is parsed as account
  * Fixed field 108 order and overwrite if exist logic in SwiftBlock3#generateMUR
  * (CR #207) Added optional parameter in SwiftWriter and FINWriterVisitor to control whether field values should be trimmed

#### 8.0.1 - October 2019
  * Added SwiftMessageUtils#currencyAmount to retrieve the main currency and amount from a message
  * (CR #192) Fixed ConversionService#getFIN(SwiftMessage) to avoid altering the message parameter when removing empty blocks
  * Added an optional SwiftWriter#writeMessage with ignoreEmptyBlocks parameter
  * SwiftMessage#setUserBlocks(List) made public
  * Removed the trim to field values in the XML to enable consistent round trip conversion between FIN and XML
  * Explicit UTF-8 encoding was added where necessary to ensure portability
  * Added MultiLineField implementation to 45D, 49G, 49M and 49N

#### 8.0.0 - May 2019
  * JRE requirement increased to Java 1.8
  * SWIFT Standard release update 2019 (live 17 November 2019)
  * Yearly revision of deprecation phase (see http://www.prowidesoftware.com/resources/deprecation-policy)
  * Added common hierarchy for option J party fields

#### 7.10.4 - May 2019
  * Updated dependencies: apache-commons-lang 3.7 -> 3.8.1
  * Updated dependencies: apache-text 1.3 -> 1.6
  * Added copy constructors to MT header blocks
  * Added setDate(Calendar) to MIR object
  * (Issue #25) Fixed padding in PPCWriter
  * Added helper API SwiftTagListBlock#splitByTagName to get sub-blocks by field boundary
  * Fixed IOB exception in SwiftBlock2Output#setMIR in lenient mode
  * SwiftParser#tagStarts changed to protected to allow overwriting in custom parsers for non-compliant messages
  * Moved getMessageType from MtSwiftMessage to parent class AbstractSwiftMessage
  * Added getVariant and getMtId to MtSwiftMessage; added getMxId to MxSwiftMessage
  * Added setMUR in SwiftMessage
  * Added helper method in SwiftWriter to ensure break lines of any String has CRLF
  * Added setSignature and getSignature to SwiftMessage and AbstractMT to set and retrieve MDG tag in S block (LAU computation available in Prowide Integrator)
  * Added propertyValue to AbstractSwiftMessage to check if a property is set with a given value
  * Changed IsoUtils implementation to use Currency.getAvailableCurrencies() in the initialization
  * Deprecated AckSystemMessage in favor of ServiceMessage21
  * Fixed negative index bug in AbstractSwiftMessage#getPreviousStatusInfo when message has less than two statuses in the trail
  * Fixed getLines API in Fields that in some cases was trimming the first line starting slash from the result
  * Fixed eventual NPE produced in MxSwiftMessage#updateFromMessage() when creating MxSwiftMessage from XML document
  * Fixed column length for "variant" in MxSwiftMessage persistence mapping
  * Added a fields() method in SwiftTagListBlock to get all block Tag objects as Field objects
  * Added API to field 50F and 59F to get structured content for the line numbers

#### 7.10.3 - October 2018
  * License changed from LGPL to the more permissive Apache License 2.0
  * Fixed serialization of field 48
  * Completed SwiftMessageUtils#currencyAmount for missing MTs
  * Fixed NPE in SwiftBlock4.removeEmptySequences with fields 15A as sequence boundary
  * (Issue #15) MxParser.java typo analiseMessage -> analyseMessage
  * Added getFields() to MT classes
  * Added bean validation annotations for BIC, IBAN, ISO country and currency
  * Enhanced the BIC internal model to allow accessor for all subfields
  * Enhanced the BIC validation with enum to report the specific validation problem found
  * Changed the default SwiftParser behavior to lenient, meaning by default it will not throw any IllegalArgumentException when headers size is invalid
  * Fixed FIN writer to preserve trailing spaces in tag value
  * Added JPA annotations to the SWIFT model intended for persistence (AbstractSwiftMessage and subclasses)
  * Removed the old Hibernate XML mapping AbstractSwiftMessage.hbm.xml (in favor of generic JPA annotations in model)
  * Added SwiftTagListBlock#removeSubBlocks to remove all instances of a given subblock
  * (Issue #13) Fixed SwifttagListBlock#removeSubBlock
  * Added JsonSerializable interface to all model classes implementing toJson()
  * Added toJson and fromJson to MT and Field classes
  * Added toJson and fromJson to the MtSwiftMessage and MxSwiftMessage model
  * Added field 434 in SwiftBlock3Builder

#### 7.10.2 - May 2018
  * Revamped the JSON API implementation using Gson, added missing fromJson methods

#### 7.10.1 - April 2018
  * FIN writer: reverted the trim in tag values introduced in 7.8.9

#### 7.10.0 - April 2018
  * SWIFT Standard release update 2018
  * JRE requirement increased to Java 1.7
  * Dependencies: updated apache commons-lang from 2.6 to 3.7
  * Yearly revision of deprecation phase (see http://www.prowidesoftware.com/resources/deprecation-policy)
  * Added API in SwiftMessage for the SWIFT gpi service: getters and setters for the service type identifier and UETR
  * Added an automatically generated UETR when creating new MT instances for 103, 103 STP, 103 REMIT, 202, 202 COV, 205, or 205 COV
  * Added API in SwiftMessage to set the variant (STP, REMIT, COV)
  * New helper API for block 3 (SwiftBlock3Builder) to ensure only expected fields are added and in proper order

#### 7.9.7 - April 2018
  * Dependencies: added gson 2.8.2
  * Added full IBAN validation including control digits and custom account numbers per country
  * Added SwiftCharset and SwiftCharsetUtils helper API to validate SWIFT related charsets.
  * Added SwiftTagListBlock#getFieldByQualifiers(name, qualifier, conditionalQualifier) to gather generic fields based on qualifiers content
  * Added addTag(index, tag) and setTag(index, tag) in SwiftTagListBlock to insert new field in specific positions
  * Added Field#is(String ...) to test component 1 of fields against a list of possible values
  * Added non-ISO country code XK (Kosovo) to IsoUtils
  * Added API in IsoUtils to add custom codes for countries and currencies
  * Added read-only properties in AbstractSwiftMessage for the message creation year, month and day of moth
  * Added support for custom split char in RJE reader/writer
  * Fixed missing repetitive 35B in MT549
  * Build migrated to Gradle

#### 7.9.6 - December 2017
  * Fixed conversion to XML with compressed parameter true in ConversionService

#### 7.9.5 - December 2017
  * Fixed getValueDisplay in field 50F to strip the starting slash in the account number
  * Added getLabelForLineNumber(String subfieldNumber) in Field50F to return the labels for the structured line identifiers
  * Enhanced getComponentLabel(final int number) in Field50F to return proper dynamic labels based on line number identifiers
  * Added getCorrespondentBIC to SwiftMessage and AbstractSwiftMessage
  * Expanded sender/receiver in MtSwiftMessage and MxSwiftMessage from BIC8 to BIC11 in order to keep branch information in those cached attributes
  * Added checksumBody to AbstractSwiftMessage for proprietary checksum calculated on the body only, as a complement to the existing checksum on the whole message
  * Fixed AbstractSwiftMessage#copyTo(msg) implementation to perform hard copy of list objects (similar to a copy constructor implementation)
  * Expanded precision in getValueDisplay for all numeric fields to preserve the decimal digits present in the original value
  * Implemented SwiftMessage#getUUID and added getUID(Calendar, Long)
  * Implemented SwiftMessageUtils#calculateChecksum as MD5 hash on whole FIN message content and added new checksum for the text block only

#### 7.9.4 - November 2017
  * Internal code maintenance release

#### 7.9.3 - October 2017
  * JRE requirement increased to Java 1.6
  * Added API in BIC to return the distinguished name (DN) for a BIC
  * Added equalsIgnoreCR in Tag to compare values regardless of carriage return character being present or not in new lines
  * Fixed MxParser#parseBusinessApplicationHeaderV01 (it was setting the FinInstnId/Nm as BIC)
  * Removed invalid component in field 86J
  * Fixed order of components in fields 98J and 98K
  * Completed the component labels for all fields
  * Changed field 22C structure into individual components for the <SB-LC> function
  * Enhanced fields parse/serialization to preserve any whitespace in a component

#### 7.9.2 - August 2017
  * Fixed FINWriterVisitor to prevent printing 'null' tag values
  * Deprecated custom resource properties for currency and country codes, in favor of Java nativa API in Currency and Locale
  * Removed package-info.class from target jar to avoid class modifier issue in Java8 runtime
  * Fixed serialization of field 50F to allow the first line without a starting forward slash

#### 7.9.1 - June 2017
  * (Issue #5) Enhanced performance in SwiftParser
  * Removed sequence API for inner loops (non sequence) in MTs 306, 320, 340, 360, 361, 362, 410, 412, 420, 422, 450, 456

#### 7.9.0 - May 2017
  * SWIFT Standard release update 2017 (live 19 November 2017 for MT and 18 November for MX)
  * (Issue #2) maven build issues
  * (Issue #3) Field61 component 5 treated as amount
  * (Issue #4) Field72 structure fixed to allow 6 components at most
  * Field99A implements AmountContainer
  * Field95L implements BICContainer

#### 7.8.9 - May 2017
  * Yearly revision of deprecation phase (see http://www.prowidesoftware.com/resources/deprecation-policy)
  * Added convenient isType(int) to SwiftMessage
  * Fixed amounts() in AmountContainer fields

#### 7.8.8 - March 2017
  * Added hashcode and equals to MxId
  * Added MUR generation in block 3
  * Added a multi-purpose SwiftMessageComparator for MT, as an abstraction of the existing AckMessageComparator
  * Added helper API to remove empty sequences in block 4
  * Added ACK/NAK identifier constants and API in AbstractSwiftMessage
  * Added getDateAsCalendar in MIR/MOR
  * Added MtCategory enum for MT message categories and convenient category API in SwiftMessage
  * Added support for system and service messages in metadata gathered from SwiftMesasge in MtSwiftMessage
  * Added isServiceMessage in SwiftMessage
  * Added static factory method parse to SwiftMessage
  * Added new fields in AbstractSwiftMessage to hold main currency and amount, automatically set for most MTs from fields 32a, 33a, 34a, 19a and 62a
  * Added conversion to and from LT address in SwiftFormatUtils
  * (CR #10) Added comprehensive implementation of MT and Field classes for system messages (category 0)
  * Added custom name for internal loop sequences in MTs 110, 360, 361, 604, 605, 609, 824, 920, 935, 940, 942, 971 and 973
  * Added more options to retrieve information from the status trail in AbstractSwiftMessage
  * Reduced visibility from public to protected for MTs inner sequence classes mutable fields; START, END, TAIL.
  * Fixed analyze and strip API in MxParser to support nested Document elements
  * Fixed MT500 removed invalid fields after GENL linkage sequence
  * Fixed AckMessageComparator to cover all fields in block 2 input and output
  * Fixed getSender and getReceiver for service messages in SwiftMessage
  * Fixed MT600, removed invalid fields 26F, 34G, 31C in sequence A
  * Fixed parse for DATE1 (MMDD) to handle properly leap years
  * Fixed RJEWriter to avoid writing the split character '$' and the end of the file, afterwards the last message
  * Expanded helper API in AckSystemMessage
  * TagListBlock tags field made private instead of package protected
  * Enabled mutability of LogicalTerminalAddress objects, allowing setting the branch from superclass BIC
  * Enhanced parser for fields 11R, 11S and 37H (NPE prevention)
  * Removed invalid generated code for internal loops (non-sequence) in MTs: 110, 201, 360, 361, 559, 604, 605, 609, 824, 920, 935, 940, 942, 971, 973
  * Enhanced from() and to() methods in BusinessHeader to catch more options

#### 7.8.7 - December 2016
  * Fixed getMessageType in MT103_STP, MT102_STP, MT103_REMIT, MT202COV and MT205COV to return the number without the validation flag (as expected per javadoc definition)
  * MT518 fixed fieldset for Field 70
  * MT330 fixed qualifier in Field 22
  * MT513 and MT514 Field 11 moved outside previous fieldset
  * MT541 to MT547 Field 90[A,B] changed to fieldset.
  * MT564 fixed fieldset items in Field93[B,C]
  * MT565 to MT567 Sequence D, fixed field 13
  * MT609 and MT798_763 fixed qualifiers in Field 29
  * When creating MT instances, the validation flag (STP, REMIT, COV) will be automatically created as block 3 field 119 when applies for the created MT
  * Log warning when creating MTnnn objects from invalid message types, for example calling MT103.parse(fin) and passing FIN content for an MT 202
  * Ignore validation flag (STP, REMIT, COV) if it is not valid for the message type, when creating MT object from SwiftMessage (to avoid ClassNotFoundException)
  * Enhanced semantic in AckMessageComparator when a blocks are null or empty (see javadoc for details on how blank blocks are handled in comparison)

#### 7.8.6 - November 2016
  * MxParser; IOB exception prevention in strip methods when XML has empty header or document
  * Prevention for IOB exception in ensureEOLS when converting MT message from model into FIN text
  * Expanded API in SwiftParser with static parse methods for each MT block
  * Expanded API in SwiftWriter to serialize any MT block into its native SWIFT representation, also made visit API in SwiftMessage static

#### 7.8.5 - October 2016
  * Added getSubBlockByTagNames and getSubBlocksByTagNames in SwiftTagListBlock to retrieve subblocks based on comprehensive list or tag names
  * Added API in BusinessHeader to create valid BAH from simple parameters
  * Added API in BIC to get the branch and institution
  * Added API to match message identifier by regex, for example fin.*STP
  * Added API to strip header and document portion of Mx message in XML format
  * Added analizeMessage in MxParser, lightweight API to retrieve structure information from an MX messages
  * Added enumerations for message priority and delivery monitoring in MT block 2
  * Added json() to AbstractMT
  * Added getComponentLabel(int) in Field classes
  * Added updateFrom AbstractMT to MtSwiftMessage
  * Added reference as class attribute in AbstractSwiftMessage (set by subclasses)
  * Added FileFormat attribute to AbstractSwiftMessage for clear identification of content in implementing subclasses
  * Added constructor of MxSwiftMessage from AbstracMX
  * Added API to get BIC codes from DN in Mx messages
  * Added MtId class, analogous to the existing MxId for MX messages
  * SwiftParser parsing of block 4 published as static public method
  * Added AbstractMessage as base class for specific MTnnn and MXmmm model hierarchy
  * Added MessageStandardType with MT and MX values and ServiceIdType for header service id values
  * Added nextSwiftMessage in RJE/PPC readers for system messages support
  * Added valuesNumeric to MT enumeration MtType
  * Added getValueDisplay with optional locale parameter to display formatted field and individual components values
  * Added MTVariant enum and getVariant API in swift messages
  * Added CONDITIONAL_QUALIFIER component number as static class field for all generic fields (fields implementing the GenericField interface)
  * Added BusinessHeader serialization into xml and Element objects
  * Added business header parse from Element object in MxParser
  * Added RJEReader and RJEWriter to create MT message files in RJE format
  * Added PPCWriter to create MT message files in DOS-PPC format (also enhanced API for the existing PPCFileReader)
  * Added path() API in MxNode
  * Added MtType, an enumeration of all available MTnnn implementations
  * Added parse to Field classes to update field components from full value
  * Added append lists of Tag or Field to TagListBlock
  * Added support for attributes in MxNode
  * Added generic setters for attributes in header blocks 1 and 2 using qualified names (#setField)
  * Added write XML method for MX business header
  * Added validName as static method in Field, to validate field names
  * Added getField static API in Field to create new instances with reflection given the field name and value
  * Added reference(msg) to SwiftMessageUtils to get the sender reference from messages that contain a reference field
  * Added SwiftMessageRevision to the swift messages model, to hold and track changes in swift messages
  * Fixed parser for field 98F
  * Fixed field 61 parse allowing EC and ED as credit/debit mark subfield
  * Fixed from() and to() methods in BusinessHeader to return the BIC code for both possible header types
  * FIxed serialization of component 1 in field 50F
  * Fixed parser and serialization in Field98F
  * Fixed SwiftMessage.toJson single quote to double quote in timestamp field
  * Fixed getLabel when used with the parameters combination of a valid mt and a null sequence
  * Fixed getValue in Field61,
  * Added proper implementation for isOptional(component) in Field61
  * Fixed components trim to null in parser for several fields when the component value is not present
  * Fixed separators trim in getLine API
  * Fixed setComponentN(Number) when component is not a SWIFT amount, Number is now serialized as an integer (without decimal separator)
  * Fixed MT parser to allow additional lines in a field start with colon ':'
  * Fixed field 32R second component changed from currency to string to allow codewords ’FOZ’, ’GOZ’, ’GRM’, ’KLO’, ‘LIT’, ’LOT’, ‘OTH’, ‘PND’, ’TAL’, ’TOL’, ‘TON’, ‘TOZ’, ’UNT’
  * Fixed field 33B first component changed from currency to string to allow codeword ’PCT’ used in MT601
  * Fixed API inconsistencies in MtSwiftMessage when updating from SwiftMessage objects.
  * Bugfix MT506 added mandatory field 28E
  * Added missing getters for Sequence E1 in MT300
  * Changed MX messages detection in MxParser to lighter implementation using Stax
  * Normalized Input/Output Outgoing/Incoming API in AbstractMT and SwiftMessage
  * SwiftMessage.toJson changed timestamp format to the recommended ISO 8601
  * MxSwiftMessage meta-data (sender, receiver, reference, identifier) read and set from raw XML content
  * Added support in XmlParser for the field version of Core proprietary XML format for MTs, the parser now reads both formats seamlessly
  * Better header API in MxSwiftMessage to support both ISO and SWIFT business headers
  * Elaborated identifier in MtSwiftMessage, using fin.type.variant instead of just the message type
  * Added comprehensive sequence names into pw_swift_label property files
  * Added translations of pw_swift_label property files to FR, DE and IT (complementing the existent EN, ES and RU files)
  * Completed pw_swift_label property files for all field + mt + sequence combinations
  * Complete application header parsing in MxParser
  * Better application header detection in MxParser based on namespaces
  * Added component labels for field 13K
  * Fields 11R and 11S component 3 split into two independent components.
  * In Field61, component 6 was splitted into two independent components to hold the "transaction type" and the "identification code" as stated in the standard definition for function <SUB-6>
  * Added SwiftParserConfiguration to encapsulate several parsing options, allowing fast parsing of AbstractMT by reading the text block in raw format

#### 7.7.0 - October 2015
  * valueDate in SwiftMessageUtils
  * isType(int...) in SwiftMessage
  * Enhanced the getSequence API in MT classes with support to nested sequences, allowing for ex: getSequenceE1(getSequenceEList().get(n))
  * getLine API for FieldNN classes based on semantic lines number identification
  * Copy constructors for FieldNN classes, performing a deep copy of the components' list
  * MxParser message detection
  * New generic XML model and API, as backbone for MX messages.
  * Headers Blocks: new generic getters in blocks 1 and 2 to retrieve attributes using full qualified names from enums; for example getField(SwiftBlock1Field.LogicalTerminal)
  * Static labels for subfields in FieldNN classes to allow for example getComponent(Field93B.BALANCE)
  * BIC: API to check for live and non-live bics
  * MxParser: parseApplicationHeader and constructors from several sources
  * Added missing labels' API to fields: 36E, 69A, 69C, 69D, 70C, 70D, 70G, 90F, 90J, 92D, 92L, 92M, 92N, 92R
  * Added the ApplicationHeader attribute to AbstractMX
  * Added API to search nodes or content by path or name in the MxNode tree returned by the MxParser
  * Added json() and xml() methods to MT classes
  * Added write to file and output streams to AbstractMT and AbstractMX
  * Added consistent constructors from String, File or InputStream to MTnnn classes
  * Added static parse methods to create MTnnn objects from String, File, InputStream or MtSwiftMessage
  * Added consistent constructors from String, File or InputStream to AbstractSwiftMessage and subclasses MtSwiftMessage and MxSwiftMessage
  * Added static parse methods to create MtSwiftMessage and MxSwiftMessage objects from String, File or InputStream
  * Lib: added read from input streams
  * NPE prevention in SwiftFormatUtils.getCurrency
  * Fixed getSender and getReceiver for MTxxx to return accurate information regardless the message being of type input or output (also to be consistent with analogous methods in SwiftMessage)
  * Added CR and LF to charset z and x at SwiftcharsetUtils
  * Fixed validation of fields 70F, 77S and 77T that unnecessary restricted the allowed amount of lines (not it is unlimited because charset Z allows CRLF).
  * Fixed OutOfBound exception at MxNode findFirst implementation when a node has multiple children
  * Fixed getDescription for Field35B, now returning component 3 instead of 2
  * Better API consistency between MT and MX implementations, with common ways to parse and build.
  * Changed sender and receiver attributes for MtSwiftMessage to hold BIC8 instead of full LT identifiers.
  * Deprecated the use of model message inside MtSwiftMessage
  * Simplified distribution zip with -sources and -javadoc jars

#### 7.6.0 - October 2014
  * New BIC API: isTestAndTraining(), getLogicalTerminalIdentifier(), bic8() and bic11()
  * New model for LT addresses, and its related API in header classes
  * New SwiftMessage API: AbstractMT toMT()
  * New AbstractMT API: getSequence(name), getSequenceList(name)
  * Added builder API: constructors and append methods to add content with chaining support
  * Added missing getValue() implementations to field classes. Example: Field26C
  * Added annotations to MTNNN classes to identify sequence split strategy involved (more traceable code)
  * SRU 2014. Affected MTs: 300, 304, 305, 306, 340, 341, 360, 361, 380, 381, 502, 506, 508, 509, 513, 514, 515, 518, 527, 530, 536, 537, 538, 540, 541, 542, 543, 544, 545, 546, 547, 548, 549, 558, 564, 565, 566, 567, 568, 569, 575, 600, 601, 942
  * Added description and release javadoc comments to MT classes
  * Added MX Generic model support
  * Added MX parse
  * Added MT300.getSequenceE()
  * Minor fix in MT300 sequences structure, B1 and B2 inside B, and named D's subsequence as D1
  * SwiftTagListBlock implements Iterable<Tag>
  * Bugfix SwitTagListBlock.countTagsStarsWith(string,string) was ignoring tagnames in count

#### 7.5.0 - August 2014
  * Added toJson in SwiftMessage and SwiftTagListBlock, SwiftBlock1 and 2
  * Added to SwiftTagListBlock  getFieldByName(String, being)
  * Added to SwiftTagListBlock  getFieldByName(String, being, component2)
  * Added to SwiftTagListBlock  getFieldByNumber(int , being)
  * Added START_TAG and END_TAG constant to Sequence inner classes
  * Added Sequence.newInstance() method
  * Added static method Field.emptyTag()
  * Added to SwiftTagListBlock append(SwiftTagListBlock)
  * Changed SwiftFormatUtils.getNumber(Number) to allow variable amount of decimal parts without the previous limit of two
  * Added support for national clearing system codes in party identifier components: example 52A starting with //AT123
  * JSON serialization: fixed missing quotes escaping and newline
  * in some occasions, getSequenceA() incorrectly returned null instead of empty sequence as stated in javadoc
  * Refactored Field77A to include 20 independent components instead of just one (current implementation is similar to Field79)
  * Deprecated isAnyOf(String ... names) and added isNameAnyOf(String ... names) semantics of method more clear with its name
  * Changed the semantic of getAccount methods to remove starting slashes if any
  * Some javadoc for BICRecord
  * Added serialization timestamp to JSON generation
  * In Field* void set changed to Class set so we can support the code style new Field().setThis().setThat().setThatToo()
  * Added Field.asTag()
  * Added option in XMLWriterVisitor to serialize field instead of tag

#### 7.4.0 - March 2014
  * In BIC added subtype attribute and getBranch method
  * ReaderIterator to read a file from a classpath resource and split its content by the '$' symbol
  * In SwiftMessage new API to check and get linkages sequences
  * In AbstractSwiftMessage new constructor using MTSwiftMessage as parameter
  * In MTSwiftMessage updateFromModel and updateFromFIN using internal attributes
  * Several helper methods to parse field content using SwiftParseUtils
  * Field classes implementation for fields belonging to System and Service Messages (i.e. 451)
  * Resource bundle labels for System and Service Messages fields
  * MOR class to represent the message output reference (inherited from the MIR)
  * SwiftParseUtils: getTokenSecond and getTokenSecondLast with prefix
  * getAll(SwiftMessage) in every FieldNN class
  * getAll(SwiftTagListBlock) in every FieldNN class
  * New constant in Field suitable for import static
  * SwiftTagListBlock: constructors made public
  * SwiftTagListBlock: added filterByNameOrdered(String ...)
  * SwiftTagListBlock: added getFieldsByNumber(int)
  * SwiftTagListBlock: added removeSubBlock(String)
  * SwiftTagListBlock: deprecated int getTagCount(String)
  * SwiftTagListBlock: added int countByName(String)
  * SwiftTagListBlock: deprecated int getTagCount()
  * SwiftTagListBlock: added int countAll()
  * SwiftTagListBlock: added method boolean containsAllOf(String...)
  * Improved toString in SwiftTagListBlock and Tag
  * Javadoc improvements
  * Fixed SwiftBlock1 constructor to allow LTs missing the optional A, B or C identifier (11 characters length); ex. FOOOAR22XXX
  * Fixed getStatusInfo and getPreviousStatus in messages base class that was causing IOB exceptions
  * Issue 39: missing trimToEmpty in getComponent2 in 50H
  * MT207: fixed maximum repetitions of sequence B from 1 to unlimited

#### 7.3.0 - January 2014
  * removed log4j.properties
  * New API: Field.isAnyOf(String...)
  * Added many methods in SwiftTagListBlock in resemblance to String manipulation API
  * SwiftTagListBlock added: getTagsByNumber(int), SwiftTagListBlock removeAfterFirst(String, boolean)
  * Added Tag.startsWith
  * Added Tag.contains
  * Added PPCFileReader iterator to read and split pc connect files

#### 7.2.0 - September 2013
  * Added Field.letterOption
  * Added SwiftTagListBlock.getSubBlockBeforeFirst
  * Added SwiftTagListBlock.filterByName
  * Fixed Field.appendInLines that was causing the getValue of several fields (ex 35B) to start with unexpected EOL
  * Fixed NPE in XMLParser with null value in tags
  * Fixed Avoid usage of double in amount resolver

#### 7.0.0 - August 2013
  * Enhanced messages model with base support for MX messages.
  * New messages meta-data model to handle additional information: Status history, User notes, Properties list.
  * Useful API to SwiftMessage to get: direction, PDE, PDM, UUID, MIR, MUR and getTypeInt
  * Complete FieldNN implementation classes
  * Complete MT helper classes, covering all message types
  * Added model and API to handle Sequences at MT classes, covering all sequences based on 16R/16S boundaries.
  * New API to handle sub blocks: SwiftTagListBlock.removeUntilFirst, SwiftTagListBlock.containsAnyOf
  * Ensuring of SWIFT EOL at ConversionService.getFIN
  * Fixed getValue of several fields to prevent printing of null
  * Fixed getValue of several fields with missing slash separator on optional components
  * Added missing field getters for MT classes with fieldsets: for example 93B at MT564.
  * getValue for Field35B. Thanks to Raghu rathorr@users.sf.net
  * getCalendar bug related to unused format parameter
  * Changed Field26C parser and subfields structure to split the string before the VAR-SEQU into independent components
  * Removed deprecated net.sourceforge classes
  * Removed unimplemented method amounts() in AmountContainer

#### 6.4.0 - March 2013
  * Added visitor API on tag list block
  * New interface to identify and use generic fields (notice DSS methods are not part of non-generic fields)
  * Added API on MT classes to simplify messages creation
  * Comprehensive getters and setter API for field classes using functional names
  * Added PatternContainer interface and implemented in field
  * Better CurrencyContainer API
  * Added API to SwiftFormatUtils to get String components from Calendar using different SWIFT date/time formats
  * Implemented API for CurrencyContainer for all Fields
  * Added MT helper classes for MTs: 518, 549, 800, 801, 802, 824, 600, 601, 604, 605, 606, 607, 608, 609
  * Added Field implementations for 33G, 35U, 86B, 68A, 68B, 68C, 94C, 31F, 37a, 34J, 35H, 31X
  * Added API to simplify messages creation; defaults for header blocks attributes, addField to Block4, setSender at Block1

#### 6.3.0 - October 2012
  * Added MT helper classes for MTs: 500, 501, 502, 503, 504, 505, 506, 507, 508, 509, 510, 565
  * Fixed getAsCalendar for year component of field 77H
  * Fixed parsing of field 50F
  * Added field class for: 26C
  * Support to identify which sequence a tag belongs to
  * Added API to FieldNN classes to get the DSS field
  * Added API to FieldNN classes to get the qualifier and conditional qualifier components
  * Added API to FieldNN classes to determine if field is generic or non generic
  * Field class made abstract
  * FieldNN isOptional: method to check if a given component is optional for the field
  * Field getLabel: support for label exceptions per mt and sequence
  * SwiftParser changes to distinguish the presence of brackets when they are block boundaries or part of an invalid field value
  * Improved parsing of Field35B, first and second components are set only if "ISIN " is present
  * SR2012 update: deprecated fields 23C, 23F. Updated MT300, MT304, MT305 with field changes.
  * Added serialization for: 20E, 29G, 31G, 36E, 50G, 50H, 69B, 69D, 69F, 77H, 90F, 90J, 90K, 92D, 92L, 92M, 92N, 94D, 94G, 95T, 98F
  * Fixed serialization of field 59A

#### 6.2.0 - June 2012
  * Purged and some tunning of parser log
  * Added getField* API con block4
  * Added Tag API: public boolean contains(String ... values)
  * Added more API to get subblocks based on tag number boundaries regardless of letter options
  * Fixed Tag.isNumber to consider the whole number and not just the prefix, isNumber(58) returns true to 58A but not to 5
  * Added Tag.getNumber() API
  * Fixed build to include MTs and FieldNN source codes in the package
  * Fixed parser for fields: 94D, 50H, 50G and 52G
  * Added MT helper classes for MTs: 567, 900, 910, 920, 935, 941, 970, 971, 972, 973, 985, 986
  * Added API for getLabel at Field objects, to retrieve business oriented names from resource bundles

#### 6.1.0 - March 2012
  * Added BICContainer interface
  * Added MT helper classes for MTs: 360, 361, 362, 364, 365, 381, n90, n92, n95, n96, n98, 420, 422, 430, 450, 455, 456, 701, 705, 711, 720, 721, 732, 734, 740, 742, 747, 750, 752, 754, 756, 768
  * Added getValue for Field13E
  * Fixed getValue for Field31R (2nd component is optional)

#### 6.0.0 - February 2012
  * Merged patches from Walter Birch
  * SwiftParser: fix for parse error with malformed tag 72
  * Implemented getValue for Fields: 19B, 31D, 31P, 31R, 39P, 40B, 41D, 92F, 93B, 98E and others with the same parser pattern
  * Changed packages in Hibernate mappings from sourceforge to prowidesoftware
  * Added SwiftMessageUtils class
  * Added date container interface to Fields to better support higher level model expressions
  * Added currency container interface to Fields to better support higher level model expressions
  * SWIFT standard update (Nov 2011)
  * Fixed field parser for 35B
  * Changed SwiftParser log level
  * Build: consistent release in jar, sources and javadocs jars, include dependent jars in lib directory
  * API to create FieldNN objects from Tag objects
  * Fixed field parser for 35B when first component is an ISIN number
  * Added DATE1 support for fields parser (fixes Field61)
  * SwiftMessage API to get sender and receiver addresses from message headers
  * Added MT helper classes for MTs: 101, 104, 105, 107, 110, 111, 112, 200, 201, 204, 205, 205COV, 207, 256, 300, 305, 306, 307, 330, 340, 341, 350, 540, 541, 542, 543, 564, 566
  * MT helper classes 102_not_STP and 103_not_STP with inheritance from defaults MT103 and MT102 classes
  * Added Field implementations for 36E, 69B, 69D, 69F, 90F, 90J, 93B, 93C, 94G, 95T, 95S, 98E, 98F, 98L, 67A, 77J, 92E, 98D, 95S, 50G, 50H, 52G, 31G, 77H
  * TIME3 implementation to format utils
  * Suppress warnings for unused imports in eclipse

#### 6.0.0-RC5 - August 2011
  * Fixed parser for Field20E
  * Added Field implementations for 90K, 92D, 92L, 92M, 92N

#### 6.0.0-RC4 - July 2011
  * Added MT helper classes for MTs (SCORE): 798<743>, 798<745>, 798<760>, 798<761>, 798<762>, 798<763>, 798<764>, 798<766>, 798<767>, 798<769>, 798<779>, 798<788>, 798<789>, 798<790>, 798<791>, 798<793>, 798<794>, 798<799>
  * Added MT helper classes for MTs: 191, 291, 391, 399, 491, 535, 591, 691, 699, 707, 760, 767, 769, 790, 791, 891, 991, 999
  * Added Field implementations for 13E, 20E, 22L, 23X, 24E, 27A, 29D, 29G, 29S, 31R, 39D, 39P, 49H, 49J, 50M, 72C, 77C, 77E, 78B

#### 6.0.0-RC3 - April 2011
  * Added MT helper classes for MTs: 304, 320, 321, 210, 599
  * Added Field implementations for 19B, 32H, 32R, 34E, 37G, 37M, 37R, 38J, 92F, 62A, 62B

#### 6.0.0-RC2 - February 2011
  * Added Field implementation for 15 (A,B,C,D,E,F,G,H,I,J,K,L,M,N)
  * Added MT helper classes for MTs: 300, 400, 410, 412, 416, 499, 544, 545, 546, 547, 548, 700, 710, 730, 799
  * Added Field implementations for 31D, 31P, 40B, 41A, 41D, 45A, 45B, 46A, 46B, 47A, 47B
  * field serialization from components values into SWIFT single string value
  * Removed log4.properties from distribution jar
  * MTs API: fixed field mutiplicity when a field becomes repetitive being present on multiple sequences or at repetitive sequences.
  * Hibernate mappings: removed confusing/commented blocktype mappings at SwiftBlock.hbm.xml
  * Hibernate mappings: package rename

#### 6.0.0-RC1 - October 2010
  * Migrated src code to java 1.5 (binary distribution is still 1.4 compatible by means of http://retroweaver.sourceforge.net/)
  * Java 1.4 compatibility changes
  * normalization of linefeeds to CRLF at Tag creation from XML parsing
  * Removed deprecated API
  * Added new package io with subpackages parser and writer; added new package utils.
  * Renamed all packages to com.prowidesoftware (backward compatibility maintained with facades)
  * Added implementation for MTs 102 not STP, 102 STP, 103 not STP, 103 STP, 195, 199, 202, 202COV, 203, 295, 299, 940, 942, 950
  * Added new SWIFT MT high level generated API, with classes for specific message types
  * New source package for generated swift model
  * Merged project "prowide SWIFT Fields" into "WIFE"
  * Added comparison options to AckMessageComparator
  * Removed old and incorrect charset validator class net.sourceforge.wife.swift.MessageValidator
  * Fix in remove user block method, thanks to Herman's contribution and patience
  * Parser API for (new SwiftParser()).parse(messageToParse);
  * Replaced commons-lang-2.3 -> 2.4
  * Fixed message writer: system messages' block4 generated with inline tags
  * SwiftMessage API to check if it's Straight Through Processing (STP), based on the content of the User Header
  * SwiftMessage API to check if it's a cover payment (COV), based on the content of the User Header
  * SwiftTagListBlock API to check if contains a specific Tag
  * Removed unimplemented and confusing package net.sourceforge.wife.validation
  * Deprecated old and unused validation-related classes
  * Added AckMessageComparator which is useful of identify the ack of a given message.
  * SwiftTagListBlock API to get a sub block given its name or its starting and ending Tag
  * SwiftTagListBlock API to get tags by content, given its exact or partial value
  * Helper methods from Block4 moved to SwiftTagListBlock
  * SwiftTagListBlock is no longer abstract, so it can be used to create instances for subblocks
  * Required JVM upgrade to 1.5
  * Initial update of upload-sf target for release to sourceforge

#### 5.2.0 - February 2009
  * Added missing hashcode and equals
  * Javadocs improvements
  * Revised and tested hibernate mappings
  * Added getBlockType
  * Added length to unparsed text persistence mappings
  * Fixed persistence mapping for block2 inheritance
  * Updated hibernate libs to version 3.2.6
  * Added isOutput
  * isInput made concrete, not abstract
  * Added abstract isInput() method to SwiftBlock2 for safer casting subblocks when input/output is unknown

#### 5.1.0 - July 2007
  * Migrated logging to java logging api
  * Removed SwiftBlock's deprecated methods.
  * Moved some common methods in SwiftBlock2Input/SwiftBlock2Output to parent class SwiftBlock2.
  * Upgraded commons-lang to version 2.3
  * Improved persistence mapping.
  * Move persistence (helper) package to wife-test project.
  * Minor javadoc fixes.
  * Fixed some warnings.

#### 5.0.0 - June 2007
  * Improved Hibernate mapping for simplified and more efficient data base schema.
  * Added support for unparsed text to model, persistence mapping and conversion services (needed for some MT0xx for example).
  * XML to SwiftMessage parsing methods moved from ConversionService to XMLParser in "parser" package.
  * New package created for parser classes "net.sourceforge.wife.swift.parser".
  * Made abstract intermediate classes of blocks object hierarchy.
  * Added support for user custom blocks in model, persistence mapping and conversion services.
  * Improved overall test cases coverage and source/resources structure.
  * Fixed some warnings.
  * Swift Parser enhancements; don't throw exception on unrecognized data, but preserve an internal list of errors.
  * Added reference to current message in parser, so it can take decisions based on parsed data.
  * Added constant for possible values for application id to SwiftBlock1.
  * Updated dependency: hsqldb 1.8.0.4 -> hsqldb 1.8.0.7.
  * Updated dependency: hibernate 3.1.3 -> hibernate 3.2.3.ga.

#### 4.0.0 - April 2007
  * Moving to junit 4 - some new tests are being written with junit4, this should make testing some features singificantly easier.
  * Move size and isEmpty methods to subclasses.
  * Improved deprecated exception messages and javadoc.
  * Added useful getter for the MIR field in Block 2 output.
  * Added support for optional fields in Block 2 input.
  * Method specific to each block moved to each block class, when possible compatibility methods were left in old places, marked as deprecated to provide a smoother migration path.
  * Removed deprecated API in SwiftBlock.
  * Adapted parser to new model refactor.
  * More javadoc in parser.
  * Improved xml writer (more clean tabs and EOL).
  * Refactored and fixed XML parsing for blocks 3 and 5.
  * Fixed build.xml to include resources in generated jar files.
  * Improved javadoc and validations in fin writer.
  * Completed basic internal XML parsing.
  * Added more tests for XML conversion.
  * Implemented XML conversion parsing for all blocks (except 4).
  * Updated passing test in conversion service.

#### 3.4.0 - March 2007
  * Added license header to source files.
  * Minor fixes in build system.
  * Enhanced IBAN validation routine.
  * Added numerous tests for IBAN validation.
  * Added JSValidationUnit backed by Rhino, to support easy extension of validations.
  * Made all loggers private static transient final.
  * Enhanced overview documentation.
  * Javadoc updates.
  * Code clean up.
  * Added many tag specific validation units targeting MT103 validation.
  * Removed ant junit fork since it broke in ant 1.7.

#### 3.3.0 - January 2007
  * Initiated MT103 validation rule.
  * Validation framework core classes written.
  * Utility classes for validation.
  * Removed old and deprecated/replaces writer component.
  * Dependencies clean up, ant downloads less libs now.
  * Added Currency ISO Codes (needed for validations).
  * VF: implemented TagExists and ConditionalTagPresence validation units.
  * Started implementation of validation units.
  * Initial implementation of BIC validation.
  * Initial implementation of IBAN validation.
  * Added ISO Countries for IBAN validation.
  * Fixed issue in writer with block5 as mentioned in bug 1601122.
  * Fixed issue 1595631.

#### 3.2.0 - 2006
  * Parser logging information cleanup.
  * Migrating to log4j 1.2.8 for better compatibility (issued with trace method on some servers).
  * Fixed build to properly include current timestamp in dist target when property release.name is not set.
  * Fixed bug in parser/writer integration which included double block number when using the writer with an object of a just parsed message(1595589).
  * Updated code to fix issue mentioned in https://sourceforge.net/forum/message.php?msg_id=4001538.

#### 3.1.1 - 2006
  * Small fixes for java 1.4 compatibility.

#### 3.1.0 - 2006
  * Fixes to compile for java 1.4 by default.
  * Fixed test for bug 1540294, typo in block number.
  * Use system EOL in XML writer.
  * Added compile timestamp to manifest in created jars.

#### 3.0.0 - 2006
  * Build: Added release.name property to manifest.
  * Build: added selection of tests known to fail and those known to pass.
  * Fixed persistence mapping.
  * Improved build and added control to exclude tests that are know to fail.
  * Model simplification: SwiftBlockN classes are being removed in favor of base class SwiftBlock removed list of blocks in message which was confusing when not all blocks present.
  * SwiftBlock (base class) and subclasses are mapped and persisted ok, either the base class or the subclasses.
  * Added many tests for Hibernate persistence of SwiftMessage hierarchy.
  * Added XML Visitor to write a swift message to an XML representation.
  * Added ConversionService class which encapsulates many services conveniently.

#### 2.0.0 - 2006
  * New parser component highly tested on production and unit tests.
  * Writer component usable. while it has many limitations, it can be used as it is now.
  * Work in progress swift message persistence mapping.
  * Work in progress swift expression <-> regular expression conversion.<|MERGE_RESOLUTION|>--- conflicted
+++ resolved
@@ -1,14 +1,9 @@
 # Prowide Core - CHANGELOG
 
-<<<<<<< HEAD
-#### 9.3.20 - SNAPSHOT
-  * Added DistinguishedName with Builder in order to encapsulate the BIC branch name logic 
-
-#### 9.3.19 - October 2023
-=======
 #### 9.4.13 - SNAPSHOT
   * (PW-1697) Fixed validation/parse pattern in field 29O
   * (PW-1697) MT306 changes in field 30I
+  * Added DistinguishedName with Builder in order to encapsulate the BIC branch name logic 
 
 #### 9.4.12 - November 2023
   * (PW-1697) Fixed validation pattern in fields 14[H,K,L,M,N,O] and 29J
@@ -28,7 +23,6 @@
   * (PW-1659) Field 24G deprecated Name and Address for Narrative
 
 #### 9.4.8 - October 2023
->>>>>>> 6d1cd796
   * Added default methods for sender, receiver, and identifier extraction to the MessageExtractionStrategy
   * Added JSON to the `FileFormat` enumeration
 
