# Prowide Core - CHANGELOG

<<<<<<< HEAD
#### 9.5.1 - SNAPSHOT
  * Restore deprecated method in MT210 class

#### 9.5.0 - May 2024
  * SWIFT Standard release update 2024 (live 16 November 2025)
  * Yearly revision of deprecation phase (see https://dev.prowidesoftware.com/SRU2024/getting-started/deprecation/)
  * Dependency update: commons-lang3 -> 3.14.0'
  * Dependency update: gson -> 2.11.0'
=======
#### 9.4.17 - June 2024
  * (PW-1913) Added IBAN validation for Egypt local account structure
>>>>>>> 4ed9e606

#### 9.4.16 - May 2024
  * (PW-1862) Added NarrativeFragment class for detailed line information in StructuredNarrative fragments
  * Fixed SwiftMessage getPDE(): return empty value instead of null when codeword exists and has no value
  * Added isPercentage() helper method to field 37K

#### 9.4.15 - March 2024
  * (PW-1812) Updated the narrative resolver, format 2 (used in field 72 for example), to allow empty values as part of the narrative fragment
  * Updated validators for BIC, country, and currency constraints to utilize keywords for i18n-compatible messages
  * Deprecated unnecessary methods in the SafeXmlUtils class

#### 9.4.14 - December 2023
  * (PW-1718) Changed the getComponentLabel(component) in Field59F to be dynamic based on the line identifiers (similar to existing API in Field50F)

#### 9.4.13 - November 2023
  * (PW-1697) Fixed validation/parse pattern in field 29O
  * (PW-1697) MT306 changes in field 30I
  * Added DistinguishedName with Builder in order to encapsulate the BIC branch name logic 

#### 9.4.12 - November 2023
  * (PW-1697) Fixed validation pattern in fields 14[H,K,L,M,N,O] and 29J

#### 9.4.11 - November 2023
  * (PW-1695) Fixed a stack overflow in the fields fromJson implementation when a malformed JSON input contains empty field names
  * (PW-1688) Added missing field labels for SRU2023 changes in the pw_swift_*.properties file

#### 9.4.10 - October 2023
  * (PW-1675) update to Field 31R to support also two date components as requested by SCORE messages
  * Added 36B and 36D getters to MT543

#### 9.4.9 - October 2023
  * (PW-1659) Field 24G deprecated Name and Address for Narrative

#### 9.4.8 - October 2023
  * Added default methods for sender, receiver, and identifier extraction to the MessageExtractionStrategy
  * Added JSON to the `FileFormat` enumeration

#### 9.4.7 - September 2023
  * (PW-1478) Fixed Field 44J parse and getValue to enable proper data preservation when the field contains multiline content

#### 9.4.6 - September 2023
  * Added support for an optional `pw-swift-core.properties` to customize the behavior of the SafeXmlUtils class

#### 9.4.5 - August 2023
  * (PW-1478) Field 44J parse and getValue fix

#### 9.4.4 - August 2023
  * (PW-1478) Field 44J format fixed to allow multiline

#### 9.4.3 - July 2023
  * (PW-1461) Remove deprecation of field 31R model since is it used back in SRU2023
  * (PW-1405) Trim original String payload when creating an AbstractSwiftMessage

#### 9.4.2 - June 2023
  * (GH-163) Remove unnecessary padding in sender and receiver in AbstractMT#creeate(number, sender, receiver) method
  * (PW-1323) Fixing getValue method for pattern issue in Field44J

#### 9.4.1 - June 2023
  * (PW-1323) Fixing missing pattern issue in Field44J

#### 9.4.0 - May 2023
  * SWIFT Standard release update 2023 (live 19 November 2023)
  * Yearly revision of deprecation phase (see https://dev.prowidesoftware.com/SRU2022/getting-started/deprecation/)

#### 9.3.15 - May 2023
  * (PW-1341) Avoid log pollution with exception stacktrace in Field#formatAccount method
  * (PW-1264) Added distinguishedName(boolean includeDefaultBranch) method to BIC in order to return default branch name

#### 9.3.14 - March 2023
  * (PW-1182) Fixed MT internal Loops API, when strategy is GENERATED_FIXED_WITH_OPTIONAL_TAIL and the tail part contains repetitive fields, such as MT920
  * (PW-1241) Added addUnstructuredStrict method to Narrative in order to strictly wrap unstructured input

#### 9.3.13 - March 2023
  * Deprecated all fields that are only used in SCORE messages and not in the general MT standard as they will eventually be removed from the library

#### 9.3.12 - February 2023
  * (PW-1109) Changed Narrative Resolver to validate minimum codeword length of 1 char
  * (GH-148) Fixed parser of Field61 amount component when number starts with the decimal comma (implicit zero in amount lower than 1)
  * Added getComponent(String componentName) to retrieve the component based on the name instead of the number
  * Added componentNameToNumber(String componentName) to retrieve the component number based on the component name

#### 9.3.11 - January 2023
  * (PW-1152) Preserve line breaks when creating NarrativeContainer fields from JSON with legacy structure: narrative1, narrative2, etc...
  * Fixed duplicate elements when serializing NarrativeContainer fields into JSON 

#### 9.3.10 - January 2023
  * (PW-1150) Added field model class for 31M (required in SCORE MT798_753)
  * (PW-1150) Added field model class for 71E (required in SCORE MT798_755 and MT798_757)

#### 9.3.9 - December 2022
  * (PW-1078) StructuredNarrative: Fixed parser to treat the optional [3!a13d] part as a unit block, both currency and amount present or missing

#### 9.3.8 - November 2022
  * (GH-127) Enhanced field JSON serialization to include detailed structure when the field is a NarrativeContainer 

#### 9.3.7 - November 2022
  * (PW-1101) Fix field 35C labels to match the FIN xsd: Identification Of Instrument, Description Of Instrument

#### 9.3.6 - November 2022
  * (PW-1086) Fixed typo in field 36D accessors
  * (PW-1078) StructuredNarrative: Added getBankCode() methods in order to allow direct access to data (used in SCORE messages)
  * (GH-88) Added missing constants for ISO 15022 codes 
  * MT540 and MT548 added missing getter for Field99C
  * Added removeRepeatedBoundaries method in order to remove repeated tag boundaries

#### 9.3.5 - October 2022
  * SRU2022 updates review: field 35C validation pattern changed to <VAR-SEQU-5>

#### 9.3.4 - September 2022
  * Added getCADETL method for "CADETL" separator sequences
  * (GH-119) MT566: Fixed repetitions of sequence USECU/FIA that is not repetitive
  * Added sequence getters using the boundary field qualifier, for example getSequenceGENL() as equivalent to the existing getSequenceA()

#### 9.3.3 - August 2022
  * (PW-1015) Added field model classes for 47E, 49D and 49F (required in SCORE MT798_774)

#### 9.3.2 - July 2022
  * (PW-977) Changed the MT203 and MT210 inner structure from regular sequence to inner loop named Loop1
  * Added Loop1 getter API to MTs: 110, 201, 203, 210, 410, 412, 420, 422, 450, 456, 604, 605, 801, 920, 973

#### 9.3.1 - July 2022
  * (PW-976) Added new MonetaryAmountContainer interface for fields having both an Amount and Currency
  * (PW-969) Modified field 12E, 12K and 12R labels
  * (PW-969) Added an optional narrative component to field 12R (required when the field is used in SCORE messages)
  * (PW-898) Changed the heuristic to retrieve sequence B1 from MT300 and MT304 to be more efficient even if the message structure is invalid
  * (PW-867) Enhanced the parsing of party fields A, B and D, to be more strict when splitting the /D/ or /C/ prefix from the account
  * Enhanced MtId constructor with regex matching
  * Added method namespaceURI() in the MtId class to return for example "urn:swift:xsd:fin.103.2021" for the MT103

#### 9.3.0 - May 2022
  * SWIFT Standard release update 2022 (live 20 November 2022)
  * Yearly revision of deprecation phase (see http://www.prowidesoftware.com/resources/deprecation-policy)
  * Updated gson dependency to 2.9.0

#### 9.2.13 - April 2022
  * (PW-892) Fixed AbstractMT#create when the message type number is less than 100
  * Added a convenient String message() method in the SwiftMessage object to get the FIN serialization of the message
  * Fixed error in Field 94G getValue

#### 9.2.12 - March 2022
  * (GH-103) fixed invalid ConstraintValidator annotation on CurrencyValidator
  * (GH-95) patterns getters are now non-final to avoid overwriting; static constants have been deprecated
  * RJE and PPC readers, added a constructor with explicit charset (same in swift parser from input stream)
  * Validate.notNull -> Objects.requireNonNull
  * Spotbugs code review

#### 9.2.11 - January 2022
  * Added LineWrapper (utils) to replace Apache's WordUtils.wrap and thus the commons-text dependency
  * Added convenient method in the envelop message MT798 to get the sub-message type as a SwiftMessage
  * Added a copy constructor to the Tag class

#### 9.2.10 - January 2022
  * (PW-815) Fixed getValue in field 12H (SCORE) where narrative is optional
  * (GH-89) MT530: Fixed repetition of sequence C ADDINFO
  * Updated dependency: gson:2.8.8 -> gson:2.8.9
  * Java 11 and 17 compatibility updates
  * Added plugins for automatic versioning and code quality reporting

#### 9.2.9 - December 2021
  * (GH-78) Fixed MT537#getSequenceBList where sequence B delimiter "STAT" overlaps with C3 and D1a1B1a delimiters
  * (GH-74) Fixed parser for Field48 and similar cases to avoid trimming content when the component contains also the slash separator as part of the value
  * (GH-62) Added com.prowidesoftware.core as automatic module name in the MANIFEST for JPMS support
  * Fields getComponentLabel is now public, returning the specific label for each field component
  * Fixed bug in PartyIdentifierUtils.getPartyIdentifier
  * Fixes in field component names and optional status
  * Fixes in field parsing
  * Incompatible change in field 71N (changed from 7 Narrative lines to Code + 6 Narrative lines)
  * Incompatible change for field 11T to have two lines (MT new-line DATE + TIME)
  * Fixed Structured Narrative parsing to return an empty Narrative object with null string values

#### 9.2.8 - November 2021
  * (PW-764) Added new variant values (RFDD, ISLFIN)
  * (PW-703) Block 2 parser: lenient parser to avoid duplicate error when exception on invalid Input/Output indicator
  * (CR-23) Enhanced getValueDisplay for fields (no decimal separator for numbers that are not amounts)

#### 9.2.7 - October 2021
  * Field 98D, 98E and 98G: removed invalid get{Component4|Sign}AsCurrency and set{Component4|Sign}(Currency) as no currency applies to these fields
  * Fields 94L and 85L: separated component 2 (Legal Entity Identifier) into two (Legal Entity Identifier Code and Legal Entity Identifier Number). Kept get/setLegalEntityIdentifier for backwards compatibility
  * Field 94H: second component now has get{name}AsBIC and set{name}(BIC) methods
  * Field 56B: now inherits from OptionBPartyField (to have get/setPartyIdentifier)
  * Field 26C: separated component 5 into 5 (Denomination) and 6 (Form) for compatibility with Swift. Kept get/setDenominationForm for backwards compatibility
  * Field 26A: now has 2 components (Number 1 and Number 2) for compatibility with Swift. get/setNumber is kept for backwards compatibility
  * Field 23: fixed getValue and parse to properly handle missing intermediate fields
  * Field 14S: has 4 new compatibility methods: getRateSource/setRateSource for Source and Number components and getTimeAndLocation/setTimeAndLocation for Time and Location components
  * Field 12: component is now of expected to have a numeric type
  * Code cleanup for Fields and Date|BIC|Amount|Currency Container
  * Added support for BigDecimal and Long component types (instead of just Number) in several fields
  * Fixed display text generation for fields having a date with pattern MMDD (only the month was included in the text)
  * OptionAPartyField: added set/getPartyIdentifier (for components 1 and 2) and renamed BIC to IdentifierCode. Affects fields 42A, 51A, 52A, 53A, 54A, 55A, 56A, 57A, 58A, 81A, 82A, 83A, 84A, 85A, 86A, 87A, 88A, 89A, 91A and 96A
  * OptionDPartyField: added set/getPartyIdentifier (for components 1 and 2). Affects fields 42D, 50D, 51D, 52D, 53D, 54D, 55D, 56D, 57D, 58D, 81D, 82D, 83D, 84D, 85D, 86D, 87D, 88D, 89D, 91D and 96D
  * OptionBPartyField: added set/getPartyIdentifier (for components 1 and 2). Affects fields 52B, 53B, 54B, 55B, 57B, 58B, 82B, 84B, 85B, 86B, 87B and 88B
  * Prepared Option A, B and D classes to support the PartyIdentifier interface with methods getPartyIdentifier and setPartyIdentifier
  * Enhanced Block2 creation by enriching Block Type to "O" or "I".
  * (PW-746) Fixed MT reference extraction for 20C in categories other than 5, and with MUR as fallback option
  * (CR-23) Added SwiftMessage#getMOR
  * Updated dependency: Apache Commons Lang 3.8.1 -> 3.12.0
  * Updated dependency: Apache Commons Text 1.6 -> 1.9
  * Updated dependency: Gson 2.8.2 -> 2.8.8

#### 9.2.6 - October 2021
  * (GH-60) Enhanced parser for field 98C
  * (PW-703) Enhanced SwiftParser in order to validate "Input" or "Output" Block 2 type
  * Enhanced the MtId to automatically extract the variant from String identifiers such as "fin.103.STP" or "202.COV"

#### 9.2.5 - September 2021
  * (PW-664) Parser enhancement to be lenient on LF before block identifier

#### 9.2.4 - August 2021
  * MultiLineField: preserve starting component separator when getting lines with offset

#### 9.2.3 - August 2021
  * Added user assigned country codes (example "XE") as valid codes in the IsoUtils country validation
  * Added field classes for SCORE messages: 11T, 12[S,R], 25G, 31[J,K,T], 34[D,K,L,M,S,T,U,X,V,W], 49[J,K,L] (to be used in the proprietary payload of the MT798 envelop)
  * MT564: Minor scheme fix, 92a TAXR and WITL can be repeated in CASHMOVE (E2)

#### 9.2.2 - July 2021
  * (PW-627) fixed Narrative.builder() to compute "//" size in the lines wrapping
  * (PW-581) the MultiLineField API now preserves any starting and trailing spaces in field lines
  * MT565: fixed repetition of sequence B2 (multiple to single)
  * MT548: Minor scheme fix, added letter option "C" in field "98C:SCTS" in sequence "C1a1B1"

#### 9.2.1 - June 2021
  * Added "ignore block 3" and "ignore priority" options to the SwiftMessageComparator
  * Added field classes for SCORE messages: 12[H,K,L], 20E, 25F, 29[D,F], 31R, 78B (to be used in the proprietary payload of the MT798 envelop)
  * Enhanced parser for LogicalTerminalAddress when the parameter has 9 characters
  * (PW-534) allowed null value for the Tag constructor

#### 9.2.0 - May 2021
  * SWIFT Standard release update 2021 (live 21 November 2021)
  * Yearly revision of deprecation phase (see http://www.prowidesoftware.com/resources/deprecation-policy)
  * Fixed the getSequence API in MT classes when the sequence boundary field is repetitive, in some scenarios produced invalid results
  * (PW-519) Field92H: Added "Rate Status" accessors
  * (PW-519) Field92J: Replaced "Narrative" accessors by "Rate Status" accessors

#### 9.1.4 - April 2021
  * Fixed getConditionalQualifier in fields 69C, 69D and 92H
  * Fixed field 41D isOptional(component) method
  * (PW-510) Fixed parser of field 90L
  * (PW-508) Fixed validator pattern in field 98K
  * Added MultiLineField interface implementation to fields: 45C, 45L and 49Z
  * Removed MultiLineField interface implementation to field 77H since its value is always a single line
  * (PW-501) Added getNarrative(deli), getNameAndAddress(deli) and similar getters in Field classes to get a concatenation of the relevant components with a specific delimiter
  * (PW-501) Fixed the getNarrative(), getNameAndAddress() and similar getters in Field classes to do a simple join of the relevant components, without CRLF and without components value trim
  * (PW-505) Fixed SwiftFormatUtils#decimalsInAmount(BigDecimal)
  * NPE prevention in AbstractMT.getFields() when the parsed FIN content is invalid
  * Added UETRUtils to generate the GPI unique end-to-end transaction reference, mandatory for several payment messages
  * Added customizable strategies to set the MtSwiftMessage metadata fields: reference, main amount, value date, etc...
  * Added field classes for SCORE messages: 13E, 21S, 21T, 27A, 29P, 29S, 29U, 49Z (to be used in the proprietary payload of the MT798 envelop)
  * (PW-451) Added backward compatible implementation in setComponent* and SetNarrative* API of narrative container fields: 29A, 37N, 70, 71B, 71D, 72Z, 72, 73A, 73, 74, 75, 76, 77A, 77B, 77D, 77
  * (PW-445) Added backward compatible fromJson for narrative container fields: 29A, 37N, 45B, 46B, 49M, 49N, 70, 71B, 71D, 72Z, 72, 73A, 73, 74, 75, 76, 77A, 77B, 77D, 77J, 77
  * Added Direction to the SwiftBlock2Field enumeration
  * Added more message type cases to the SwiftMessageUtils valueDate
  * Minor fixes in MT530 model: fields B/22F and C/90[A,B]

#### 9.1.3 - December 2020
  * Changed SwiftMessage#isGpi() to be true for: 103, 199, 299, 192, 196, 202COV or 205COV (mandatory outgoing GPI types)
  * Removed the indexes from the AbstractSwiftMessage JPA mapping (can be created directly in the DB as needed)
  * Added options in the MT message comparator to ignore the LT identifier or test flag when comparing header LT addresses
  * Added asTestBic in BIC to create a test BIC by setting the second component of the location to zero
  * Added API in the SwiftBlock2Output to set the MIR date and receiver date time fields from Calendar object

#### 9.1.2 - October 2020
  * Fixed set of MUR when an MtSwiftMessage is created from an acknowledge (service 21 message)
  * Changed AbstractSwiftMessage JPA mapping to EAGER load the status trail and the properties
  * Added a new MessageDirection enum as alternative to the legacy MessageIOType

#### 9.1.1 - September 2020
  * Fixed parser for fields 94L and 95L
  * Added MurMessageComparator to match ACKs based on the MUR
  * Changed the SwiftMessage#getMUR to retrieve field 108 from either block 3 or block 4 (system messages)
  * Enhanced the AckMessageComparator to still match on differences in block 2 optional fields or block 4 EOL characters
  * Minor refactor in MtSwiftMessage update from model (SwiftMessage)
  * Added a trim to the content parsed from the RJE reader
  * Fixed setPdm in MtSwiftMessage that was over writing the pde field
  * Minor changes in the MtSwiftMessage to avoid log warnings when setting metadata from message model
  * Added convenient field getters in the ServiceMessage21 (ACK/NAK) model class and made the getMtId() return "gpa.021"

#### 9.1.0 - May 2020
  * SWIFT Standard release update 2020 (live 22 November 2020)
  * Yearly revision of deprecation phase (see http://www.prowidesoftware.com/resources/deprecation-policy)
  * Enhanced components namings in field 98[DEGH]
  * Added rich API to parse and build narrative fields: 29A, 37N, 45B, 46B, 49M, 49N, 70, 71B, 71D, 72Z, 72, 73A, 73, 74, 75, 76, 77A, 77B, 77D, 77J, 77
  * Mx related classes moved to the prowide-iso20022 project (open source since October 2020)

#### 8.0.2 - April 2019
  * Added IBAN validation for Seychelles
  * Added field setters API in the SwiftBlock5
  * Added SwiftBlock5Field enumeration with commonly used block 5 trailer fields
  * (CR #235) Added SafeXmlUtils to disallow XXE in all XML parsing code
  * Fixed parser for fields 70[C,D,E,G], 94E, 95V when first line second component contains slashes
  * Changed default root element for Mx from message to RequestPayload
  * Fixed month day parsing in SwiftFormatUtils for leap years
  * Added MxParser#containsLegacyHeader() to check weather the message uses the legacy SWIFT header or the ISO business header
  * Added MtSwiftMessage constructor from AbstractMT
  * Fixed parser to preserve trailing lines in field values, even if the lines are empty (empty trailing lines were trimmed before)
  * (CR #203) Enhanced parser for party fields, explicit /D/ and /C/ is parsed as mark, otherwise any content following the / is parsed as account
  * Fixed field 108 order and overwrite if exist logic in SwiftBlock3#generateMUR
  * (CR #207) Added optional parameter in SwiftWriter and FINWriterVisitor to control whether field values should be trimmed

#### 8.0.1 - October 2019
  * Added SwiftMessageUtils#currencyAmount to retrieve the main currency and amount from a message
  * (CR #192) Fixed ConversionService#getFIN(SwiftMessage) to avoid altering the message parameter when removing empty blocks
  * Added an optional SwiftWriter#writeMessage with ignoreEmptyBlocks parameter
  * SwiftMessage#setUserBlocks(List) made public
  * Removed the trim to field values in the XML to enable consistent round trip conversion between FIN and XML
  * Explicit UTF-8 encoding was added where necessary to ensure portability
  * Added MultiLineField implementation to 45D, 49G, 49M and 49N

#### 8.0.0 - May 2019
  * JRE requirement increased to Java 1.8
  * SWIFT Standard release update 2019 (live 17 November 2019)
  * Yearly revision of deprecation phase (see http://www.prowidesoftware.com/resources/deprecation-policy)
  * Added common hierarchy for option J party fields

#### 7.10.4 - May 2019
  * Updated dependencies: apache-commons-lang 3.7 -> 3.8.1
  * Updated dependencies: apache-text 1.3 -> 1.6
  * Added copy constructors to MT header blocks
  * Added setDate(Calendar) to MIR object
  * (Issue #25) Fixed padding in PPCWriter
  * Added helper API SwiftTagListBlock#splitByTagName to get sub-blocks by field boundary
  * Fixed IOB exception in SwiftBlock2Output#setMIR in lenient mode
  * SwiftParser#tagStarts changed to protected to allow overwriting in custom parsers for non-compliant messages
  * Moved getMessageType from MtSwiftMessage to parent class AbstractSwiftMessage
  * Added getVariant and getMtId to MtSwiftMessage; added getMxId to MxSwiftMessage
  * Added setMUR in SwiftMessage
  * Added helper method in SwiftWriter to ensure break lines of any String has CRLF
  * Added setSignature and getSignature to SwiftMessage and AbstractMT to set and retrieve MDG tag in S block (LAU computation available in Prowide Integrator)
  * Added propertyValue to AbstractSwiftMessage to check if a property is set with a given value
  * Changed IsoUtils implementation to use Currency.getAvailableCurrencies() in the initialization
  * Deprecated AckSystemMessage in favor of ServiceMessage21
  * Fixed negative index bug in AbstractSwiftMessage#getPreviousStatusInfo when message has less than two statuses in the trail
  * Fixed getLines API in Fields that in some cases was trimming the first line starting slash from the result
  * Fixed eventual NPE produced in MxSwiftMessage#updateFromMessage() when creating MxSwiftMessage from XML document
  * Fixed column length for "variant" in MxSwiftMessage persistence mapping
  * Added a fields() method in SwiftTagListBlock to get all block Tag objects as Field objects
  * Added API to field 50F and 59F to get structured content for the line numbers

#### 7.10.3 - October 2018
  * License changed from LGPL to the more permissive Apache License 2.0
  * Fixed serialization of field 48
  * Completed SwiftMessageUtils#currencyAmount for missing MTs
  * Fixed NPE in SwiftBlock4.removeEmptySequences with fields 15A as sequence boundary
  * (Issue #15) MxParser.java typo analiseMessage -> analyseMessage
  * Added getFields() to MT classes
  * Added bean validation annotations for BIC, IBAN, ISO country and currency
  * Enhanced the BIC internal model to allow accessor for all subfields
  * Enhanced the BIC validation with enum to report the specific validation problem found
  * Changed the default SwiftParser behavior to lenient, meaning by default it will not throw any IllegalArgumentException when headers size is invalid
  * Fixed FIN writer to preserve trailing spaces in tag value
  * Added JPA annotations to the SWIFT model intended for persistence (AbstractSwiftMessage and subclasses)
  * Removed the old Hibernate XML mapping AbstractSwiftMessage.hbm.xml (in favor of generic JPA annotations in model)
  * Added SwiftTagListBlock#removeSubBlocks to remove all instances of a given subblock
  * (Issue #13) Fixed SwifttagListBlock#removeSubBlock
  * Added JsonSerializable interface to all model classes implementing toJson()
  * Added toJson and fromJson to MT and Field classes
  * Added toJson and fromJson to the MtSwiftMessage and MxSwiftMessage model
  * Added field 434 in SwiftBlock3Builder

#### 7.10.2 - May 2018
  * Revamped the JSON API implementation using Gson, added missing fromJson methods

#### 7.10.1 - April 2018
  * FIN writer: reverted the trim in tag values introduced in 7.8.9

#### 7.10.0 - April 2018
  * SWIFT Standard release update 2018
  * JRE requirement increased to Java 1.7
  * Dependencies: updated apache commons-lang from 2.6 to 3.7
  * Yearly revision of deprecation phase (see http://www.prowidesoftware.com/resources/deprecation-policy)
  * Added API in SwiftMessage for the SWIFT gpi service: getters and setters for the service type identifier and UETR
  * Added an automatically generated UETR when creating new MT instances for 103, 103 STP, 103 REMIT, 202, 202 COV, 205, or 205 COV
  * Added API in SwiftMessage to set the variant (STP, REMIT, COV)
  * New helper API for block 3 (SwiftBlock3Builder) to ensure only expected fields are added and in proper order

#### 7.9.7 - April 2018
  * Dependencies: added gson 2.8.2
  * Added full IBAN validation including control digits and custom account numbers per country
  * Added SwiftCharset and SwiftCharsetUtils helper API to validate SWIFT related charsets.
  * Added SwiftTagListBlock#getFieldByQualifiers(name, qualifier, conditionalQualifier) to gather generic fields based on qualifiers content
  * Added addTag(index, tag) and setTag(index, tag) in SwiftTagListBlock to insert new field in specific positions
  * Added Field#is(String ...) to test component 1 of fields against a list of possible values
  * Added non-ISO country code XK (Kosovo) to IsoUtils
  * Added API in IsoUtils to add custom codes for countries and currencies
  * Added read-only properties in AbstractSwiftMessage for the message creation year, month and day of moth
  * Added support for custom split char in RJE reader/writer
  * Fixed missing repetitive 35B in MT549
  * Build migrated to Gradle

#### 7.9.6 - December 2017
  * Fixed conversion to XML with compressed parameter true in ConversionService

#### 7.9.5 - December 2017
  * Fixed getValueDisplay in field 50F to strip the starting slash in the account number
  * Added getLabelForLineNumber(String subfieldNumber) in Field50F to return the labels for the structured line identifiers
  * Enhanced getComponentLabel(final int number) in Field50F to return proper dynamic labels based on line number identifiers
  * Added getCorrespondentBIC to SwiftMessage and AbstractSwiftMessage
  * Expanded sender/receiver in MtSwiftMessage and MxSwiftMessage from BIC8 to BIC11 in order to keep branch information in those cached attributes
  * Added checksumBody to AbstractSwiftMessage for proprietary checksum calculated on the body only, as a complement to the existing checksum on the whole message
  * Fixed AbstractSwiftMessage#copyTo(msg) implementation to perform hard copy of list objects (similar to a copy constructor implementation)
  * Expanded precision in getValueDisplay for all numeric fields to preserve the decimal digits present in the original value
  * Implemented SwiftMessage#getUUID and added getUID(Calendar, Long)
  * Implemented SwiftMessageUtils#calculateChecksum as MD5 hash on whole FIN message content and added new checksum for the text block only

#### 7.9.4 - November 2017
  * Internal code maintenance release

#### 7.9.3 - October 2017
  * JRE requirement increased to Java 1.6
  * Added API in BIC to return the distinguished name (DN) for a BIC
  * Added equalsIgnoreCR in Tag to compare values regardless of carriage return character being present or not in new lines
  * Fixed MxParser#parseBusinessApplicationHeaderV01 (it was setting the FinInstnId/Nm as BIC)
  * Removed invalid component in field 86J
  * Fixed order of components in fields 98J and 98K
  * Completed the component labels for all fields
  * Changed field 22C structure into individual components for the <SB-LC> function
  * Enhanced fields parse/serialization to preserve any whitespace in a component

#### 7.9.2 - August 2017
  * Fixed FINWriterVisitor to prevent printing 'null' tag values
  * Deprecated custom resource properties for currency and country codes, in favor of Java nativa API in Currency and Locale
  * Removed package-info.class from target jar to avoid class modifier issue in Java8 runtime
  * Fixed serialization of field 50F to allow the first line without a starting forward slash

#### 7.9.1 - June 2017
  * (Issue #5) Enhanced performance in SwiftParser
  * Removed sequence API for inner loops (non sequence) in MTs 306, 320, 340, 360, 361, 362, 410, 412, 420, 422, 450, 456

#### 7.9.0 - May 2017
  * SWIFT Standard release update 2017 (live 19 November 2017 for MT and 18 November for MX)
  * (Issue #2) maven build issues
  * (Issue #3) Field61 component 5 treated as amount
  * (Issue #4) Field72 structure fixed to allow 6 components at most
  * Field99A implements AmountContainer
  * Field95L implements BICContainer

#### 7.8.9 - May 2017
  * Yearly revision of deprecation phase (see http://www.prowidesoftware.com/resources/deprecation-policy)
  * Added convenient isType(int) to SwiftMessage
  * Fixed amounts() in AmountContainer fields

#### 7.8.8 - March 2017
  * Added hashcode and equals to MxId
  * Added MUR generation in block 3
  * Added a multi-purpose SwiftMessageComparator for MT, as an abstraction of the existing AckMessageComparator
  * Added helper API to remove empty sequences in block 4
  * Added ACK/NAK identifier constants and API in AbstractSwiftMessage
  * Added getDateAsCalendar in MIR/MOR
  * Added MtCategory enum for MT message categories and convenient category API in SwiftMessage
  * Added support for system and service messages in metadata gathered from SwiftMesasge in MtSwiftMessage
  * Added isServiceMessage in SwiftMessage
  * Added static factory method parse to SwiftMessage
  * Added new fields in AbstractSwiftMessage to hold main currency and amount, automatically set for most MTs from fields 32a, 33a, 34a, 19a and 62a
  * Added conversion to and from LT address in SwiftFormatUtils
  * (CR #10) Added comprehensive implementation of MT and Field classes for system messages (category 0)
  * Added custom name for internal loop sequences in MTs 110, 360, 361, 604, 605, 609, 824, 920, 935, 940, 942, 971 and 973
  * Added more options to retrieve information from the status trail in AbstractSwiftMessage
  * Reduced visibility from public to protected for MTs inner sequence classes mutable fields; START, END, TAIL.
  * Fixed analyze and strip API in MxParser to support nested Document elements
  * Fixed MT500 removed invalid fields after GENL linkage sequence
  * Fixed AckMessageComparator to cover all fields in block 2 input and output
  * Fixed getSender and getReceiver for service messages in SwiftMessage
  * Fixed MT600, removed invalid fields 26F, 34G, 31C in sequence A
  * Fixed parse for DATE1 (MMDD) to handle properly leap years
  * Fixed RJEWriter to avoid writing the split character '$' and the end of the file, afterwards the last message
  * Expanded helper API in AckSystemMessage
  * TagListBlock tags field made private instead of package protected
  * Enabled mutability of LogicalTerminalAddress objects, allowing setting the branch from superclass BIC
  * Enhanced parser for fields 11R, 11S and 37H (NPE prevention)
  * Removed invalid generated code for internal loops (non-sequence) in MTs: 110, 201, 360, 361, 559, 604, 605, 609, 824, 920, 935, 940, 942, 971, 973
  * Enhanced from() and to() methods in BusinessHeader to catch more options

#### 7.8.7 - December 2016
  * Fixed getMessageType in MT103_STP, MT102_STP, MT103_REMIT, MT202COV and MT205COV to return the number without the validation flag (as expected per javadoc definition)
  * MT518 fixed fieldset for Field 70
  * MT330 fixed qualifier in Field 22
  * MT513 and MT514 Field 11 moved outside previous fieldset
  * MT541 to MT547 Field 90[A,B] changed to fieldset.
  * MT564 fixed fieldset items in Field93[B,C]
  * MT565 to MT567 Sequence D, fixed field 13
  * MT609 and MT798_763 fixed qualifiers in Field 29
  * When creating MT instances, the validation flag (STP, REMIT, COV) will be automatically created as block 3 field 119 when applies for the created MT
  * Log warning when creating MTnnn objects from invalid message types, for example calling MT103.parse(fin) and passing FIN content for an MT 202
  * Ignore validation flag (STP, REMIT, COV) if it is not valid for the message type, when creating MT object from SwiftMessage (to avoid ClassNotFoundException)
  * Enhanced semantic in AckMessageComparator when a blocks are null or empty (see javadoc for details on how blank blocks are handled in comparison)

#### 7.8.6 - November 2016
  * MxParser; IOB exception prevention in strip methods when XML has empty header or document
  * Prevention for IOB exception in ensureEOLS when converting MT message from model into FIN text
  * Expanded API in SwiftParser with static parse methods for each MT block
  * Expanded API in SwiftWriter to serialize any MT block into its native SWIFT representation, also made visit API in SwiftMessage static

#### 7.8.5 - October 2016
  * Added getSubBlockByTagNames and getSubBlocksByTagNames in SwiftTagListBlock to retrieve subblocks based on comprehensive list or tag names
  * Added API in BusinessHeader to create valid BAH from simple parameters
  * Added API in BIC to get the branch and institution
  * Added API to match message identifier by regex, for example fin.*STP
  * Added API to strip header and document portion of Mx message in XML format
  * Added analizeMessage in MxParser, lightweight API to retrieve structure information from an MX messages
  * Added enumerations for message priority and delivery monitoring in MT block 2
  * Added json() to AbstractMT
  * Added getComponentLabel(int) in Field classes
  * Added updateFrom AbstractMT to MtSwiftMessage
  * Added reference as class attribute in AbstractSwiftMessage (set by subclasses)
  * Added FileFormat attribute to AbstractSwiftMessage for clear identification of content in implementing subclasses
  * Added constructor of MxSwiftMessage from AbstracMX
  * Added API to get BIC codes from DN in Mx messages
  * Added MtId class, analogous to the existing MxId for MX messages
  * SwiftParser parsing of block 4 published as static public method
  * Added AbstractMessage as base class for specific MTnnn and MXmmm model hierarchy
  * Added MessageStandardType with MT and MX values and ServiceIdType for header service id values
  * Added nextSwiftMessage in RJE/PPC readers for system messages support
  * Added valuesNumeric to MT enumeration MtType
  * Added getValueDisplay with optional locale parameter to display formatted field and individual components values
  * Added MTVariant enum and getVariant API in swift messages
  * Added CONDITIONAL_QUALIFIER component number as static class field for all generic fields (fields implementing the GenericField interface)
  * Added BusinessHeader serialization into xml and Element objects
  * Added business header parse from Element object in MxParser
  * Added RJEReader and RJEWriter to create MT message files in RJE format
  * Added PPCWriter to create MT message files in DOS-PPC format (also enhanced API for the existing PPCFileReader)
  * Added path() API in MxNode
  * Added MtType, an enumeration of all available MTnnn implementations
  * Added parse to Field classes to update field components from full value
  * Added append lists of Tag or Field to TagListBlock
  * Added support for attributes in MxNode
  * Added generic setters for attributes in header blocks 1 and 2 using qualified names (#setField)
  * Added write XML method for MX business header
  * Added validName as static method in Field, to validate field names
  * Added getField static API in Field to create new instances with reflection given the field name and value
  * Added reference(msg) to SwiftMessageUtils to get the sender reference from messages that contain a reference field
  * Added SwiftMessageRevision to the swift messages model, to hold and track changes in swift messages
  * Fixed parser for field 98F
  * Fixed field 61 parse allowing EC and ED as credit/debit mark subfield
  * Fixed from() and to() methods in BusinessHeader to return the BIC code for both possible header types
  * FIxed serialization of component 1 in field 50F
  * Fixed parser and serialization in Field98F
  * Fixed SwiftMessage.toJson single quote to double quote in timestamp field
  * Fixed getLabel when used with the parameters combination of a valid mt and a null sequence
  * Fixed getValue in Field61,
  * Added proper implementation for isOptional(component) in Field61
  * Fixed components trim to null in parser for several fields when the component value is not present
  * Fixed separators trim in getLine API
  * Fixed setComponentN(Number) when component is not a SWIFT amount, Number is now serialized as an integer (without decimal separator)
  * Fixed MT parser to allow additional lines in a field start with colon ':'
  * Fixed field 32R second component changed from currency to string to allow codewords ’FOZ’, ’GOZ’, ’GRM’, ’KLO’, ‘LIT’, ’LOT’, ‘OTH’, ‘PND’, ’TAL’, ’TOL’, ‘TON’, ‘TOZ’, ’UNT’
  * Fixed field 33B first component changed from currency to string to allow codeword ’PCT’ used in MT601
  * Fixed API inconsistencies in MtSwiftMessage when updating from SwiftMessage objects.
  * Bugfix MT506 added mandatory field 28E
  * Added missing getters for Sequence E1 in MT300
  * Changed MX messages detection in MxParser to lighter implementation using Stax
  * Normalized Input/Output Outgoing/Incoming API in AbstractMT and SwiftMessage
  * SwiftMessage.toJson changed timestamp format to the recommended ISO 8601
  * MxSwiftMessage meta-data (sender, receiver, reference, identifier) read and set from raw XML content
  * Added support in XmlParser for the field version of Core proprietary XML format for MTs, the parser now reads both formats seamlessly
  * Better header API in MxSwiftMessage to support both ISO and SWIFT business headers
  * Elaborated identifier in MtSwiftMessage, using fin.type.variant instead of just the message type
  * Added comprehensive sequence names into pw_swift_label property files
  * Added translations of pw_swift_label property files to FR, DE and IT (complementing the existent EN, ES and RU files)
  * Completed pw_swift_label property files for all field + mt + sequence combinations
  * Complete application header parsing in MxParser
  * Better application header detection in MxParser based on namespaces
  * Added component labels for field 13K
  * Fields 11R and 11S component 3 split into two independent components.
  * In Field61, component 6 was splitted into two independent components to hold the "transaction type" and the "identification code" as stated in the standard definition for function <SUB-6>
  * Added SwiftParserConfiguration to encapsulate several parsing options, allowing fast parsing of AbstractMT by reading the text block in raw format

#### 7.7.0 - October 2015
  * valueDate in SwiftMessageUtils
  * isType(int...) in SwiftMessage
  * Enhanced the getSequence API in MT classes with support to nested sequences, allowing for ex: getSequenceE1(getSequenceEList().get(n))
  * getLine API for FieldNN classes based on semantic lines number identification
  * Copy constructors for FieldNN classes, performing a deep copy of the components' list
  * MxParser message detection
  * New generic XML model and API, as backbone for MX messages.
  * Headers Blocks: new generic getters in blocks 1 and 2 to retrieve attributes using full qualified names from enums; for example getField(SwiftBlock1Field.LogicalTerminal)
  * Static labels for subfields in FieldNN classes to allow for example getComponent(Field93B.BALANCE)
  * BIC: API to check for live and non-live bics
  * MxParser: parseApplicationHeader and constructors from several sources
  * Added missing labels' API to fields: 36E, 69A, 69C, 69D, 70C, 70D, 70G, 90F, 90J, 92D, 92L, 92M, 92N, 92R
  * Added the ApplicationHeader attribute to AbstractMX
  * Added API to search nodes or content by path or name in the MxNode tree returned by the MxParser
  * Added json() and xml() methods to MT classes
  * Added write to file and output streams to AbstractMT and AbstractMX
  * Added consistent constructors from String, File or InputStream to MTnnn classes
  * Added static parse methods to create MTnnn objects from String, File, InputStream or MtSwiftMessage
  * Added consistent constructors from String, File or InputStream to AbstractSwiftMessage and subclasses MtSwiftMessage and MxSwiftMessage
  * Added static parse methods to create MtSwiftMessage and MxSwiftMessage objects from String, File or InputStream
  * Lib: added read from input streams
  * NPE prevention in SwiftFormatUtils.getCurrency
  * Fixed getSender and getReceiver for MTxxx to return accurate information regardless the message being of type input or output (also to be consistent with analogous methods in SwiftMessage)
  * Added CR and LF to charset z and x at SwiftcharsetUtils
  * Fixed validation of fields 70F, 77S and 77T that unnecessary restricted the allowed amount of lines (not it is unlimited because charset Z allows CRLF).
  * Fixed OutOfBound exception at MxNode findFirst implementation when a node has multiple children
  * Fixed getDescription for Field35B, now returning component 3 instead of 2
  * Better API consistency between MT and MX implementations, with common ways to parse and build.
  * Changed sender and receiver attributes for MtSwiftMessage to hold BIC8 instead of full LT identifiers.
  * Deprecated the use of model message inside MtSwiftMessage
  * Simplified distribution zip with -sources and -javadoc jars

#### 7.6.0 - October 2014
  * New BIC API: isTestAndTraining(), getLogicalTerminalIdentifier(), bic8() and bic11()
  * New model for LT addresses, and its related API in header classes
  * New SwiftMessage API: AbstractMT toMT()
  * New AbstractMT API: getSequence(name), getSequenceList(name)
  * Added builder API: constructors and append methods to add content with chaining support
  * Added missing getValue() implementations to field classes. Example: Field26C
  * Added annotations to MTNNN classes to identify sequence split strategy involved (more traceable code)
  * SRU 2014. Affected MTs: 300, 304, 305, 306, 340, 341, 360, 361, 380, 381, 502, 506, 508, 509, 513, 514, 515, 518, 527, 530, 536, 537, 538, 540, 541, 542, 543, 544, 545, 546, 547, 548, 549, 558, 564, 565, 566, 567, 568, 569, 575, 600, 601, 942
  * Added description and release javadoc comments to MT classes
  * Added MX Generic model support
  * Added MX parse
  * Added MT300.getSequenceE()
  * Minor fix in MT300 sequences structure, B1 and B2 inside B, and named D's subsequence as D1
  * SwiftTagListBlock implements Iterable<Tag>
  * Bugfix SwitTagListBlock.countTagsStarsWith(string,string) was ignoring tagnames in count

#### 7.5.0 - August 2014
  * Added toJson in SwiftMessage and SwiftTagListBlock, SwiftBlock1 and 2
  * Added to SwiftTagListBlock  getFieldByName(String, being)
  * Added to SwiftTagListBlock  getFieldByName(String, being, component2)
  * Added to SwiftTagListBlock  getFieldByNumber(int , being)
  * Added START_TAG and END_TAG constant to Sequence inner classes
  * Added Sequence.newInstance() method
  * Added static method Field.emptyTag()
  * Added to SwiftTagListBlock append(SwiftTagListBlock)
  * Changed SwiftFormatUtils.getNumber(Number) to allow variable amount of decimal parts without the previous limit of two
  * Added support for national clearing system codes in party identifier components: example 52A starting with //AT123
  * JSON serialization: fixed missing quotes escaping and newline
  * in some occasions, getSequenceA() incorrectly returned null instead of empty sequence as stated in javadoc
  * Refactored Field77A to include 20 independent components instead of just one (current implementation is similar to Field79)
  * Deprecated isAnyOf(String ... names) and added isNameAnyOf(String ... names) semantics of method more clear with its name
  * Changed the semantic of getAccount methods to remove starting slashes if any
  * Some javadoc for BICRecord
  * Added serialization timestamp to JSON generation
  * In Field* void set changed to Class set so we can support the code style new Field().setThis().setThat().setThatToo()
  * Added Field.asTag()
  * Added option in XMLWriterVisitor to serialize field instead of tag

#### 7.4.0 - March 2014
  * In BIC added subtype attribute and getBranch method
  * ReaderIterator to read a file from a classpath resource and split its content by the '$' symbol
  * In SwiftMessage new API to check and get linkages sequences
  * In AbstractSwiftMessage new constructor using MTSwiftMessage as parameter
  * In MTSwiftMessage updateFromModel and updateFromFIN using internal attributes
  * Several helper methods to parse field content using SwiftParseUtils
  * Field classes implementation for fields belonging to System and Service Messages (i.e. 451)
  * Resource bundle labels for System and Service Messages fields
  * MOR class to represent the message output reference (inherited from the MIR)
  * SwiftParseUtils: getTokenSecond and getTokenSecondLast with prefix
  * getAll(SwiftMessage) in every FieldNN class
  * getAll(SwiftTagListBlock) in every FieldNN class
  * New constant in Field suitable for import static
  * SwiftTagListBlock: constructors made public
  * SwiftTagListBlock: added filterByNameOrdered(String ...)
  * SwiftTagListBlock: added getFieldsByNumber(int)
  * SwiftTagListBlock: added removeSubBlock(String)
  * SwiftTagListBlock: deprecated int getTagCount(String)
  * SwiftTagListBlock: added int countByName(String)
  * SwiftTagListBlock: deprecated int getTagCount()
  * SwiftTagListBlock: added int countAll()
  * SwiftTagListBlock: added method boolean containsAllOf(String...)
  * Improved toString in SwiftTagListBlock and Tag
  * Javadoc improvements
  * Fixed SwiftBlock1 constructor to allow LTs missing the optional A, B or C identifier (11 characters length); ex. FOOOAR22XXX
  * Fixed getStatusInfo and getPreviousStatus in messages base class that was causing IOB exceptions
  * Issue 39: missing trimToEmpty in getComponent2 in 50H
  * MT207: fixed maximum repetitions of sequence B from 1 to unlimited

#### 7.3.0 - January 2014
  * removed log4j.properties
  * New API: Field.isAnyOf(String...)
  * Added many methods in SwiftTagListBlock in resemblance to String manipulation API
  * SwiftTagListBlock added: getTagsByNumber(int), SwiftTagListBlock removeAfterFirst(String, boolean)
  * Added Tag.startsWith
  * Added Tag.contains
  * Added PPCFileReader iterator to read and split pc connect files

#### 7.2.0 - September 2013
  * Added Field.letterOption
  * Added SwiftTagListBlock.getSubBlockBeforeFirst
  * Added SwiftTagListBlock.filterByName
  * Fixed Field.appendInLines that was causing the getValue of several fields (ex 35B) to start with unexpected EOL
  * Fixed NPE in XMLParser with null value in tags
  * Fixed Avoid usage of double in amount resolver

#### 7.0.0 - August 2013
  * Enhanced messages model with base support for MX messages.
  * New messages meta-data model to handle additional information: Status history, User notes, Properties list.
  * Useful API to SwiftMessage to get: direction, PDE, PDM, UUID, MIR, MUR and getTypeInt
  * Complete FieldNN implementation classes
  * Complete MT helper classes, covering all message types
  * Added model and API to handle Sequences at MT classes, covering all sequences based on 16R/16S boundaries.
  * New API to handle sub blocks: SwiftTagListBlock.removeUntilFirst, SwiftTagListBlock.containsAnyOf
  * Ensuring of SWIFT EOL at ConversionService.getFIN
  * Fixed getValue of several fields to prevent printing of null
  * Fixed getValue of several fields with missing slash separator on optional components
  * Added missing field getters for MT classes with fieldsets: for example 93B at MT564.
  * getValue for Field35B. Thanks to Raghu rathorr@users.sf.net
  * getCalendar bug related to unused format parameter
  * Changed Field26C parser and subfields structure to split the string before the VAR-SEQU into independent components
  * Removed deprecated net.sourceforge classes
  * Removed unimplemented method amounts() in AmountContainer

#### 6.4.0 - March 2013
  * Added visitor API on tag list block
  * New interface to identify and use generic fields (notice DSS methods are not part of non-generic fields)
  * Added API on MT classes to simplify messages creation
  * Comprehensive getters and setter API for field classes using functional names
  * Added PatternContainer interface and implemented in field
  * Better CurrencyContainer API
  * Added API to SwiftFormatUtils to get String components from Calendar using different SWIFT date/time formats
  * Implemented API for CurrencyContainer for all Fields
  * Added MT helper classes for MTs: 518, 549, 800, 801, 802, 824, 600, 601, 604, 605, 606, 607, 608, 609
  * Added Field implementations for 33G, 35U, 86B, 68A, 68B, 68C, 94C, 31F, 37a, 34J, 35H, 31X
  * Added API to simplify messages creation; defaults for header blocks attributes, addField to Block4, setSender at Block1

#### 6.3.0 - October 2012
  * Added MT helper classes for MTs: 500, 501, 502, 503, 504, 505, 506, 507, 508, 509, 510, 565
  * Fixed getAsCalendar for year component of field 77H
  * Fixed parsing of field 50F
  * Added field class for: 26C
  * Support to identify which sequence a tag belongs to
  * Added API to FieldNN classes to get the DSS field
  * Added API to FieldNN classes to get the qualifier and conditional qualifier components
  * Added API to FieldNN classes to determine if field is generic or non generic
  * Field class made abstract
  * FieldNN isOptional: method to check if a given component is optional for the field
  * Field getLabel: support for label exceptions per mt and sequence
  * SwiftParser changes to distinguish the presence of brackets when they are block boundaries or part of an invalid field value
  * Improved parsing of Field35B, first and second components are set only if "ISIN " is present
  * SR2012 update: deprecated fields 23C, 23F. Updated MT300, MT304, MT305 with field changes.
  * Added serialization for: 20E, 29G, 31G, 36E, 50G, 50H, 69B, 69D, 69F, 77H, 90F, 90J, 90K, 92D, 92L, 92M, 92N, 94D, 94G, 95T, 98F
  * Fixed serialization of field 59A

#### 6.2.0 - June 2012
  * Purged and some tunning of parser log
  * Added getField* API con block4
  * Added Tag API: public boolean contains(String ... values)
  * Added more API to get subblocks based on tag number boundaries regardless of letter options
  * Fixed Tag.isNumber to consider the whole number and not just the prefix, isNumber(58) returns true to 58A but not to 5
  * Added Tag.getNumber() API
  * Fixed build to include MTs and FieldNN source codes in the package
  * Fixed parser for fields: 94D, 50H, 50G and 52G
  * Added MT helper classes for MTs: 567, 900, 910, 920, 935, 941, 970, 971, 972, 973, 985, 986
  * Added API for getLabel at Field objects, to retrieve business oriented names from resource bundles

#### 6.1.0 - March 2012
  * Added BICContainer interface
  * Added MT helper classes for MTs: 360, 361, 362, 364, 365, 381, n90, n92, n95, n96, n98, 420, 422, 430, 450, 455, 456, 701, 705, 711, 720, 721, 732, 734, 740, 742, 747, 750, 752, 754, 756, 768
  * Added getValue for Field13E
  * Fixed getValue for Field31R (2nd component is optional)

#### 6.0.0 - February 2012
  * Merged patches from Walter Birch
  * SwiftParser: fix for parse error with malformed tag 72
  * Implemented getValue for Fields: 19B, 31D, 31P, 31R, 39P, 40B, 41D, 92F, 93B, 98E and others with the same parser pattern
  * Changed packages in Hibernate mappings from sourceforge to prowidesoftware
  * Added SwiftMessageUtils class
  * Added date container interface to Fields to better support higher level model expressions
  * Added currency container interface to Fields to better support higher level model expressions
  * SWIFT standard update (Nov 2011)
  * Fixed field parser for 35B
  * Changed SwiftParser log level
  * Build: consistent release in jar, sources and javadocs jars, include dependent jars in lib directory
  * API to create FieldNN objects from Tag objects
  * Fixed field parser for 35B when first component is an ISIN number
  * Added DATE1 support for fields parser (fixes Field61)
  * SwiftMessage API to get sender and receiver addresses from message headers
  * Added MT helper classes for MTs: 101, 104, 105, 107, 110, 111, 112, 200, 201, 204, 205, 205COV, 207, 256, 300, 305, 306, 307, 330, 340, 341, 350, 540, 541, 542, 543, 564, 566
  * MT helper classes 102_not_STP and 103_not_STP with inheritance from defaults MT103 and MT102 classes
  * Added Field implementations for 36E, 69B, 69D, 69F, 90F, 90J, 93B, 93C, 94G, 95T, 95S, 98E, 98F, 98L, 67A, 77J, 92E, 98D, 95S, 50G, 50H, 52G, 31G, 77H
  * TIME3 implementation to format utils
  * Suppress warnings for unused imports in eclipse

#### 6.0.0-RC5 - August 2011
  * Fixed parser for Field20E
  * Added Field implementations for 90K, 92D, 92L, 92M, 92N

#### 6.0.0-RC4 - July 2011
  * Added MT helper classes for MTs (SCORE): 798<743>, 798<745>, 798<760>, 798<761>, 798<762>, 798<763>, 798<764>, 798<766>, 798<767>, 798<769>, 798<779>, 798<788>, 798<789>, 798<790>, 798<791>, 798<793>, 798<794>, 798<799>
  * Added MT helper classes for MTs: 191, 291, 391, 399, 491, 535, 591, 691, 699, 707, 760, 767, 769, 790, 791, 891, 991, 999
  * Added Field implementations for 13E, 20E, 22L, 23X, 24E, 27A, 29D, 29G, 29S, 31R, 39D, 39P, 49H, 49J, 50M, 72C, 77C, 77E, 78B

#### 6.0.0-RC3 - April 2011
  * Added MT helper classes for MTs: 304, 320, 321, 210, 599
  * Added Field implementations for 19B, 32H, 32R, 34E, 37G, 37M, 37R, 38J, 92F, 62A, 62B

#### 6.0.0-RC2 - February 2011
  * Added Field implementation for 15 (A,B,C,D,E,F,G,H,I,J,K,L,M,N)
  * Added MT helper classes for MTs: 300, 400, 410, 412, 416, 499, 544, 545, 546, 547, 548, 700, 710, 730, 799
  * Added Field implementations for 31D, 31P, 40B, 41A, 41D, 45A, 45B, 46A, 46B, 47A, 47B
  * field serialization from components values into SWIFT single string value
  * Removed log4.properties from distribution jar
  * MTs API: fixed field mutiplicity when a field becomes repetitive being present on multiple sequences or at repetitive sequences.
  * Hibernate mappings: removed confusing/commented blocktype mappings at SwiftBlock.hbm.xml
  * Hibernate mappings: package rename

#### 6.0.0-RC1 - October 2010
  * Migrated src code to java 1.5 (binary distribution is still 1.4 compatible by means of http://retroweaver.sourceforge.net/)
  * Java 1.4 compatibility changes
  * normalization of linefeeds to CRLF at Tag creation from XML parsing
  * Removed deprecated API
  * Added new package io with subpackages parser and writer; added new package utils.
  * Renamed all packages to com.prowidesoftware (backward compatibility maintained with facades)
  * Added implementation for MTs 102 not STP, 102 STP, 103 not STP, 103 STP, 195, 199, 202, 202COV, 203, 295, 299, 940, 942, 950
  * Added new SWIFT MT high level generated API, with classes for specific message types
  * New source package for generated swift model
  * Merged project "prowide SWIFT Fields" into "WIFE"
  * Added comparison options to AckMessageComparator
  * Removed old and incorrect charset validator class net.sourceforge.wife.swift.MessageValidator
  * Fix in remove user block method, thanks to Herman's contribution and patience
  * Parser API for (new SwiftParser()).parse(messageToParse);
  * Replaced commons-lang-2.3 -> 2.4
  * Fixed message writer: system messages' block4 generated with inline tags
  * SwiftMessage API to check if it's Straight Through Processing (STP), based on the content of the User Header
  * SwiftMessage API to check if it's a cover payment (COV), based on the content of the User Header
  * SwiftTagListBlock API to check if contains a specific Tag
  * Removed unimplemented and confusing package net.sourceforge.wife.validation
  * Deprecated old and unused validation-related classes
  * Added AckMessageComparator which is useful of identify the ack of a given message.
  * SwiftTagListBlock API to get a sub block given its name or its starting and ending Tag
  * SwiftTagListBlock API to get tags by content, given its exact or partial value
  * Helper methods from Block4 moved to SwiftTagListBlock
  * SwiftTagListBlock is no longer abstract, so it can be used to create instances for subblocks
  * Required JVM upgrade to 1.5
  * Initial update of upload-sf target for release to sourceforge

#### 5.2.0 - February 2009
  * Added missing hashcode and equals
  * Javadocs improvements
  * Revised and tested hibernate mappings
  * Added getBlockType
  * Added length to unparsed text persistence mappings
  * Fixed persistence mapping for block2 inheritance
  * Updated hibernate libs to version 3.2.6
  * Added isOutput
  * isInput made concrete, not abstract
  * Added abstract isInput() method to SwiftBlock2 for safer casting subblocks when input/output is unknown

#### 5.1.0 - July 2007
  * Migrated logging to java logging api
  * Removed SwiftBlock's deprecated methods.
  * Moved some common methods in SwiftBlock2Input/SwiftBlock2Output to parent class SwiftBlock2.
  * Upgraded commons-lang to version 2.3
  * Improved persistence mapping.
  * Move persistence (helper) package to wife-test project.
  * Minor javadoc fixes.
  * Fixed some warnings.

#### 5.0.0 - June 2007
  * Improved Hibernate mapping for simplified and more efficient data base schema.
  * Added support for unparsed text to model, persistence mapping and conversion services (needed for some MT0xx for example).
  * XML to SwiftMessage parsing methods moved from ConversionService to XMLParser in "parser" package.
  * New package created for parser classes "net.sourceforge.wife.swift.parser".
  * Made abstract intermediate classes of blocks object hierarchy.
  * Added support for user custom blocks in model, persistence mapping and conversion services.
  * Improved overall test cases coverage and source/resources structure.
  * Fixed some warnings.
  * Swift Parser enhancements; don't throw exception on unrecognized data, but preserve an internal list of errors.
  * Added reference to current message in parser, so it can take decisions based on parsed data.
  * Added constant for possible values for application id to SwiftBlock1.
  * Updated dependency: hsqldb 1.8.0.4 -> hsqldb 1.8.0.7.
  * Updated dependency: hibernate 3.1.3 -> hibernate 3.2.3.ga.

#### 4.0.0 - April 2007
  * Moving to junit 4 - some new tests are being written with junit4, this should make testing some features singificantly easier.
  * Move size and isEmpty methods to subclasses.
  * Improved deprecated exception messages and javadoc.
  * Added useful getter for the MIR field in Block 2 output.
  * Added support for optional fields in Block 2 input.
  * Method specific to each block moved to each block class, when possible compatibility methods were left in old places, marked as deprecated to provide a smoother migration path.
  * Removed deprecated API in SwiftBlock.
  * Adapted parser to new model refactor.
  * More javadoc in parser.
  * Improved xml writer (more clean tabs and EOL).
  * Refactored and fixed XML parsing for blocks 3 and 5.
  * Fixed build.xml to include resources in generated jar files.
  * Improved javadoc and validations in fin writer.
  * Completed basic internal XML parsing.
  * Added more tests for XML conversion.
  * Implemented XML conversion parsing for all blocks (except 4).
  * Updated passing test in conversion service.

#### 3.4.0 - March 2007
  * Added license header to source files.
  * Minor fixes in build system.
  * Enhanced IBAN validation routine.
  * Added numerous tests for IBAN validation.
  * Added JSValidationUnit backed by Rhino, to support easy extension of validations.
  * Made all loggers private static transient final.
  * Enhanced overview documentation.
  * Javadoc updates.
  * Code clean up.
  * Added many tag specific validation units targeting MT103 validation.
  * Removed ant junit fork since it broke in ant 1.7.

#### 3.3.0 - January 2007
  * Initiated MT103 validation rule.
  * Validation framework core classes written.
  * Utility classes for validation.
  * Removed old and deprecated/replaces writer component.
  * Dependencies clean up, ant downloads less libs now.
  * Added Currency ISO Codes (needed for validations).
  * VF: implemented TagExists and ConditionalTagPresence validation units.
  * Started implementation of validation units.
  * Initial implementation of BIC validation.
  * Initial implementation of IBAN validation.
  * Added ISO Countries for IBAN validation.
  * Fixed issue in writer with block5 as mentioned in bug 1601122.
  * Fixed issue 1595631.

#### 3.2.0 - 2006
  * Parser logging information cleanup.
  * Migrating to log4j 1.2.8 for better compatibility (issued with trace method on some servers).
  * Fixed build to properly include current timestamp in dist target when property release.name is not set.
  * Fixed bug in parser/writer integration which included double block number when using the writer with an object of a just parsed message(1595589).
  * Updated code to fix issue mentioned in https://sourceforge.net/forum/message.php?msg_id=4001538.

#### 3.1.1 - 2006
  * Small fixes for java 1.4 compatibility.

#### 3.1.0 - 2006
  * Fixes to compile for java 1.4 by default.
  * Fixed test for bug 1540294, typo in block number.
  * Use system EOL in XML writer.
  * Added compile timestamp to manifest in created jars.

#### 3.0.0 - 2006
  * Build: Added release.name property to manifest.
  * Build: added selection of tests known to fail and those known to pass.
  * Fixed persistence mapping.
  * Improved build and added control to exclude tests that are know to fail.
  * Model simplification: SwiftBlockN classes are being removed in favor of base class SwiftBlock removed list of blocks in message which was confusing when not all blocks present.
  * SwiftBlock (base class) and subclasses are mapped and persisted ok, either the base class or the subclasses.
  * Added many tests for Hibernate persistence of SwiftMessage hierarchy.
  * Added XML Visitor to write a swift message to an XML representation.
  * Added ConversionService class which encapsulates many services conveniently.

#### 2.0.0 - 2006
  * New parser component highly tested on production and unit tests.
  * Writer component usable. while it has many limitations, it can be used as it is now.
  * Work in progress swift message persistence mapping.
  * Work in progress swift expression <-> regular expression conversion.<|MERGE_RESOLUTION|>--- conflicted
+++ resolved
@@ -1,7 +1,7 @@
 # Prowide Core - CHANGELOG
 
-<<<<<<< HEAD
-#### 9.5.1 - SNAPSHOT
+#### 9.5.1 - June 2024
+  * (PW-1913) Added IBAN validation for Egypt local account structure
   * Restore deprecated method in MT210 class
 
 #### 9.5.0 - May 2024
@@ -9,10 +9,6 @@
   * Yearly revision of deprecation phase (see https://dev.prowidesoftware.com/SRU2024/getting-started/deprecation/)
   * Dependency update: commons-lang3 -> 3.14.0'
   * Dependency update: gson -> 2.11.0'
-=======
-#### 9.4.17 - June 2024
-  * (PW-1913) Added IBAN validation for Egypt local account structure
->>>>>>> 4ed9e606
 
 #### 9.4.16 - May 2024
   * (PW-1862) Added NarrativeFragment class for detailed line information in StructuredNarrative fragments
