# Prowide Core - CHANGELOG

<<<<<<< HEAD
#### 9.5.0 - SNAPSHOT
  * SWIFT Standard release update 2024 (live 16 November 2025)
  * Yearly revision of deprecation phase (see https://dev.prowidesoftware.com/SRU2024/getting-started/deprecation/)
=======
#### 9.4.16 - May 2024
  * (PW-1862) Added NarrativeFragment class for detailed line information in StructuredNarrative fragments
  * Fixed SwiftMessage getPDE(): return empty value instead of null when codeword exists and has no value
  * Added isPercentage() helper method to field 37K
>>>>>>> cb01bcf1

#### 9.4.15 - March 2024
  * (PW-1812) Updated the narrative resolver, format 2 (used in field 72 for example), to allow empty values as part of the narrative fragment
  * Updated validators for BIC, country, and currency constraints to utilize keywords for i18n-compatible messages
  * Deprecated unnecessary methods in the SafeXmlUtils class

#### 9.4.14 - December 2023
  * (PW-1718) Changed the getComponentLabel(component) in Field59F to be dynamic based on the line identifiers (similar to existing API in Field50F)

#### 9.4.13 - November 2023
  * (PW-1697) Fixed validation/parse pattern in field 29O
  * (PW-1697) MT306 changes in field 30I
  * Added DistinguishedName with Builder in order to encapsulate the BIC branch name logic 

#### 9.4.12 - November 2023
  * (PW-1697) Fixed validation pattern in fields 14[H,K,L,M,N,O] and 29J

#### 9.4.11 - November 2023
  * (PW-1695) Fixed a stack overflow in the fields fromJson implementation when a malformed JSON input contains empty field names
  * (PW-1688) Added missing field labels for SRU2023 changes in the pw_swift_*.properties file

#### 9.4.10 - October 2023
  * (PW-1675) update to Field 31R to support also two date components as requested by SCORE messages
  * Added 36B and 36D getters to MT543

#### 9.4.9 - October 2023
  * (PW-1659) Field 24G deprecated Name and Address for Narrative

#### 9.4.8 - October 2023
  * Added default methods for sender, receiver, and identifier extraction to the MessageExtractionStrategy
  * Added JSON to the `FileFormat` enumeration

#### 9.4.7 - September 2023
  * (PW-1478) Fixed Field 44J parse and getValue to enable proper data preservation when the field contains multiline content

#### 9.4.6 - September 2023
  * Added support for an optional `pw-swift-core.properties` to customize the behavior of the SafeXmlUtils class

#### 9.4.5 - August 2023
  * (PW-1478) Field 44J parse and getValue fix

#### 9.4.4 - August 2023
  * (PW-1478) Field 44J format fixed to allow multiline

#### 9.4.3 - July 2023
  * (PW-1461) Remove deprecation of field 31R model since is it used back in SRU2023
  * (PW-1405) Trim original String payload when creating an AbstractSwiftMessage

#### 9.4.2 - June 2023
  * (GH-163) Remove unnecessary padding in sender and receiver in AbstractMT#creeate(number, sender, receiver) method
  * (PW-1323) Fixing getValue method for pattern issue in Field44J

#### 9.4.1 - June 2023
  * (PW-1323) Fixing missing pattern issue in Field44J

#### 9.4.0 - May 2023
  * SWIFT Standard release update 2023 (live 19 November 2023)
  * Yearly revision of deprecation phase (see https://dev.prowidesoftware.com/SRU2022/getting-started/deprecation/)

#### 9.3.15 - May 2023
  * (PW-1341) Avoid log pollution with exception stacktrace in Field#formatAccount method
  * (PW-1264) Added distinguishedName(boolean includeDefaultBranch) method to BIC in order to return default branch name

#### 9.3.14 - March 2023
  * (PW-1182) Fixed MT internal Loops API, when strategy is GENERATED_FIXED_WITH_OPTIONAL_TAIL and the tail part contains repetitive fields, such as MT920
  * (PW-1241) Added addUnstructuredStrict method to Narrative in order to strictly wrap unstructured input

#### 9.3.13 - March 2023
  * Deprecated all fields that are only used in SCORE messages and not in the general MT standard as they will eventually be removed from the library

#### 9.3.12 - February 2023
  * (PW-1109) Changed Narrative Resolver to validate minimum codeword length of 1 char
  * (GH-148) Fixed parser of Field61 amount component when number starts with the decimal comma (implicit zero in amount lower than 1)
  * Added getComponent(String componentName) to retrieve the component based on the name instead of the number
  * Added componentNameToNumber(String componentName) to retrieve the component number based on the component name

#### 9.3.11 - January 2023
  * (PW-1152) Preserve line breaks when creating NarrativeContainer fields from JSON with legacy structure: narrative1, narrative2, etc...
  * Fixed duplicate elements when serializing NarrativeContainer fields into JSON 

#### 9.3.10 - January 2023
  * (PW-1150) Added field model class for 31M (required in SCORE MT798_753)
  * (PW-1150) Added field model class for 71E (required in SCORE MT798_755 and MT798_757)

#### 9.3.9 - December 2022
  * (PW-1078) StructuredNarrative: Fixed parser to treat the optional [3!a13d] part as a unit block, both currency and amount present or missing

#### 9.3.8 - November 2022
  * (GH-127) Enhanced field JSON serialization to include detailed structure when the field is a NarrativeContainer 

#### 9.3.7 - November 2022
  * (PW-1101) Fix field 35C labels to match the FIN xsd: Identification Of Instrument, Description Of Instrument

#### 9.3.6 - November 2022
  * (PW-1086) Fixed typo in field 36D accessors
  * (PW-1078) StructuredNarrative: Added getBankCode() methods in order to allow direct access to data (used in SCORE messages)
  * (GH-88) Added missing constants for ISO 15022 codes 
  * MT540 and MT548 added missing getter for Field99C
  * Added removeRepeatedBoundaries method in order to remove repeated tag boundaries

#### 9.3.5 - October 2022
  * SRU2022 updates review: field 35C validation pattern changed to <VAR-SEQU-5>

#### 9.3.4 - September 2022
  * Added getCADETL method for "CADETL" separator sequences
  * (GH-119) MT566: Fixed repetitions of sequence USECU/FIA that is not repetitive
  * Added sequence getters using the boundary field qualifier, for example getSequenceGENL() as equivalent to the existing getSequenceA()

#### 9.3.3 - August 2022
  * (PW-1015) Added field model classes for 47E, 49D and 49F (required in SCORE MT798_774)

#### 9.3.2 - July 2022
  * (PW-977) Changed the MT203 and MT210 inner structure from regular sequence to inner loop named Loop1
  * Added Loop1 getter API to MTs: 110, 201, 203, 210, 410, 412, 420, 422, 450, 456, 604, 605, 801, 920, 973

#### 9.3.1 - July 2022
  * (PW-976) Added new MonetaryAmountContainer interface for fields having both an Amount and Currency
  * (PW-969) Modified field 12E, 12K and 12R labels
  * (PW-969) Added an optional narrative component to field 12R (required when the field is used in SCORE messages)
  * (PW-898) Changed the heuristic to retrieve sequence B1 from MT300 and MT304 to be more efficient even if the message structure is invalid
  * (PW-867) Enhanced the parsing of party fields A, B and D, to be more strict when splitting the /D/ or /C/ prefix from the account
  * Enhanced MtId constructor with regex matching
  * Added method namespaceURI() in the MtId class to return for example "urn:swift:xsd:fin.103.2021" for the MT103

#### 9.3.0 - May 2022
  * SWIFT Standard release update 2022 (live 20 November 2022)
  * Yearly revision of deprecation phase (see http://www.prowidesoftware.com/resources/deprecation-policy)
  * Updated gson dependency to 2.9.0

#### 9.2.13 - April 2022
  * (PW-892) Fixed AbstractMT#create when the message type number is less than 100
  * Added a convenient String message() method in the SwiftMessage object to get the FIN serialization of the message
  * Fixed error in Field 94G getValue

#### 9.2.12 - March 2022
  * (GH-103) fixed invalid ConstraintValidator annotation on CurrencyValidator
  * (GH-95) patterns getters are now non-final to avoid overwriting; static constants have been deprecated
  * RJE and PPC readers, added a constructor with explicit charset (same in swift parser from input stream)
  * Validate.notNull -> Objects.requireNonNull
  * Spotbugs code review

#### 9.2.11 - January 2022
  * Added LineWrapper (utils) to replace Apache's WordUtils.wrap and thus the commons-text dependency
  * Added convenient method in the envelop message MT798 to get the sub-message type as a SwiftMessage
  * Added a copy constructor to the Tag class

#### 9.2.10 - January 2022
  * (PW-815) Fixed getValue in field 12H (SCORE) where narrative is optional
  * (GH-89) MT530: Fixed repetition of sequence C ADDINFO
  * Updated dependency: gson:2.8.8 -> gson:2.8.9
  * Java 11 and 17 compatibility updates
  * Added plugins for automatic versioning and code quality reporting

#### 9.2.9 - December 2021
  * (GH-78) Fixed MT537#getSequenceBList where sequence B delimiter "STAT" overlaps with C3 and D1a1B1a delimiters
  * (GH-74) Fixed parser for Field48 and similar cases to avoid trimming content when the component contains also the slash separator as part of the value
  * (GH-62) Added com.prowidesoftware.core as automatic module name in the MANIFEST for JPMS support
  * Fields getComponentLabel is now public, returning the specific label for each field component
  * Fixed bug in PartyIdentifierUtils.getPartyIdentifier
  * Fixes in field component names and optional status
  * Fixes in field parsing
  * Incompatible change in field 71N (changed from 7 Narrative lines to Code + 6 Narrative lines)
  * Incompatible change for field 11T to have two lines (MT new-line DATE + TIME)
  * Fixed Structured Narrative parsing to return an empty Narrative object with null string values

#### 9.2.8 - November 2021
  * (PW-764) Added new variant values (RFDD, ISLFIN)
  * (PW-703) Block 2 parser: lenient parser to avoid duplicate error when exception on invalid Input/Output indicator
  * (CR-23) Enhanced getValueDisplay for fields (no decimal separator for numbers that are not amounts)

#### 9.2.7 - October 2021
  * Field 98D, 98E and 98G: removed invalid get{Component4|Sign}AsCurrency and set{Component4|Sign}(Currency) as no currency applies to these fields
  * Fields 94L and 85L: separated component 2 (Legal Entity Identifier) into two (Legal Entity Identifier Code and Legal Entity Identifier Number). Kept get/setLegalEntityIdentifier for backwards compatibility
  * Field 94H: second component now has get{name}AsBIC and set{name}(BIC) methods
  * Field 56B: now inherits from OptionBPartyField (to have get/setPartyIdentifier)
  * Field 26C: separated component 5 into 5 (Denomination) and 6 (Form) for compatibility with Swift. Kept get/setDenominationForm for backwards compatibility
  * Field 26A: now has 2 components (Number 1 and Number 2) for compatibility with Swift. get/setNumber is kept for backwards compatibility
  * Field 23: fixed getValue and parse to properly handle missing intermediate fields
  * Field 14S: has 4 new compatibility methods: getRateSource/setRateSource for Source and Number components and getTimeAndLocation/setTimeAndLocation for Time and Location components
  * Field 12: component is now of expected to have a numeric type
  * Code cleanup for Fields and Date|BIC|Amount|Currency Container
  * Added support for BigDecimal and Long component types (instead of just Number) in several fields
  * Fixed display text generation for fields having a date with pattern MMDD (only the month was included in the text)
  * OptionAPartyField: added set/getPartyIdentifier (for components 1 and 2) and renamed BIC to IdentifierCode. Affects fields 42A, 51A, 52A, 53A, 54A, 55A, 56A, 57A, 58A, 81A, 82A, 83A, 84A, 85A, 86A, 87A, 88A, 89A, 91A and 96A
  * OptionDPartyField: added set/getPartyIdentifier (for components 1 and 2). Affects fields 42D, 50D, 51D, 52D, 53D, 54D, 55D, 56D, 57D, 58D, 81D, 82D, 83D, 84D, 85D, 86D, 87D, 88D, 89D, 91D and 96D
  * OptionBPartyField: added set/getPartyIdentifier (for components 1 and 2). Affects fields 52B, 53B, 54B, 55B, 57B, 58B, 82B, 84B, 85B, 86B, 87B and 88B
  * Prepared Option A, B and D classes to support the PartyIdentifier interface with methods getPartyIdentifier and setPartyIdentifier
  * Enhanced Block2 creation by enriching Block Type to "O" or "I".
  * (PW-746) Fixed MT reference extraction for 20C in categories other than 5, and with MUR as fallback option
  * (CR-23) Added SwiftMessage#getMOR
  * Updated dependency: Apache Commons Lang 3.8.1 -> 3.12.0
  * Updated dependency: Apache Commons Text 1.6 -> 1.9
  * Updated dependency: Gson 2.8.2 -> 2.8.8

#### 9.2.6 - October 2021
  * (GH-60) Enhanced parser for field 98C
  * (PW-703) Enhanced SwiftParser in order to validate "Input" or "Output" Block 2 type
  * Enhanced the MtId to automatically extract the variant from String identifiers such as "fin.103.STP" or "202.COV"

#### 9.2.5 - September 2021
  * (PW-664) Parser enhancement to be lenient on LF before block identifier

#### 9.2.4 - August 2021
  * MultiLineField: preserve starting component separator when getting lines with offset

#### 9.2.3 - August 2021
  * Added user assigned country codes (example "XE") as valid codes in the IsoUtils country validation
  * Added field classes for SCORE messages: 11T, 12[S,R], 25G, 31[J,K,T], 34[D,K,L,M,S,T,U,X,V,W], 49[J,K,L] (to be used in the proprietary payload of the MT798 envelop)
  * MT564: Minor scheme fix, 92a TAXR and WITL can be repeated in CASHMOVE (E2)

#### 9.2.2 - July 2021
  * (PW-627) fixed Narrative.builder() to compute "//" size in the lines wrapping
  * (PW-581) the MultiLineField API now preserves any starting and trailing spaces in field lines
  * MT565: fixed repetition of sequence B2 (multiple to single)
  * MT548: Minor scheme fix, added letter option "C" in field "98C:SCTS" in sequence "C1a1B1"

#### 9.2.1 - June 2021
  * Added "ignore block 3" and "ignore priority" options to the SwiftMessageComparator
  * Added field classes for SCORE messages: 12[H,K,L], 20E, 25F, 29[D,F], 31R, 78B (to be used in the proprietary payload of the MT798 envelop)
  * Enhanced parser for LogicalTerminalAddress when the parameter has 9 characters
  * (PW-534) allowed null value for the Tag constructor

#### 9.2.0 - May 2021
  * SWIFT Standard release update 2021 (live 21 November 2021)
  * Yearly revision of deprecation phase (see http://www.prowidesoftware.com/resources/deprecation-policy)
  * Fixed the getSequence API in MT classes when the sequence boundary field is repetitive, in some scenarios produced invalid results
  * (PW-519) Field92H: Added "Rate Status" accessors
  * (PW-519) Field92J: Replaced "Narrative" accessors by "Rate Status" accessors

#### 9.1.4 - April 2021
  * Fixed getConditionalQualifier in fields 69C, 69D and 92H
  * Fixed field 41D isOptional(component) method
  * (PW-510) Fixed parser of field 90L
  * (PW-508) Fixed validator pattern in field 98K
  * Added MultiLineField interface implementation to fields: 45C, 45L and 49Z
  * Removed MultiLineField interface implementation to field 77H since its value is always a single line
  * (PW-501) Added getNarrative(deli), getNameAndAddress(deli) and similar getters in Field classes to get a concatenation of the relevant components with a specific delimiter
  * (PW-501) Fixed the getNarrative(), getNameAndAddress() and similar getters in Field classes to do a simple join of the relevant components, without CRLF and without components value trim
  * (PW-505) Fixed SwiftFormatUtils#decimalsInAmount(BigDecimal)
  * NPE prevention in AbstractMT.getFields() when the parsed FIN content is invalid
  * Added UETRUtils to generate the GPI unique end-to-end transaction reference, mandatory for several payment messages
  * Added customizable strategies to set the MtSwiftMessage metadata fields: reference, main amount, value date, etc...
  * Added field classes for SCORE messages: 13E, 21S, 21T, 27A, 29P, 29S, 29U, 49Z (to be used in the proprietary payload of the MT798 envelop)
  * (PW-451) Added backward compatible implementation in setComponent* and SetNarrative* API of narrative container fields: 29A, 37N, 70, 71B, 71D, 72Z, 72, 73A, 73, 74, 75, 76, 77A, 77B, 77D, 77
  * (PW-445) Added backward compatible fromJson for narrative container fields: 29A, 37N, 45B, 46B, 49M, 49N, 70, 71B, 71D, 72Z, 72, 73A, 73, 74, 75, 76, 77A, 77B, 77D, 77J, 77
  * Added Direction to the SwiftBlock2Field enumeration
  * Added more message type cases to the SwiftMessageUtils valueDate
  * Minor fixes in MT530 model: fields B/22F and C/90[A,B]

#### 9.1.3 - December 2020
  * Changed SwiftMessage#isGpi() to be true for: 103, 199, 299, 192, 196, 202COV or 205COV (mandatory outgoing GPI types)
  * Removed the indexes from the AbstractSwiftMessage JPA mapping (can be created directly in the DB as needed)
  * Added options in the MT message comparator to ignore the LT identifier or test flag when comparing header LT addresses
  * Added asTestBic in BIC to create a test BIC by setting the second component of the location to zero
  * Added API in the SwiftBlock2Output to set the MIR date and receiver date time fields from Calendar object

#### 9.1.2 - October 2020
  * Fixed set of MUR when an MtSwiftMessage is created from an acknowledge (service 21 message)
  * Changed AbstractSwiftMessage JPA mapping to EAGER load the status trail and the properties
  * Added a new MessageDirection enum as alternative to the legacy MessageIOType

#### 9.1.1 - September 2020
  * Fixed parser for fields 94L and 95L
  * Added MurMessageComparator to match ACKs based on the MUR
  * Changed the SwiftMessage#getMUR to retrieve field 108 from either block 3 or block 4 (system messages)
  * Enhanced the AckMessageComparator to still match on differences in block 2 optional fields or block 4 EOL characters
  * Minor refactor in MtSwiftMessage update from model (SwiftMessage)
  * Added a trim to the content parsed from the RJE reader
  * Fixed setPdm in MtSwiftMessage that was over writing the pde field
  * Minor changes in the MtSwiftMessage to avoid log warnings when setting metadata from message model
  * Added convenient field getters in the ServiceMessage21 (ACK/NAK) model class and made the getMtId() return "gpa.021"

#### 9.1.0 - May 2020
  * SWIFT Standard release update 2020 (live 22 November 2020)
  * Yearly revision of deprecation phase (see http://www.prowidesoftware.com/resources/deprecation-policy)
  * Enhanced components namings in field 98[DEGH]
  * Added rich API to parse and build narrative fields: 29A, 37N, 45B, 46B, 49M, 49N, 70, 71B, 71D, 72Z, 72, 73A, 73, 74, 75, 76, 77A, 77B, 77D, 77J, 77
  * Mx related classes moved to the prowide-iso20022 project (open source since October 2020)

#### 8.0.2 - April 2019
  * Added IBAN validation for Seychelles
  * Added field setters API in the SwiftBlock5
  * Added SwiftBlock5Field enumeration with commonly used block 5 trailer fields
  * (CR #235) Added SafeXmlUtils to disallow XXE in all XML parsing code
  * Fixed parser for fields 70[C,D,E,G], 94E, 95V when first line second component contains slashes
  * Changed default root element for Mx from message to RequestPayload
  * Fixed month day parsing in SwiftFormatUtils for leap years
  * Added MxParser#containsLegacyHeader() to check weather the message uses the legacy SWIFT header or the ISO business header
  * Added MtSwiftMessage constructor from AbstractMT
  * Fixed parser to preserve trailing lines in field values, even if the lines are empty (empty trailing lines were trimmed before)
  * (CR #203) Enhanced parser for party fields, explicit /D/ and /C/ is parsed as mark, otherwise any content following the / is parsed as account
  * Fixed field 108 order and overwrite if exist logic in SwiftBlock3#generateMUR
  * (CR #207) Added optional parameter in SwiftWriter and FINWriterVisitor to control whether field values should be trimmed

#### 8.0.1 - October 2019
  * Added SwiftMessageUtils#currencyAmount to retrieve the main currency and amount from a message
  * (CR #192) Fixed ConversionService#getFIN(SwiftMessage) to avoid altering the message parameter when removing empty blocks
  * Added an optional SwiftWriter#writeMessage with ignoreEmptyBlocks parameter
  * SwiftMessage#setUserBlocks(List) made public
  * Removed the trim to field values in the XML to enable consistent round trip conversion between FIN and XML
  * Explicit UTF-8 encoding was added where necessary to ensure portability
  * Added MultiLineField implementation to 45D, 49G, 49M and 49N

#### 8.0.0 - May 2019
  * JRE requirement increased to Java 1.8
  * SWIFT Standard release update 2019 (live 17 November 2019)
  * Yearly revision of deprecation phase (see http://www.prowidesoftware.com/resources/deprecation-policy)
  * Added common hierarchy for option J party fields

#### 7.10.4 - May 2019
  * Updated dependencies: apache-commons-lang 3.7 -> 3.8.1
  * Updated dependencies: apache-text 1.3 -> 1.6
  * Added copy constructors to MT header blocks
  * Added setDate(Calendar) to MIR object
  * (Issue #25) Fixed padding in PPCWriter
  * Added helper API SwiftTagListBlock#splitByTagName to get sub-blocks by field boundary
  * Fixed IOB exception in SwiftBlock2Output#setMIR in lenient mode
  * SwiftParser#tagStarts changed to protected to allow overwriting in custom parsers for non-compliant messages
  * Moved getMessageType from MtSwiftMessage to parent class AbstractSwiftMessage
  * Added getVariant and getMtId to MtSwiftMessage; added getMxId to MxSwiftMessage
  * Added setMUR in SwiftMessage
  * Added helper method in SwiftWriter to ensure break lines of any String has CRLF
  * Added setSignature and getSignature to SwiftMessage and AbstractMT to set and retrieve MDG tag in S block (LAU computation available in Prowide Integrator)
  * Added propertyValue to AbstractSwiftMessage to check if a property is set with a given value
  * Changed IsoUtils implementation to use Currency.getAvailableCurrencies() in the initialization
  * Deprecated AckSystemMessage in favor of ServiceMessage21
  * Fixed negative index bug in AbstractSwiftMessage#getPreviousStatusInfo when message has less than two statuses in the trail
  * Fixed getLines API in Fields that in some cases was trimming the first line starting slash from the result
  * Fixed eventual NPE produced in MxSwiftMessage#updateFromMessage() when creating MxSwiftMessage from XML document
  * Fixed column length for "variant" in MxSwiftMessage persistence mapping
  * Added a fields() method in SwiftTagListBlock to get all block Tag objects as Field objects
  * Added API to field 50F and 59F to get structured content for the line numbers

#### 7.10.3 - October 2018
  * License changed from LGPL to the more permissive Apache License 2.0
  * Fixed serialization of field 48
  * Completed SwiftMessageUtils#currencyAmount for missing MTs
  * Fixed NPE in SwiftBlock4.removeEmptySequences with fields 15A as sequence boundary
  * (Issue #15) MxParser.java typo analiseMessage -> analyseMessage
  * Added getFields() to MT classes
  * Added bean validation annotations for BIC, IBAN, ISO country and currency
  * Enhanced the BIC internal model to allow accessor for all subfields
  * Enhanced the BIC validation with enum to report the specific validation problem found
  * Changed the default SwiftParser behavior to lenient, meaning by default it will not throw any IllegalArgumentException when headers size is invalid
  * Fixed FIN writer to preserve trailing spaces in tag value
  * Added JPA annotations to the SWIFT model intended for persistence (AbstractSwiftMessage and subclasses)
  * Removed the old Hibernate XML mapping AbstractSwiftMessage.hbm.xml (in favor of generic JPA annotations in model)
  * Added SwiftTagListBlock#removeSubBlocks to remove all instances of a given subblock
  * (Issue #13) Fixed SwifttagListBlock#removeSubBlock
  * Added JsonSerializable interface to all model classes implementing toJson()
  * Added toJson and fromJson to MT and Field classes
  * Added toJson and fromJson to the MtSwiftMessage and MxSwiftMessage model
  * Added field 434 in SwiftBlock3Builder

#### 7.10.2 - May 2018
  * Revamped the JSON API implementation using Gson, added missing fromJson methods

#### 7.10.1 - April 2018
  * FIN writer: reverted the trim in tag values introduced in 7.8.9

#### 7.10.0 - April 2018
  * SWIFT Standard release update 2018
  * JRE requirement increased to Java 1.7
  * Dependencies: updated apache commons-lang from 2.6 to 3.7
  * Yearly revision of deprecation phase (see http://www.prowidesoftware.com/resources/deprecation-policy)
  * Added API in SwiftMessage for the SWIFT gpi service: getters and setters for the service type identifier and UETR
  * Added an automatically generated UETR when creating new MT instances for 103, 103 STP, 103 REMIT, 202, 202 COV, 205, or 205 COV
  * Added API in SwiftMessage to set the variant (STP, REMIT, COV)
  * New helper API for block 3 (SwiftBlock3Builder) to ensure only expected fields are added and in proper order

#### 7.9.7 - April 2018
  * Dependencies: added gson 2.8.2
  * Added full IBAN validation including control digits and custom account numbers per country
  * Added SwiftCharset and SwiftCharsetUtils helper API to validate SWIFT related charsets.
  * Added SwiftTagListBlock#getFieldByQualifiers(name, qualifier, conditionalQualifier) to gather generic fields based on qualifiers content
  * Added addTag(index, tag) and setTag(index, tag) in SwiftTagListBlock to insert new field in specific positions
  * Added Field#is(String ...) to test component 1 of fields against a list of possible values
  * Added non-ISO country code XK (Kosovo) to IsoUtils
  * Added API in IsoUtils to add custom codes for countries and currencies
  * Added read-only properties in AbstractSwiftMessage for the message creation year, month and day of moth
  * Added support for custom split char in RJE reader/writer
  * Fixed missing repetitive 35B in MT549
  * Build migrated to Gradle

#### 7.9.6 - December 2017
  * Fixed conversion to XML with compressed parameter true in ConversionService

#### 7.9.5 - December 2017
  * Fixed getValueDisplay in field 50F to strip the starting slash in the account number
  * Added getLabelForLineNumber(String subfieldNumber) in Field50F to return the labels for the structured line identifiers
  * Enhanced getComponentLabel(final int number) in Field50F to return proper dynamic labels based on line number identifiers
  * Added getCorrespondentBIC to SwiftMessage and AbstractSwiftMessage
  * Expanded sender/receiver in MtSwiftMessage and MxSwiftMessage from BIC8 to BIC11 in order to keep branch information in those cached attributes
  * Added checksumBody to AbstractSwiftMessage for proprietary checksum calculated on the body only, as a complement to the existing checksum on the whole message
  * Fixed AbstractSwiftMessage#copyTo(msg) implementation to perform hard copy of list objects (similar to a copy constructor implementation)
  * Expanded precision in getValueDisplay for all numeric fields to preserve the decimal digits present in the original value
  * Implemented SwiftMessage#getUUID and added getUID(Calendar, Long)
  * Implemented SwiftMessageUtils#calculateChecksum as MD5 hash on whole FIN message content and added new checksum for the text block only

#### 7.9.4 - November 2017
  * Internal code maintenance release

#### 7.9.3 - October 2017
  * JRE requirement increased to Java 1.6
  * Added API in BIC to return the distinguished name (DN) for a BIC
  * Added equalsIgnoreCR in Tag to compare values regardless of carriage return character being present or not in new lines
  * Fixed MxParser#parseBusinessApplicationHeaderV01 (it was setting the FinInstnId/Nm as BIC)
  * Removed invalid component in field 86J
  * Fixed order of components in fields 98J and 98K
  * Completed the component labels for all fields
  * Changed field 22C structure into individual components for the <SB-LC> function
  * Enhanced fields parse/serialization to preserve any whitespace in a component

#### 7.9.2 - August 2017
  * Fixed FINWriterVisitor to prevent printing 'null' tag values
  * Deprecated custom resource properties for currency and country codes, in favor of Java nativa API in Currency and Locale
  * Removed package-info.class from target jar to avoid class modifier issue in Java8 runtime
  * Fixed serialization of field 50F to allow the first line without a starting forward slash

#### 7.9.1 - June 2017
  * (Issue #5) Enhanced performance in SwiftParser
  * Removed sequence API for inner loops (non sequence) in MTs 306, 320, 340, 360, 361, 362, 410, 412, 420, 422, 450, 456

#### 7.9.0 - May 2017
  * SWIFT Standard release update 2017 (live 19 November 2017 for MT and 18 November for MX)
  * (Issue #2) maven build issues
  * (Issue #3) Field61 component 5 treated as amount
  * (Issue #4) Field72 structure fixed to allow 6 components at most
  * Field99A implements AmountContainer
  * Field95L implements BICContainer

#### 7.8.9 - May 2017
  * Yearly revision of deprecation phase (see http://www.prowidesoftware.com/resources/deprecation-policy)
  * Added convenient isType(int) to SwiftMessage
  * Fixed amounts() in AmountContainer fields

#### 7.8.8 - March 2017
  * Added hashcode and equals to MxId
  * Added MUR generation in block 3
  * Added a multi-purpose SwiftMessageComparator for MT, as an abstraction of the existing AckMessageComparator
  * Added helper API to remove empty sequences in block 4
  * Added ACK/NAK identifier constants and API in AbstractSwiftMessage
  * Added getDateAsCalendar in MIR/MOR
  * Added MtCategory enum for MT message categories and convenient category API in SwiftMessage
  * Added support for system and service messages in metadata gathered from SwiftMesasge in MtSwiftMessage
  * Added isServiceMessage in SwiftMessage
  * Added static factory method parse to SwiftMessage
  * Added new fields in AbstractSwiftMessage to hold main currency and amount, automatically set for most MTs from fields 32a, 33a, 34a, 19a and 62a
  * Added conversion to and from LT address in SwiftFormatUtils
  * (CR #10) Added comprehensive implementation of MT and Field classes for system messages (category 0)
  * Added custom name for internal loop sequences in MTs 110, 360, 361, 604, 605, 609, 824, 920, 935, 940, 942, 971 and 973
  * Added more options to retrieve information from the status trail in AbstractSwiftMessage
  * Reduced visibility from public to protected for MTs inner sequence classes mutable fields; START, END, TAIL.
  * Fixed analyze and strip API in MxParser to support nested Document elements
  * Fixed MT500 removed invalid fields after GENL linkage sequence
  * Fixed AckMessageComparator to cover all fields in block 2 input and output
  * Fixed getSender and getReceiver for service messages in SwiftMessage
  * Fixed MT600, removed invalid fields 26F, 34G, 31C in sequence A
  * Fixed parse for DATE1 (MMDD) to handle properly leap years
  * Fixed RJEWriter to avoid writing the split character '$' and the end of the file, afterwards the last message
  * Expanded helper API in AckSystemMessage
  * TagListBlock tags field made private instead of package protected
  * Enabled mutability of LogicalTerminalAddress objects, allowing setting the branch from superclass BIC
  * Enhanced parser for fields 11R, 11S and 37H (NPE prevention)
  * Removed invalid generated code for internal loops (non-sequence) in MTs: 110, 201, 360, 361, 559, 604, 605, 609, 824, 920, 935, 940, 942, 971, 973
  * Enhanced from() and to() methods in BusinessHeader to catch more options

#### 7.8.7 - December 2016
  * Fixed getMessageType in MT103_STP, MT102_STP, MT103_REMIT, MT202COV and MT205COV to return the number without the validation flag (as expected per javadoc definition)
  * MT518 fixed fieldset for Field 70
  * MT330 fixed qualifier in Field 22
  * MT513 and MT514 Field 11 moved outside previous fieldset
  * MT541 to MT547 Field 90[A,B] changed to fieldset.
  * MT564 fixed fieldset items in Field93[B,C]
  * MT565 to MT567 Sequence D, fixed field 13
  * MT609 and MT798_763 fixed qualifiers in Field 29
  * When creating MT instances, the validation flag (STP, REMIT, COV) will be automatically created as block 3 field 119 when applies for the created MT
  * Log warning when creating MTnnn objects from invalid message types, for example calling MT103.parse(fin) and passing FIN content for an MT 202
  * Ignore validation flag (STP, REMIT, COV) if it is not valid for the message type, when creating MT object from SwiftMessage (to avoid ClassNotFoundException)
  * Enhanced semantic in AckMessageComparator when a blocks are null or empty (see javadoc for details on how blank blocks are handled in comparison)

#### 7.8.6 - November 2016
  * MxParser; IOB exception prevention in strip methods when XML has empty header or document
  * Prevention for IOB exception in ensureEOLS when converting MT message from model into FIN text
  * Expanded API in SwiftParser with static parse methods for each MT block
  * Expanded API in SwiftWriter to serialize any MT block into its native SWIFT representation, also made visit API in SwiftMessage static

#### 7.8.5 - October 2016
  * Added getSubBlockByTagNames and getSubBlocksByTagNames in SwiftTagListBlock to retrieve subblocks based on comprehensive list or tag names
  * Added API in BusinessHeader to create valid BAH from simple parameters
  * Added API in BIC to get the branch and institution
  * Added API to match message identifier by regex, for example fin.*STP
  * Added API to strip header and document portion of Mx message in XML format
  * Added analizeMessage in MxParser, lightweight API to retrieve structure information from an MX messages
  * Added enumerations for message priority and delivery monitoring in MT block 2
  * Added json() to AbstractMT
  * Added getComponentLabel(int) in Field classes
  * Added updateFrom AbstractMT to MtSwiftMessage
  * Added reference as class attribute in AbstractSwiftMessage (set by subclasses)
  * Added FileFormat attribute to AbstractSwiftMessage for clear identification of content in implementing subclasses
  * Added constructor of MxSwiftMessage from AbstracMX
  * Added API to get BIC codes from DN in Mx messages
  * Added MtId class, analogous to the existing MxId for MX messages
  * SwiftParser parsing of block 4 published as static public method
  * Added AbstractMessage as base class for specific MTnnn and MXmmm model hierarchy
  * Added MessageStandardType with MT and MX values and ServiceIdType for header service id values
  * Added nextSwiftMessage in RJE/PPC readers for system messages support
  * Added valuesNumeric to MT enumeration MtType
  * Added getValueDisplay with optional locale parameter to display formatted field and individual components values
  * Added MTVariant enum and getVariant API in swift messages
  * Added CONDITIONAL_QUALIFIER component number as static class field for all generic fields (fields implementing the GenericField interface)
  * Added BusinessHeader serialization into xml and Element objects
  * Added business header parse from Element object in MxParser
  * Added RJEReader and RJEWriter to create MT message files in RJE format
  * Added PPCWriter to create MT message files in DOS-PPC format (also enhanced API for the existing PPCFileReader)
  * Added path() API in MxNode
  * Added MtType, an enumeration of all available MTnnn implementations
  * Added parse to Field classes to update field components from full value
  * Added append lists of Tag or Field to TagListBlock
  * Added support for attributes in MxNode
  * Added generic setters for attributes in header blocks 1 and 2 using qualified names (#setField)
  * Added write XML method for MX business header
  * Added validName as static method in Field, to validate field names
  * Added getField static API in Field to create new instances with reflection given the field name and value
  * Added reference(msg) to SwiftMessageUtils to get the sender reference from messages that contain a reference field
  * Added SwiftMessageRevision to the swift messages model, to hold and track changes in swift messages
  * Fixed parser for field 98F
  * Fixed field 61 parse allowing EC and ED as credit/debit mark subfield
  * Fixed from() and to() methods in BusinessHeader to return the BIC code for both possible header types
  * FIxed serialization of component 1 in field 50F
  * Fixed parser and serialization in Field98F
  * Fixed SwiftMessage.toJson single quote to double quote in timestamp field
  * Fixed getLabel when used with the parameters combination of a valid mt and a null sequence
  * Fixed getValue in Field61,
  * Added proper implementation for isOptional(component) in Field61
  * Fixed components trim to null in parser for several fields when the component value is not present
  * Fixed separators trim in getLine API
  * Fixed setComponentN(Number) when component is not a SWIFT amount, Number is now serialized as an integer (without decimal separator)
  * Fixed MT parser to allow additional lines in a field start with colon ':'
  * Fixed field 32R second component changed from currency to string to allow codewords ’FOZ’, ’GOZ’, ’GRM’, ’KLO’, ‘LIT’, ’LOT’, ‘OTH’, ‘PND’, ’TAL’, ’TOL’, ‘TON’, ‘TOZ’, ’UNT’
  * Fixed field 33B first component changed from currency to string to allow codeword ’PCT’ used in MT601
  * Fixed API inconsistencies in MtSwiftMessage when updating from SwiftMessage objects.
  * Bugfix MT506 added mandatory field 28E
  * Added missing getters for Sequence E1 in MT300
  * Changed MX messages detection in MxParser to lighter implementation using Stax
  * Normalized Input/Output Outgoing/Incoming API in AbstractMT and SwiftMessage
  * SwiftMessage.toJson changed timestamp format to the recommended ISO 8601
  * MxSwiftMessage meta-data (sender, receiver, reference, identifier) read and set from raw XML content
  * Added support in XmlParser for the field version of Core proprietary XML format for MTs, the parser now reads both formats seamlessly
  * Better header API in MxSwiftMessage to support both ISO and SWIFT business headers
  * Elaborated identifier in MtSwiftMessage, using fin.type.variant instead of just the message type
  * Added comprehensive sequence names into pw_swift_label property files
  * Added translations of pw_swift_label property files to FR, DE and IT (complementing the existent EN, ES and RU files)
  * Completed pw_swift_label property files for all field + mt + sequence combinations
  * Complete application header parsing in MxParser
  * Better application header detection in MxParser based on namespaces
  * Added component labels for field 13K
  * Fields 11R and 11S component 3 split into two independent components.
  * In Field61, component 6 was splitted into two independent components to hold the "transaction type" and the "identification code" as stated in the standard definition for function <SUB-6>
  * Added SwiftParserConfiguration to encapsulate several parsing options, allowing fast parsing of AbstractMT by reading the text block in raw format

#### 7.7.0 - October 2015
  * valueDate in SwiftMessageUtils
  * isType(int...) in SwiftMessage
  * Enhanced the getSequence API in MT classes with support to nested sequences, allowing for ex: getSequenceE1(getSequenceEList().get(n))
  * getLine API for FieldNN classes based on semantic lines number identification
  * Copy constructors for FieldNN classes, performing a deep copy of the components' list
  * MxParser message detection
  * New generic XML model and API, as backbone for MX messages.
  * Headers Blocks: new generic getters in blocks 1 and 2 to retrieve attributes using full qualified names from enums; for example getField(SwiftBlock1Field.LogicalTerminal)
  * Static labels for subfields in FieldNN classes to allow for example getComponent(Field93B.BALANCE)
  * BIC: API to check for live and non-live bics
  * MxParser: parseApplicationHeader and constructors from several sources
  * Added missing labels' API to fields: 36E, 69A, 69C, 69D, 70C, 70D, 70G, 90F, 90J, 92D, 92L, 92M, 92N, 92R
  * Added the ApplicationHeader attribute to AbstractMX
  * Added API to search nodes or content by path or name in the MxNode tree returned by the MxParser
  * Added json() and xml() methods to MT classes
  * Added write to file and output streams to AbstractMT and AbstractMX
  * Added consistent constructors from String, File or InputStream to MTnnn classes
  * Added static parse methods to create MTnnn objects from String, File, InputStream or MtSwiftMessage
  * Added consistent constructors from String, File or InputStream to AbstractSwiftMessage and subclasses MtSwiftMessage and MxSwiftMessage
  * Added static parse methods to create MtSwiftMessage and MxSwiftMessage objects from String, File or InputStream
  * Lib: added read from input streams
  * NPE prevention in SwiftFormatUtils.getCurrency
  * Fixed getSender and getReceiver for MTxxx to return accurate information regardless the message being of type input or output (also to be consistent with analogous methods in SwiftMessage)
  * Added CR and LF to charset z and x at SwiftcharsetUtils
  * Fixed validation of fields 70F, 77S and 77T that unnecessary restricted the allowed amount of lines (not it is unlimited because charset Z allows CRLF).
  * Fixed OutOfBound exception at MxNode findFirst implementation when a node has multiple children
  * Fixed getDescription for Field35B, now returning component 3 instead of 2
  * Better API consistency between MT and MX implementations, with common ways to parse and build.
  * Changed sender and receiver attributes for MtSwiftMessage to hold BIC8 instead of full LT identifiers.
  * Deprecated the use of model message inside MtSwiftMessage
  * Simplified distribution zip with -sources and -javadoc jars

#### 7.6.0 - October 2014
  * New BIC API: isTestAndTraining(), getLogicalTerminalIdentifier(), bic8() and bic11()
  * New model for LT addresses, and its related API in header classes
  * New SwiftMessage API: AbstractMT toMT()
  * New AbstractMT API: getSequence(name), getSequenceList(name)
  * Added builder API: constructors and append methods to add content with chaining support
  * Added missing getValue() implementations to field classes. Example: Field26C
  * Added annotations to MTNNN classes to identify sequence split strategy involved (more traceable code)
  * SRU 2014. Affected MTs: 300, 304, 305, 306, 340, 341, 360, 361, 380, 381, 502, 506, 508, 509, 513, 514, 515, 518, 527, 530, 536, 537, 538, 540, 541, 542, 543, 544, 545, 546, 547, 548, 549, 558, 564, 565, 566, 567, 568, 569, 575, 600, 601, 942
  * Added description and release javadoc comments to MT classes
  * Added MX Generic model support
  * Added MX parse
  * Added MT300.getSequenceE()
  * Minor fix in MT300 sequences structure, B1 and B2 inside B, and named D's subsequence as D1
  * SwiftTagListBlock implements Iterable<Tag>
  * Bugfix SwitTagListBlock.countTagsStarsWith(string,string) was ignoring tagnames in count

#### 7.5.0 - August 2014
  * Added toJson in SwiftMessage and SwiftTagListBlock, SwiftBlock1 and 2
  * Added to SwiftTagListBlock  getFieldByName(String, being)
  * Added to SwiftTagListBlock  getFieldByName(String, being, component2)
  * Added to SwiftTagListBlock  getFieldByNumber(int , being)
  * Added START_TAG and END_TAG constant to Sequence inner classes
  * Added Sequence.newInstance() method
  * Added static method Field.emptyTag()
  * Added to SwiftTagListBlock append(SwiftTagListBlock)
  * Changed SwiftFormatUtils.getNumber(Number) to allow variable amount of decimal parts without the previous limit of two
  * Added support for national clearing system codes in party identifier components: example 52A starting with //AT123
  * JSON serialization: fixed missing quotes escaping and newline
  * in some occasions, getSequenceA() incorrectly returned null instead of empty sequence as stated in javadoc
  * Refactored Field77A to include 20 independent components instead of just one (current implementation is similar to Field79)
  * Deprecated isAnyOf(String ... names) and added isNameAnyOf(String ... names) semantics of method more clear with its name
  * Changed the semantic of getAccount methods to remove starting slashes if any
  * Some javadoc for BICRecord
  * Added serialization timestamp to JSON generation
  * In Field* void set changed to Class set so we can support the code style new Field().setThis().setThat().setThatToo()
  * Added Field.asTag()
  * Added option in XMLWriterVisitor to serialize field instead of tag

#### 7.4.0 - March 2014
  * In BIC added subtype attribute and getBranch method
  * ReaderIterator to read a file from a classpath resource and split its content by the '$' symbol
  * In SwiftMessage new API to check and get linkages sequences
  * In AbstractSwiftMessage new constructor using MTSwiftMessage as parameter
  * In MTSwiftMessage updateFromModel and updateFromFIN using internal attributes
  * Several helper methods to parse field content using SwiftParseUtils
  * Field classes implementation for fields belonging to System and Service Messages (i.e. 451)
  * Resource bundle labels for System and Service Messages fields
  * MOR class to represent the message output reference (inherited from the MIR)
  * SwiftParseUtils: getTokenSecond and getTokenSecondLast with prefix
  * getAll(SwiftMessage) in every FieldNN class
  * getAll(SwiftTagListBlock) in every FieldNN class
  * New constant in Field suitable for import static
  * SwiftTagListBlock: constructors made public
  * SwiftTagListBlock: added filterByNameOrdered(String ...)
  * SwiftTagListBlock: added getFieldsByNumber(int)
  * SwiftTagListBlock: added removeSubBlock(String)
  * SwiftTagListBlock: deprecated int getTagCount(String)
  * SwiftTagListBlock: added int countByName(String)
  * SwiftTagListBlock: deprecated int getTagCount()
  * SwiftTagListBlock: added int countAll()
  * SwiftTagListBlock: added method boolean containsAllOf(String...)
  * Improved toString in SwiftTagListBlock and Tag
  * Javadoc improvements
  * Fixed SwiftBlock1 constructor to allow LTs missing the optional A, B or C identifier (11 characters length); ex. FOOOAR22XXX
  * Fixed getStatusInfo and getPreviousStatus in messages base class that was causing IOB exceptions
  * Issue 39: missing trimToEmpty in getComponent2 in 50H
  * MT207: fixed maximum repetitions of sequence B from 1 to unlimited

#### 7.3.0 - January 2014
  * removed log4j.properties
  * New API: Field.isAnyOf(String...)
  * Added many methods in SwiftTagListBlock in resemblance to String manipulation API
  * SwiftTagListBlock added: getTagsByNumber(int), SwiftTagListBlock removeAfterFirst(String, boolean)
  * Added Tag.startsWith
  * Added Tag.contains
  * Added PPCFileReader iterator to read and split pc connect files

#### 7.2.0 - September 2013
  * Added Field.letterOption
  * Added SwiftTagListBlock.getSubBlockBeforeFirst
  * Added SwiftTagListBlock.filterByName
  * Fixed Field.appendInLines that was causing the getValue of several fields (ex 35B) to start with unexpected EOL
  * Fixed NPE in XMLParser with null value in tags
  * Fixed Avoid usage of double in amount resolver

#### 7.0.0 - August 2013
  * Enhanced messages model with base support for MX messages.
  * New messages meta-data model to handle additional information: Status history, User notes, Properties list.
  * Useful API to SwiftMessage to get: direction, PDE, PDM, UUID, MIR, MUR and getTypeInt
  * Complete FieldNN implementation classes
  * Complete MT helper classes, covering all message types
  * Added model and API to handle Sequences at MT classes, covering all sequences based on 16R/16S boundaries.
  * New API to handle sub blocks: SwiftTagListBlock.removeUntilFirst, SwiftTagListBlock.containsAnyOf
  * Ensuring of SWIFT EOL at ConversionService.getFIN
  * Fixed getValue of several fields to prevent printing of null
  * Fixed getValue of several fields with missing slash separator on optional components
  * Added missing field getters for MT classes with fieldsets: for example 93B at MT564.
  * getValue for Field35B. Thanks to Raghu rathorr@users.sf.net
  * getCalendar bug related to unused format parameter
  * Changed Field26C parser and subfields structure to split the string before the VAR-SEQU into independent components
  * Removed deprecated net.sourceforge classes
  * Removed unimplemented method amounts() in AmountContainer

#### 6.4.0 - March 2013
  * Added visitor API on tag list block
  * New interface to identify and use generic fields (notice DSS methods are not part of non-generic fields)
  * Added API on MT classes to simplify messages creation
  * Comprehensive getters and setter API for field classes using functional names
  * Added PatternContainer interface and implemented in field
  * Better CurrencyContainer API
  * Added API to SwiftFormatUtils to get String components from Calendar using different SWIFT date/time formats
  * Implemented API for CurrencyContainer for all Fields
  * Added MT helper classes for MTs: 518, 549, 800, 801, 802, 824, 600, 601, 604, 605, 606, 607, 608, 609
  * Added Field implementations for 33G, 35U, 86B, 68A, 68B, 68C, 94C, 31F, 37a, 34J, 35H, 31X
  * Added API to simplify messages creation; defaults for header blocks attributes, addField to Block4, setSender at Block1

#### 6.3.0 - October 2012
  * Added MT helper classes for MTs: 500, 501, 502, 503, 504, 505, 506, 507, 508, 509, 510, 565
  * Fixed getAsCalendar for year component of field 77H
  * Fixed parsing of field 50F
  * Added field class for: 26C
  * Support to identify which sequence a tag belongs to
  * Added API to FieldNN classes to get the DSS field
  * Added API to FieldNN classes to get the qualifier and conditional qualifier components
  * Added API to FieldNN classes to determine if field is generic or non generic
  * Field class made abstract
  * FieldNN isOptional: method to check if a given component is optional for the field
  * Field getLabel: support for label exceptions per mt and sequence
  * SwiftParser changes to distinguish the presence of brackets when they are block boundaries or part of an invalid field value
  * Improved parsing of Field35B, first and second components are set only if "ISIN " is present
  * SR2012 update: deprecated fields 23C, 23F. Updated MT300, MT304, MT305 with field changes.
  * Added serialization for: 20E, 29G, 31G, 36E, 50G, 50H, 69B, 69D, 69F, 77H, 90F, 90J, 90K, 92D, 92L, 92M, 92N, 94D, 94G, 95T, 98F
  * Fixed serialization of field 59A

#### 6.2.0 - June 2012
  * Purged and some tunning of parser log
  * Added getField* API con block4
  * Added Tag API: public boolean contains(String ... values)
  * Added more API to get subblocks based on tag number boundaries regardless of letter options
  * Fixed Tag.isNumber to consider the whole number and not just the prefix, isNumber(58) returns true to 58A but not to 5
  * Added Tag.getNumber() API
  * Fixed build to include MTs and FieldNN source codes in the package
  * Fixed parser for fields: 94D, 50H, 50G and 52G
  * Added MT helper classes for MTs: 567, 900, 910, 920, 935, 941, 970, 971, 972, 973, 985, 986
  * Added API for getLabel at Field objects, to retrieve business oriented names from resource bundles

#### 6.1.0 - March 2012
  * Added BICContainer interface
  * Added MT helper classes for MTs: 360, 361, 362, 364, 365, 381, n90, n92, n95, n96, n98, 420, 422, 430, 450, 455, 456, 701, 705, 711, 720, 721, 732, 734, 740, 742, 747, 750, 752, 754, 756, 768
  * Added getValue for Field13E
  * Fixed getValue for Field31R (2nd component is optional)

#### 6.0.0 - February 2012
  * Merged patches from Walter Birch
  * SwiftParser: fix for parse error with malformed tag 72
  * Implemented getValue for Fields: 19B, 31D, 31P, 31R, 39P, 40B, 41D, 92F, 93B, 98E and others with the same parser pattern
  * Changed packages in Hibernate mappings from sourceforge to prowidesoftware
  * Added SwiftMessageUtils class
  * Added date container interface to Fields to better support higher level model expressions
  * Added currency container interface to Fields to better support higher level model expressions
  * SWIFT standard update (Nov 2011)
  * Fixed field parser for 35B
  * Changed SwiftParser log level
  * Build: consistent release in jar, sources and javadocs jars, include dependent jars in lib directory
  * API to create FieldNN objects from Tag objects
  * Fixed field parser for 35B when first component is an ISIN number
  * Added DATE1 support for fields parser (fixes Field61)
  * SwiftMessage API to get sender and receiver addresses from message headers
  * Added MT helper classes for MTs: 101, 104, 105, 107, 110, 111, 112, 200, 201, 204, 205, 205COV, 207, 256, 300, 305, 306, 307, 330, 340, 341, 350, 540, 541, 542, 543, 564, 566
  * MT helper classes 102_not_STP and 103_not_STP with inheritance from defaults MT103 and MT102 classes
  * Added Field implementations for 36E, 69B, 69D, 69F, 90F, 90J, 93B, 93C, 94G, 95T, 95S, 98E, 98F, 98L, 67A, 77J, 92E, 98D, 95S, 50G, 50H, 52G, 31G, 77H
  * TIME3 implementation to format utils
  * Suppress warnings for unused imports in eclipse

#### 6.0.0-RC5 - August 2011
  * Fixed parser for Field20E
  * Added Field implementations for 90K, 92D, 92L, 92M, 92N

#### 6.0.0-RC4 - July 2011
  * Added MT helper classes for MTs (SCORE): 798<743>, 798<745>, 798<760>, 798<761>, 798<762>, 798<763>, 798<764>, 798<766>, 798<767>, 798<769>, 798<779>, 798<788>, 798<789>, 798<790>, 798<791>, 798<793>, 798<794>, 798<799>
  * Added MT helper classes for MTs: 191, 291, 391, 399, 491, 535, 591, 691, 699, 707, 760, 767, 769, 790, 791, 891, 991, 999
  * Added Field implementations for 13E, 20E, 22L, 23X, 24E, 27A, 29D, 29G, 29S, 31R, 39D, 39P, 49H, 49J, 50M, 72C, 77C, 77E, 78B

#### 6.0.0-RC3 - April 2011
  * Added MT helper classes for MTs: 304, 320, 321, 210, 599
  * Added Field implementations for 19B, 32H, 32R, 34E, 37G, 37M, 37R, 38J, 92F, 62A, 62B

#### 6.0.0-RC2 - February 2011
  * Added Field implementation for 15 (A,B,C,D,E,F,G,H,I,J,K,L,M,N)
  * Added MT helper classes for MTs: 300, 400, 410, 412, 416, 499, 544, 545, 546, 547, 548, 700, 710, 730, 799
  * Added Field implementations for 31D, 31P, 40B, 41A, 41D, 45A, 45B, 46A, 46B, 47A, 47B
  * field serialization from components values into SWIFT single string value
  * Removed log4.properties from distribution jar
  * MTs API: fixed field mutiplicity when a field becomes repetitive being present on multiple sequences or at repetitive sequences.
  * Hibernate mappings: removed confusing/commented blocktype mappings at SwiftBlock.hbm.xml
  * Hibernate mappings: package rename

#### 6.0.0-RC1 - October 2010
  * Migrated src code to java 1.5 (binary distribution is still 1.4 compatible by means of http://retroweaver.sourceforge.net/)
  * Java 1.4 compatibility changes
  * normalization of linefeeds to CRLF at Tag creation from XML parsing
  * Removed deprecated API
  * Added new package io with subpackages parser and writer; added new package utils.
  * Renamed all packages to com.prowidesoftware (backward compatibility maintained with facades)
  * Added implementation for MTs 102 not STP, 102 STP, 103 not STP, 103 STP, 195, 199, 202, 202COV, 203, 295, 299, 940, 942, 950
  * Added new SWIFT MT high level generated API, with classes for specific message types
  * New source package for generated swift model
  * Merged project "prowide SWIFT Fields" into "WIFE"
  * Added comparison options to AckMessageComparator
  * Removed old and incorrect charset validator class net.sourceforge.wife.swift.MessageValidator
  * Fix in remove user block method, thanks to Herman's contribution and patience
  * Parser API for (new SwiftParser()).parse(messageToParse);
  * Replaced commons-lang-2.3 -> 2.4
  * Fixed message writer: system messages' block4 generated with inline tags
  * SwiftMessage API to check if it's Straight Through Processing (STP), based on the content of the User Header
  * SwiftMessage API to check if it's a cover payment (COV), based on the content of the User Header
  * SwiftTagListBlock API to check if contains a specific Tag
  * Removed unimplemented and confusing package net.sourceforge.wife.validation
  * Deprecated old and unused validation-related classes
  * Added AckMessageComparator which is useful of identify the ack of a given message.
  * SwiftTagListBlock API to get a sub block given its name or its starting and ending Tag
  * SwiftTagListBlock API to get tags by content, given its exact or partial value
  * Helper methods from Block4 moved to SwiftTagListBlock
  * SwiftTagListBlock is no longer abstract, so it can be used to create instances for subblocks
  * Required JVM upgrade to 1.5
  * Initial update of upload-sf target for release to sourceforge

#### 5.2.0 - February 2009
  * Added missing hashcode and equals
  * Javadocs improvements
  * Revised and tested hibernate mappings
  * Added getBlockType
  * Added length to unparsed text persistence mappings
  * Fixed persistence mapping for block2 inheritance
  * Updated hibernate libs to version 3.2.6
  * Added isOutput
  * isInput made concrete, not abstract
  * Added abstract isInput() method to SwiftBlock2 for safer casting subblocks when input/output is unknown

#### 5.1.0 - July 2007
  * Migrated logging to java logging api
  * Removed SwiftBlock's deprecated methods.
  * Moved some common methods in SwiftBlock2Input/SwiftBlock2Output to parent class SwiftBlock2.
  * Upgraded commons-lang to version 2.3
  * Improved persistence mapping.
  * Move persistence (helper) package to wife-test project.
  * Minor javadoc fixes.
  * Fixed some warnings.

#### 5.0.0 - June 2007
  * Improved Hibernate mapping for simplified and more efficient data base schema.
  * Added support for unparsed text to model, persistence mapping and conversion services (needed for some MT0xx for example).
  * XML to SwiftMessage parsing methods moved from ConversionService to XMLParser in "parser" package.
  * New package created for parser classes "net.sourceforge.wife.swift.parser".
  * Made abstract intermediate classes of blocks object hierarchy.
  * Added support for user custom blocks in model, persistence mapping and conversion services.
  * Improved overall test cases coverage and source/resources structure.
  * Fixed some warnings.
  * Swift Parser enhancements; don't throw exception on unrecognized data, but preserve an internal list of errors.
  * Added reference to current message in parser, so it can take decisions based on parsed data.
  * Added constant for possible values for application id to SwiftBlock1.
  * Updated dependency: hsqldb 1.8.0.4 -> hsqldb 1.8.0.7.
  * Updated dependency: hibernate 3.1.3 -> hibernate 3.2.3.ga.

#### 4.0.0 - April 2007
  * Moving to junit 4 - some new tests are being written with junit4, this should make testing some features singificantly easier.
  * Move size and isEmpty methods to subclasses.
  * Improved deprecated exception messages and javadoc.
  * Added useful getter for the MIR field in Block 2 output.
  * Added support for optional fields in Block 2 input.
  * Method specific to each block moved to each block class, when possible compatibility methods were left in old places, marked as deprecated to provide a smoother migration path.
  * Removed deprecated API in SwiftBlock.
  * Adapted parser to new model refactor.
  * More javadoc in parser.
  * Improved xml writer (more clean tabs and EOL).
  * Refactored and fixed XML parsing for blocks 3 and 5.
  * Fixed build.xml to include resources in generated jar files.
  * Improved javadoc and validations in fin writer.
  * Completed basic internal XML parsing.
  * Added more tests for XML conversion.
  * Implemented XML conversion parsing for all blocks (except 4).
  * Updated passing test in conversion service.

#### 3.4.0 - March 2007
  * Added license header to source files.
  * Minor fixes in build system.
  * Enhanced IBAN validation routine.
  * Added numerous tests for IBAN validation.
  * Added JSValidationUnit backed by Rhino, to support easy extension of validations.
  * Made all loggers private static transient final.
  * Enhanced overview documentation.
  * Javadoc updates.
  * Code clean up.
  * Added many tag specific validation units targeting MT103 validation.
  * Removed ant junit fork since it broke in ant 1.7.

#### 3.3.0 - January 2007
  * Initiated MT103 validation rule.
  * Validation framework core classes written.
  * Utility classes for validation.
  * Removed old and deprecated/replaces writer component.
  * Dependencies clean up, ant downloads less libs now.
  * Added Currency ISO Codes (needed for validations).
  * VF: implemented TagExists and ConditionalTagPresence validation units.
  * Started implementation of validation units.
  * Initial implementation of BIC validation.
  * Initial implementation of IBAN validation.
  * Added ISO Countries for IBAN validation.
  * Fixed issue in writer with block5 as mentioned in bug 1601122.
  * Fixed issue 1595631.

#### 3.2.0 - 2006
  * Parser logging information cleanup.
  * Migrating to log4j 1.2.8 for better compatibility (issued with trace method on some servers).
  * Fixed build to properly include current timestamp in dist target when property release.name is not set.
  * Fixed bug in parser/writer integration which included double block number when using the writer with an object of a just parsed message(1595589).
  * Updated code to fix issue mentioned in https://sourceforge.net/forum/message.php?msg_id=4001538.

#### 3.1.1 - 2006
  * Small fixes for java 1.4 compatibility.

#### 3.1.0 - 2006
  * Fixes to compile for java 1.4 by default.
  * Fixed test for bug 1540294, typo in block number.
  * Use system EOL in XML writer.
  * Added compile timestamp to manifest in created jars.

#### 3.0.0 - 2006
  * Build: Added release.name property to manifest.
  * Build: added selection of tests known to fail and those known to pass.
  * Fixed persistence mapping.
  * Improved build and added control to exclude tests that are know to fail.
  * Model simplification: SwiftBlockN classes are being removed in favor of base class SwiftBlock removed list of blocks in message which was confusing when not all blocks present.
  * SwiftBlock (base class) and subclasses are mapped and persisted ok, either the base class or the subclasses.
  * Added many tests for Hibernate persistence of SwiftMessage hierarchy.
  * Added XML Visitor to write a swift message to an XML representation.
  * Added ConversionService class which encapsulates many services conveniently.

#### 2.0.0 - 2006
  * New parser component highly tested on production and unit tests.
  * Writer component usable. while it has many limitations, it can be used as it is now.
  * Work in progress swift message persistence mapping.
  * Work in progress swift expression <-> regular expression conversion.<|MERGE_RESOLUTION|>--- conflicted
+++ resolved
@@ -1,15 +1,13 @@
 # Prowide Core - CHANGELOG
 
-<<<<<<< HEAD
 #### 9.5.0 - SNAPSHOT
   * SWIFT Standard release update 2024 (live 16 November 2025)
   * Yearly revision of deprecation phase (see https://dev.prowidesoftware.com/SRU2024/getting-started/deprecation/)
-=======
+
 #### 9.4.16 - May 2024
   * (PW-1862) Added NarrativeFragment class for detailed line information in StructuredNarrative fragments
   * Fixed SwiftMessage getPDE(): return empty value instead of null when codeword exists and has no value
   * Added isPercentage() helper method to field 37K
->>>>>>> cb01bcf1
 
 #### 9.4.15 - March 2024
   * (PW-1812) Updated the narrative resolver, format 2 (used in field 72 for example), to allow empty values as part of the narrative fragment
