--- conflicted
+++ resolved
@@ -1,14 +1,12 @@
 # Prowide Core - CHANGELOG
 
-<<<<<<< HEAD
 #### 10.0.0-RC1-SNAPSHOT
   * Migration to Java 11
   * Migration to Jakarta EE 10
-=======
+
 #### 9.3.15 - May 2023
   * (PW-1341) Avoid log pollution with exception stacktrace in Field#formatAccount method
   * (PW-1264) Added distinguishedName(boolean includeDefaultBranch) method to BIC in order to return default branch name
->>>>>>> 6bf8f4e7
 
 #### 9.3.14 - March 2023
   * (PW-1182) Fixed MT internal Loops API, when strategy is GENERATED_FIXED_WITH_OPTIONAL_TAIL and the tail part contains repetitive fields, such as MT920
