# Prowide Core - CHANGELOG

#### 10.2.6 - SNAPSHOT
<<<<<<< HEAD
  * (PW-2239) BIC Branch check for all upper and lower case
  * (PW-2239) Notify Test and Training BIC usage in DN.
=======
  * (CU-86b49rvw4) Updated label for Fields 14[P,Q,R]/16W/29[Q,W]
>>>>>>> 6d5c6f57

#### 10.2.5 - December 2024
  * Update apache-commons-lang3 from 3.14.0 to 3.17.0 fixing derived apache-text dependency vulnerabilities 
  * Minor thread safety fix in the `PropertyLoaded` class, used by the `SafeXmlUtils`
  * Gradle wrapper update to 8.12

#### 10.2.4 - November 2024
  * Rolling back SHA-256 checksum algorithm to MD5 in the MT message model

#### 10.2.3 - November 2024
  * (PW-2040) Updated the BBAN validation data file to the IBAN REGISTRY Jul 2024 release 
  * (PW-2006) Fixed `getMUR` and `setMUR` in `SwiftMessage` to prioritize field 108 in block 4 over block 3 for system messages (category 0)
  * Added new `MtSequenceEnum` with all the available inner sequences of specific MT schemas
  * Added `isSystemMessage()` to SwiftMessage to check if the message is a category 0 message (010. 011, etc...)

#### 10.2.2 - October 2024
  * Added new `FieldEnum` with all the available field names
  * Code security improvements as per CodeQL recommendations

#### 10.2.1 - June 2024
  * (PW-1913) Added IBAN validation for Egypt local account structure
  * Restore deprecated method in MT210 class

#### 10.2.0 - May 2024
  * SWIFT Standard release update 2024 (live 16 November 2025)
  * Yearly revision of deprecation phase (see https://dev.prowidesoftware.com/SRU2024/getting-started/deprecation/)
  * Dependency update: commons-lang3 -> 3.14.0
  * Dependency update: gson -> 2.11.0

#### 10.1.15 - May 2024
  * (PW-1862) Added NarrativeFragment class for detailed line information in StructuredNarrative fragments
  * Fixed SwiftMessage getPDE(): return empty value instead of null when codeword exists and has no value
  * Added isPercentage() helper method to field 37K

#### 10.1.14 - March 2024
  * (PW-1812) Updated the narrative resolver, format 2 (used in field 72 for example), to allow empty values as part of the narrative fragment
  * Updated validators for BIC, country, and currency constraints to utilize keywords for i18n-compatible messages
  * Deprecated unnecessary methods in the SafeXmlUtils class

#### 10.1.13 - December 2023
  * (PW-1718) Changed the getComponentLabel(component) in Field59F to be dynamic based on the line identifiers (similar to existing API in Field50F)

#### 10.1.12 - November 2023
  * (PW-1697) Fixed validation/parse pattern in field 29O
  * (PW-1697) MT306 changes in field 30I
  * Added DistinguishedName with Builder in order to encapsulate the BIC branch name logic 

#### 10.1.11 - November 2023
  * (PW-1697) Fixed validation pattern in fields 14[H,K,L,M,N,O] and 29J

#### 10.1.10 - November 2023
  * (PW-1695) Fixed a stack overflow in the fields fromJson implementation when a malformed JSON input contains empty field names
  * (PW-1688) Added missing field labels for SRU2023 changes in the pw_swift_*.properties file

#### 10.1.9 - October 2023
  * (PW-1675) update to Field 31R to support also two date components as requested by SCORE messages
  * Added 36B and 36D getters to MT543

#### 10.1.8 - October 2023
  * (PW-1659) Field 24G deprecated Name and Address for Narrative

#### 10.1.7 - October 2023
  * Added default methods for sender, receiver, and identifier extraction to the MessageExtractionStrategy
  * Added JSON to the `FileFormat` enumeration

#### 10.1.6 - September 2023
  * (PW-1478) Fixed Field 44J parse and getValue to enable proper data preservation when the field contains multiline content

#### 10.1.5 - September 2023
  * Added support for an optional `pw-swift-core.properties` to customize the behavior of the SafeXmlUtils class

#### 10.1.4 - September 2023
  * (PW-1478) Field 44J parse and getValue fix

#### 10.1.3 - August 2023
  * (PW-1478) Field 44J format fixed to allow multiline

#### 10.1.2 - August 2023
  * (PW-1461) Remove deprecation of field 31R model since is it used back in SRU2023
  * (PW-1405) Trim original String payload when creating an AbstractSwiftMessage

#### 10.1.1 - July 2023
  * (GH-163) Remove unnecessary padding in sender and receiver in AbstractMT#creeate(number, sender, receiver) method
  * (PW-1323) Fixing getValue method for pattern issue in Field44J

#### 10.1.0 - June 2023
  * Migration to Java 11
  * Migration to Jakarta EE 10
  * (PW-1323) Fixing getValue method for pattern issue in Field44J
  * (PW-1323) Fixing missing pattern issue in Field44J

#### 9.4.0 - May 2023
  * SWIFT Standard release update 2023 (live 19 November 2023)
  * Yearly revision of deprecation phase (see https://dev.prowidesoftware.com/SRU2022/getting-started/deprecation/)

#### 9.3.15 - May 2023
  * (PW-1341) Avoid log pollution with exception stacktrace in Field#formatAccount method
  * (PW-1264) Added distinguishedName(boolean includeDefaultBranch) method to BIC in order to return default branch name

#### 9.3.14 - March 2023
  * (PW-1182) Fixed MT internal Loops API, when strategy is GENERATED_FIXED_WITH_OPTIONAL_TAIL and the tail part contains repetitive fields, such as MT920
  * (PW-1241) Added addUnstructuredStrict method to Narrative in order to strictly wrap unstructured input

#### 9.3.13 - March 2023
  * Deprecated all fields that are only used in SCORE messages and not in the general MT standard as they will eventually be removed from the library

#### 9.3.12 - February 2023
  * (PW-1109) Changed Narrative Resolver to validate minimum codeword length of 1 char
  * (GH-148) Fixed parser of Field61 amount component when number starts with the decimal comma (implicit zero in amount lower than 1)
  * Added getComponent(String componentName) to retrieve the component based on the name instead of the number
  * Added componentNameToNumber(String componentName) to retrieve the component number based on the component name

#### 9.3.11 - January 2023
  * (PW-1152) Preserve line breaks when creating NarrativeContainer fields from JSON with legacy structure: narrative1, narrative2, etc...
  * Fixed duplicate elements when serializing NarrativeContainer fields into JSON 

#### 9.3.10 - January 2023
  * (PW-1150) Added field model class for 31M (required in SCORE MT798_753)
  * (PW-1150) Added field model class for 71E (required in SCORE MT798_755 and MT798_757)

#### 9.3.9 - December 2022
  * (PW-1078) StructuredNarrative: Fixed parser to treat the optional [3!a13d] part as a unit block, both currency and amount present or missing

#### 9.3.8 - November 2022
  * (GH-127) Enhanced field JSON serialization to include detailed structure when the field is a NarrativeContainer 

#### 9.3.7 - November 2022
  * (PW-1101) Fix field 35C labels to match the FIN xsd: Identification Of Instrument, Description Of Instrument

#### 9.3.6 - November 2022
  * (PW-1086) Fixed typo in field 36D accessors
  * (PW-1078) StructuredNarrative: Added getBankCode() methods in order to allow direct access to data (used in SCORE messages)
  * (GH-88) Added missing constants for ISO 15022 codes 
  * MT540 and MT548 added missing getter for Field99C
  * Added removeRepeatedBoundaries method in order to remove repeated tag boundaries

#### 9.3.5 - October 2022
  * SRU2022 updates review: field 35C validation pattern changed to <VAR-SEQU-5>

#### 9.3.4 - September 2022
  * Added getCADETL method for "CADETL" separator sequences
  * (GH-119) MT566: Fixed repetitions of sequence USECU/FIA that is not repetitive
  * Added sequence getters using the boundary field qualifier, for example getSequenceGENL() as equivalent to the existing getSequenceA()

#### 9.3.3 - August 2022
  * (PW-1015) Added field model classes for 47E, 49D and 49F (required in SCORE MT798_774)

#### 9.3.2 - July 2022
  * (PW-977) Changed the MT203 and MT210 inner structure from regular sequence to inner loop named Loop1
  * Added Loop1 getter API to MTs: 110, 201, 203, 210, 410, 412, 420, 422, 450, 456, 604, 605, 801, 920, 973

#### 9.3.1 - July 2022
  * (PW-976) Added new MonetaryAmountContainer interface for fields having both an Amount and Currency
  * (PW-969) Modified field 12E, 12K and 12R labels
  * (PW-969) Added an optional narrative component to field 12R (required when the field is used in SCORE messages)
  * (PW-898) Changed the heuristic to retrieve sequence B1 from MT300 and MT304 to be more efficient even if the message structure is invalid
  * (PW-867) Enhanced the parsing of party fields A, B and D, to be more strict when splitting the /D/ or /C/ prefix from the account
  * Enhanced MtId constructor with regex matching
  * Added method namespaceURI() in the MtId class to return for example "urn:swift:xsd:fin.103.2021" for the MT103

#### 9.3.0 - May 2022
  * SWIFT Standard release update 2022 (live 20 November 2022)
  * Yearly revision of deprecation phase (see http://www.prowidesoftware.com/resources/deprecation-policy)
  * Updated gson dependency to 2.9.0

#### 9.2.13 - April 2022
  * (PW-892) Fixed AbstractMT#create when the message type number is less than 100
  * Added a convenient String message() method in the SwiftMessage object to get the FIN serialization of the message
  * Fixed error in Field 94G getValue

#### 9.2.12 - March 2022
  * (GH-103) fixed invalid ConstraintValidator annotation on CurrencyValidator
  * (GH-95) patterns getters are now non-final to avoid overwriting; static constants have been deprecated
  * RJE and PPC readers, added a constructor with explicit charset (same in swift parser from input stream)
  * Validate.notNull -> Objects.requireNonNull
  * Spotbugs code review

#### 9.2.11 - January 2022
  * Added LineWrapper (utils) to replace Apache's WordUtils.wrap and thus the commons-text dependency
  * Added convenient method in the envelop message MT798 to get the sub-message type as a SwiftMessage
  * Added a copy constructor to the Tag class

#### 9.2.10 - January 2022
  * (PW-815) Fixed getValue in field 12H (SCORE) where narrative is optional
  * (GH-89) MT530: Fixed repetition of sequence C ADDINFO
  * Updated dependency: gson:2.8.8 -> gson:2.8.9
  * Java 11 and 17 compatibility updates
  * Added plugins for automatic versioning and code quality reporting

#### 9.2.9 - December 2021
  * (GH-78) Fixed MT537#getSequenceBList where sequence B delimiter "STAT" overlaps with C3 and D1a1B1a delimiters
  * (GH-74) Fixed parser for Field48 and similar cases to avoid trimming content when the component contains also the slash separator as part of the value
  * (GH-62) Added com.prowidesoftware.core as automatic module name in the MANIFEST for JPMS support
  * Fields getComponentLabel is now public, returning the specific label for each field component
  * Fixed bug in PartyIdentifierUtils.getPartyIdentifier
  * Fixes in field component names and optional status
  * Fixes in field parsing
  * Incompatible change in field 71N (changed from 7 Narrative lines to Code + 6 Narrative lines)
  * Incompatible change for field 11T to have two lines (MT new-line DATE + TIME)
  * Fixed Structured Narrative parsing to return an empty Narrative object with null string values

#### 9.2.8 - November 2021
  * (PW-764) Added new variant values (RFDD, ISLFIN)
  * (PW-703) Block 2 parser: lenient parser to avoid duplicate error when exception on invalid Input/Output indicator
  * (CR-23) Enhanced getValueDisplay for fields (no decimal separator for numbers that are not amounts)

#### 9.2.7 - October 2021
  * Field 98D, 98E and 98G: removed invalid get{Component4|Sign}AsCurrency and set{Component4|Sign}(Currency) as no currency applies to these fields
  * Fields 94L and 85L: separated component 2 (Legal Entity Identifier) into two (Legal Entity Identifier Code and Legal Entity Identifier Number). Kept get/setLegalEntityIdentifier for backwards compatibility
  * Field 94H: second component now has get{name}AsBIC and set{name}(BIC) methods
  * Field 56B: now inherits from OptionBPartyField (to have get/setPartyIdentifier)
  * Field 26C: separated component 5 into 5 (Denomination) and 6 (Form) for compatibility with Swift. Kept get/setDenominationForm for backwards compatibility
  * Field 26A: now has 2 components (Number 1 and Number 2) for compatibility with Swift. get/setNumber is kept for backwards compatibility
  * Field 23: fixed getValue and parse to properly handle missing intermediate fields
  * Field 14S: has 4 new compatibility methods: getRateSource/setRateSource for Source and Number components and getTimeAndLocation/setTimeAndLocation for Time and Location components
  * Field 12: component is now of expected to have a numeric type
  * Code cleanup for Fields and Date|BIC|Amount|Currency Container
  * Added support for BigDecimal and Long component types (instead of just Number) in several fields
  * Fixed display text generation for fields having a date with pattern MMDD (only the month was included in the text)
  * OptionAPartyField: added set/getPartyIdentifier (for components 1 and 2) and renamed BIC to IdentifierCode. Affects fields 42A, 51A, 52A, 53A, 54A, 55A, 56A, 57A, 58A, 81A, 82A, 83A, 84A, 85A, 86A, 87A, 88A, 89A, 91A and 96A
  * OptionDPartyField: added set/getPartyIdentifier (for components 1 and 2). Affects fields 42D, 50D, 51D, 52D, 53D, 54D, 55D, 56D, 57D, 58D, 81D, 82D, 83D, 84D, 85D, 86D, 87D, 88D, 89D, 91D and 96D
  * OptionBPartyField: added set/getPartyIdentifier (for components 1 and 2). Affects fields 52B, 53B, 54B, 55B, 57B, 58B, 82B, 84B, 85B, 86B, 87B and 88B
  * Prepared Option A, B and D classes to support the PartyIdentifier interface with methods getPartyIdentifier and setPartyIdentifier
  * Enhanced Block2 creation by enriching Block Type to "O" or "I".
  * (PW-746) Fixed MT reference extraction for 20C in categories other than 5, and with MUR as fallback option
  * (CR-23) Added SwiftMessage#getMOR
  * Updated dependency: Apache Commons Lang 3.8.1 -> 3.12.0
  * Updated dependency: Apache Commons Text 1.6 -> 1.9
  * Updated dependency: Gson 2.8.2 -> 2.8.8

#### 9.2.6 - October 2021
  * (GH-60) Enhanced parser for field 98C
  * (PW-703) Enhanced SwiftParser in order to validate "Input" or "Output" Block 2 type
  * Enhanced the MtId to automatically extract the variant from String identifiers such as "fin.103.STP" or "202.COV"

#### 9.2.5 - September 2021
  * (PW-664) Parser enhancement to be lenient on LF before block identifier

#### 9.2.4 - August 2021
  * MultiLineField: preserve starting component separator when getting lines with offset

#### 9.2.3 - August 2021
  * Added user assigned country codes (example "XE") as valid codes in the IsoUtils country validation
  * Added field classes for SCORE messages: 11T, 12[S,R], 25G, 31[J,K,T], 34[D,K,L,M,S,T,U,X,V,W], 49[J,K,L] (to be used in the proprietary payload of the MT798 envelop)
  * MT564: Minor scheme fix, 92a TAXR and WITL can be repeated in CASHMOVE (E2)

#### 9.2.2 - July 2021
  * (PW-627) fixed Narrative.builder() to compute "//" size in the lines wrapping
  * (PW-581) the MultiLineField API now preserves any starting and trailing spaces in field lines
  * MT565: fixed repetition of sequence B2 (multiple to single)
  * MT548: Minor scheme fix, added letter option "C" in field "98C:SCTS" in sequence "C1a1B1"

#### 9.2.1 - June 2021
  * Added "ignore block 3" and "ignore priority" options to the SwiftMessageComparator
  * Added field classes for SCORE messages: 12[H,K,L], 20E, 25F, 29[D,F], 31R, 78B (to be used in the proprietary payload of the MT798 envelop)
  * Enhanced parser for LogicalTerminalAddress when the parameter has 9 characters
  * (PW-534) allowed null value for the Tag constructor

#### 9.2.0 - May 2021
  * SWIFT Standard release update 2021 (live 21 November 2021)
  * Yearly revision of deprecation phase (see http://www.prowidesoftware.com/resources/deprecation-policy)
  * Fixed the getSequence API in MT classes when the sequence boundary field is repetitive, in some scenarios produced invalid results
  * (PW-519) Field92H: Added "Rate Status" accessors
  * (PW-519) Field92J: Replaced "Narrative" accessors by "Rate Status" accessors

#### 9.1.4 - April 2021
  * Fixed getConditionalQualifier in fields 69C, 69D and 92H
  * Fixed field 41D isOptional(component) method
  * (PW-510) Fixed parser of field 90L
  * (PW-508) Fixed validator pattern in field 98K
  * Added MultiLineField interface implementation to fields: 45C, 45L and 49Z
  * Removed MultiLineField interface implementation to field 77H since its value is always a single line
  * (PW-501) Added getNarrative(deli), getNameAndAddress(deli) and similar getters in Field classes to get a concatenation of the relevant components with a specific delimiter
  * (PW-501) Fixed the getNarrative(), getNameAndAddress() and similar getters in Field classes to do a simple join of the relevant components, without CRLF and without components value trim
  * (PW-505) Fixed SwiftFormatUtils#decimalsInAmount(BigDecimal)
  * NPE prevention in AbstractMT.getFields() when the parsed FIN content is invalid
  * Added UETRUtils to generate the GPI unique end-to-end transaction reference, mandatory for several payment messages
  * Added customizable strategies to set the MtSwiftMessage metadata fields: reference, main amount, value date, etc...
  * Added field classes for SCORE messages: 13E, 21S, 21T, 27A, 29P, 29S, 29U, 49Z (to be used in the proprietary payload of the MT798 envelop)
  * (PW-451) Added backward compatible implementation in setComponent* and SetNarrative* API of narrative container fields: 29A, 37N, 70, 71B, 71D, 72Z, 72, 73A, 73, 74, 75, 76, 77A, 77B, 77D, 77
  * (PW-445) Added backward compatible fromJson for narrative container fields: 29A, 37N, 45B, 46B, 49M, 49N, 70, 71B, 71D, 72Z, 72, 73A, 73, 74, 75, 76, 77A, 77B, 77D, 77J, 77
  * Added Direction to the SwiftBlock2Field enumeration
  * Added more message type cases to the SwiftMessageUtils valueDate
  * Minor fixes in MT530 model: fields B/22F and C/90[A,B]

#### 9.1.3 - December 2020
  * Changed SwiftMessage#isGpi() to be true for: 103, 199, 299, 192, 196, 202COV or 205COV (mandatory outgoing GPI types)
  * Removed the indexes from the AbstractSwiftMessage JPA mapping (can be created directly in the DB as needed)
  * Added options in the MT message comparator to ignore the LT identifier or test flag when comparing header LT addresses
  * Added asTestBic in BIC to create a test BIC by setting the second component of the location to zero
  * Added API in the SwiftBlock2Output to set the MIR date and receiver date time fields from Calendar object

#### 9.1.2 - October 2020
  * Fixed set of MUR when an MtSwiftMessage is created from an acknowledge (service 21 message)
  * Changed AbstractSwiftMessage JPA mapping to EAGER load the status trail and the properties
  * Added a new MessageDirection enum as alternative to the legacy MessageIOType

#### 9.1.1 - September 2020
  * Fixed parser for fields 94L and 95L
  * Added MurMessageComparator to match ACKs based on the MUR
  * Changed the SwiftMessage#getMUR to retrieve field 108 from either block 3 or block 4 (system messages)
  * Enhanced the AckMessageComparator to still match on differences in block 2 optional fields or block 4 EOL characters
  * Minor refactor in MtSwiftMessage update from model (SwiftMessage)
  * Added a trim to the content parsed from the RJE reader
  * Fixed setPdm in MtSwiftMessage that was over writing the pde field
  * Minor changes in the MtSwiftMessage to avoid log warnings when setting metadata from message model
  * Added convenient field getters in the ServiceMessage21 (ACK/NAK) model class and made the getMtId() return "gpa.021"

#### 9.1.0 - May 2020
  * SWIFT Standard release update 2020 (live 22 November 2020)
  * Yearly revision of deprecation phase (see http://www.prowidesoftware.com/resources/deprecation-policy)
  * Enhanced components namings in field 98[DEGH]
  * Added rich API to parse and build narrative fields: 29A, 37N, 45B, 46B, 49M, 49N, 70, 71B, 71D, 72Z, 72, 73A, 73, 74, 75, 76, 77A, 77B, 77D, 77J, 77
  * Mx related classes moved to the prowide-iso20022 project (open source since October 2020)

#### 8.0.2 - April 2019
  * Added IBAN validation for Seychelles
  * Added field setters API in the SwiftBlock5
  * Added SwiftBlock5Field enumeration with commonly used block 5 trailer fields
  * (CR #235) Added SafeXmlUtils to disallow XXE in all XML parsing code
  * Fixed parser for fields 70[C,D,E,G], 94E, 95V when first line second component contains slashes
  * Changed default root element for Mx from message to RequestPayload
  * Fixed month day parsing in SwiftFormatUtils for leap years
  * Added MxParser#containsLegacyHeader() to check weather the message uses the legacy SWIFT header or the ISO business header
  * Added MtSwiftMessage constructor from AbstractMT
  * Fixed parser to preserve trailing lines in field values, even if the lines are empty (empty trailing lines were trimmed before)
  * (CR #203) Enhanced parser for party fields, explicit /D/ and /C/ is parsed as mark, otherwise any content following the / is parsed as account
  * Fixed field 108 order and overwrite if exist logic in SwiftBlock3#generateMUR
  * (CR #207) Added optional parameter in SwiftWriter and FINWriterVisitor to control whether field values should be trimmed

#### 8.0.1 - October 2019
  * Added SwiftMessageUtils#currencyAmount to retrieve the main currency and amount from a message
  * (CR #192) Fixed ConversionService#getFIN(SwiftMessage) to avoid altering the message parameter when removing empty blocks
  * Added an optional SwiftWriter#writeMessage with ignoreEmptyBlocks parameter
  * SwiftMessage#setUserBlocks(List) made public
  * Removed the trim to field values in the XML to enable consistent round trip conversion between FIN and XML
  * Explicit UTF-8 encoding was added where necessary to ensure portability
  * Added MultiLineField implementation to 45D, 49G, 49M and 49N

#### 8.0.0 - May 2019
  * JRE requirement increased to Java 1.8
  * SWIFT Standard release update 2019 (live 17 November 2019)
  * Yearly revision of deprecation phase (see http://www.prowidesoftware.com/resources/deprecation-policy)
  * Added common hierarchy for option J party fields

#### 7.10.4 - May 2019
  * Updated dependencies: apache-commons-lang 3.7 -> 3.8.1
  * Updated dependencies: apache-text 1.3 -> 1.6
  * Added copy constructors to MT header blocks
  * Added setDate(Calendar) to MIR object
  * (Issue #25) Fixed padding in PPCWriter
  * Added helper API SwiftTagListBlock#splitByTagName to get sub-blocks by field boundary
  * Fixed IOB exception in SwiftBlock2Output#setMIR in lenient mode
  * SwiftParser#tagStarts changed to protected to allow overwriting in custom parsers for non-compliant messages
  * Moved getMessageType from MtSwiftMessage to parent class AbstractSwiftMessage
  * Added getVariant and getMtId to MtSwiftMessage; added getMxId to MxSwiftMessage
  * Added setMUR in SwiftMessage
  * Added helper method in SwiftWriter to ensure break lines of any String has CRLF
  * Added setSignature and getSignature to SwiftMessage and AbstractMT to set and retrieve MDG tag in S block (LAU computation available in Prowide Integrator)
  * Added propertyValue to AbstractSwiftMessage to check if a property is set with a given value
  * Changed IsoUtils implementation to use Currency.getAvailableCurrencies() in the initialization
  * Deprecated AckSystemMessage in favor of ServiceMessage21
  * Fixed negative index bug in AbstractSwiftMessage#getPreviousStatusInfo when message has less than two statuses in the trail
  * Fixed getLines API in Fields that in some cases was trimming the first line starting slash from the result
  * Fixed eventual NPE produced in MxSwiftMessage#updateFromMessage() when creating MxSwiftMessage from XML document
  * Fixed column length for "variant" in MxSwiftMessage persistence mapping
  * Added a fields() method in SwiftTagListBlock to get all block Tag objects as Field objects
  * Added API to field 50F and 59F to get structured content for the line numbers

#### 7.10.3 - October 2018
  * License changed from LGPL to the more permissive Apache License 2.0
  * Fixed serialization of field 48
  * Completed SwiftMessageUtils#currencyAmount for missing MTs
  * Fixed NPE in SwiftBlock4.removeEmptySequences with fields 15A as sequence boundary
  * (Issue #15) MxParser.java typo analiseMessage -> analyseMessage
  * Added getFields() to MT classes
  * Added bean validation annotations for BIC, IBAN, ISO country and currency
  * Enhanced the BIC internal model to allow accessor for all subfields
  * Enhanced the BIC validation with enum to report the specific validation problem found
  * Changed the default SwiftParser behavior to lenient, meaning by default it will not throw any IllegalArgumentException when headers size is invalid
  * Fixed FIN writer to preserve trailing spaces in tag value
  * Added JPA annotations to the SWIFT model intended for persistence (AbstractSwiftMessage and subclasses)
  * Removed the old Hibernate XML mapping AbstractSwiftMessage.hbm.xml (in favor of generic JPA annotations in model)
  * Added SwiftTagListBlock#removeSubBlocks to remove all instances of a given subblock
  * (Issue #13) Fixed SwifttagListBlock#removeSubBlock
  * Added JsonSerializable interface to all model classes implementing toJson()
  * Added toJson and fromJson to MT and Field classes
  * Added toJson and fromJson to the MtSwiftMessage and MxSwiftMessage model
  * Added field 434 in SwiftBlock3Builder

#### 7.10.2 - May 2018
  * Revamped the JSON API implementation using Gson, added missing fromJson methods

#### 7.10.1 - April 2018
  * FIN writer: reverted the trim in tag values introduced in 7.8.9

#### 7.10.0 - April 2018
  * SWIFT Standard release update 2018
  * JRE requirement increased to Java 1.7
  * Dependencies: updated apache commons-lang from 2.6 to 3.7
  * Yearly revision of deprecation phase (see http://www.prowidesoftware.com/resources/deprecation-policy)
  * Added API in SwiftMessage for the SWIFT gpi service: getters and setters for the service type identifier and UETR
  * Added an automatically generated UETR when creating new MT instances for 103, 103 STP, 103 REMIT, 202, 202 COV, 205, or 205 COV
  * Added API in SwiftMessage to set the variant (STP, REMIT, COV)
  * New helper API for block 3 (SwiftBlock3Builder) to ensure only expected fields are added and in proper order

#### 7.9.7 - April 2018
  * Dependencies: added gson 2.8.2
  * Added full IBAN validation including control digits and custom account numbers per country
  * Added SwiftCharset and SwiftCharsetUtils helper API to validate SWIFT related charsets.
  * Added SwiftTagListBlock#getFieldByQualifiers(name, qualifier, conditionalQualifier) to gather generic fields based on qualifiers content
  * Added addTag(index, tag) and setTag(index, tag) in SwiftTagListBlock to insert new field in specific positions
  * Added Field#is(String ...) to test component 1 of fields against a list of possible values
  * Added non-ISO country code XK (Kosovo) to IsoUtils
  * Added API in IsoUtils to add custom codes for countries and currencies
  * Added read-only properties in AbstractSwiftMessage for the message creation year, month and day of moth
  * Added support for custom split char in RJE reader/writer
  * Fixed missing repetitive 35B in MT549
  * Build migrated to Gradle

#### 7.9.6 - December 2017
  * Fixed conversion to XML with compressed parameter true in ConversionService

#### 7.9.5 - December 2017
  * Fixed getValueDisplay in field 50F to strip the starting slash in the account number
  * Added getLabelForLineNumber(String subfieldNumber) in Field50F to return the labels for the structured line identifiers
  * Enhanced getComponentLabel(final int number) in Field50F to return proper dynamic labels based on line number identifiers
  * Added getCorrespondentBIC to SwiftMessage and AbstractSwiftMessage
  * Expanded sender/receiver in MtSwiftMessage and MxSwiftMessage from BIC8 to BIC11 in order to keep branch information in those cached attributes
  * Added checksumBody to AbstractSwiftMessage for proprietary checksum calculated on the body only, as a complement to the existing checksum on the whole message
  * Fixed AbstractSwiftMessage#copyTo(msg) implementation to perform hard copy of list objects (similar to a copy constructor implementation)
  * Expanded precision in getValueDisplay for all numeric fields to preserve the decimal digits present in the original value
  * Implemented SwiftMessage#getUUID and added getUID(Calendar, Long)
  * Implemented SwiftMessageUtils#calculateChecksum as MD5 hash on whole FIN message content and added new checksum for the text block only

#### 7.9.4 - November 2017
  * Internal code maintenance release

#### 7.9.3 - October 2017
  * JRE requirement increased to Java 1.6
  * Added API in BIC to return the distinguished name (DN) for a BIC
  * Added equalsIgnoreCR in Tag to compare values regardless of carriage return character being present or not in new lines
  * Fixed MxParser#parseBusinessApplicationHeaderV01 (it was setting the FinInstnId/Nm as BIC)
  * Removed invalid component in field 86J
  * Fixed order of components in fields 98J and 98K
  * Completed the component labels for all fields
  * Changed field 22C structure into individual components for the <SB-LC> function
  * Enhanced fields parse/serialization to preserve any whitespace in a component

#### 7.9.2 - August 2017
  * Fixed FINWriterVisitor to prevent printing 'null' tag values
  * Deprecated custom resource properties for currency and country codes, in favor of Java nativa API in Currency and Locale
  * Removed package-info.class from target jar to avoid class modifier issue in Java8 runtime
  * Fixed serialization of field 50F to allow the first line without a starting forward slash

#### 7.9.1 - June 2017
  * (Issue #5) Enhanced performance in SwiftParser
  * Removed sequence API for inner loops (non sequence) in MTs 306, 320, 340, 360, 361, 362, 410, 412, 420, 422, 450, 456

#### 7.9.0 - May 2017
  * SWIFT Standard release update 2017 (live 19 November 2017 for MT and 18 November for MX)
  * (Issue #2) maven build issues
  * (Issue #3) Field61 component 5 treated as amount
  * (Issue #4) Field72 structure fixed to allow 6 components at most
  * Field99A implements AmountContainer
  * Field95L implements BICContainer

#### 7.8.9 - May 2017
  * Yearly revision of deprecation phase (see http://www.prowidesoftware.com/resources/deprecation-policy)
  * Added convenient isType(int) to SwiftMessage
  * Fixed amounts() in AmountContainer fields

#### 7.8.8 - March 2017
  * Added hashcode and equals to MxId
  * Added MUR generation in block 3
  * Added a multi-purpose SwiftMessageComparator for MT, as an abstraction of the existing AckMessageComparator
  * Added helper API to remove empty sequences in block 4
  * Added ACK/NAK identifier constants and API in AbstractSwiftMessage
  * Added getDateAsCalendar in MIR/MOR
  * Added MtCategory enum for MT message categories and convenient category API in SwiftMessage
  * Added support for system and service messages in metadata gathered from SwiftMesasge in MtSwiftMessage
  * Added isServiceMessage in SwiftMessage
  * Added static factory method parse to SwiftMessage
  * Added new fields in AbstractSwiftMessage to hold main currency and amount, automatically set for most MTs from fields 32a, 33a, 34a, 19a and 62a
  * Added conversion to and from LT address in SwiftFormatUtils
  * (CR #10) Added comprehensive implementation of MT and Field classes for system messages (category 0)
  * Added custom name for internal loop sequences in MTs 110, 360, 361, 604, 605, 609, 824, 920, 935, 940, 942, 971 and 973
  * Added more options to retrieve information from the status trail in AbstractSwiftMessage
  * Reduced visibility from public to protected for MTs inner sequence classes mutable fields; START, END, TAIL.
  * Fixed analyze and strip API in MxParser to support nested Document elements
  * Fixed MT500 removed invalid fields after GENL linkage sequence
  * Fixed AckMessageComparator to cover all fields in block 2 input and output
  * Fixed getSender and getReceiver for service messages in SwiftMessage
  * Fixed MT600, removed invalid fields 26F, 34G, 31C in sequence A
  * Fixed parse for DATE1 (MMDD) to handle properly leap years
  * Fixed RJEWriter to avoid writing the split character '$' and the end of the file, afterwards the last message
  * Expanded helper API in AckSystemMessage
  * TagListBlock tags field made private instead of package protected
  * Enabled mutability of LogicalTerminalAddress objects, allowing setting the branch from superclass BIC
  * Enhanced parser for fields 11R, 11S and 37H (NPE prevention)
  * Removed invalid generated code for internal loops (non-sequence) in MTs: 110, 201, 360, 361, 559, 604, 605, 609, 824, 920, 935, 940, 942, 971, 973
  * Enhanced from() and to() methods in BusinessHeader to catch more options

#### 7.8.7 - December 2016
  * Fixed getMessageType in MT103_STP, MT102_STP, MT103_REMIT, MT202COV and MT205COV to return the number without the validation flag (as expected per javadoc definition)
  * MT518 fixed fieldset for Field 70
  * MT330 fixed qualifier in Field 22
  * MT513 and MT514 Field 11 moved outside previous fieldset
  * MT541 to MT547 Field 90[A,B] changed to fieldset.
  * MT564 fixed fieldset items in Field93[B,C]
  * MT565 to MT567 Sequence D, fixed field 13
  * MT609 and MT798_763 fixed qualifiers in Field 29
  * When creating MT instances, the validation flag (STP, REMIT, COV) will be automatically created as block 3 field 119 when applies for the created MT
  * Log warning when creating MTnnn objects from invalid message types, for example calling MT103.parse(fin) and passing FIN content for an MT 202
  * Ignore validation flag (STP, REMIT, COV) if it is not valid for the message type, when creating MT object from SwiftMessage (to avoid ClassNotFoundException)
  * Enhanced semantic in AckMessageComparator when a blocks are null or empty (see javadoc for details on how blank blocks are handled in comparison)

#### 7.8.6 - November 2016
  * MxParser; IOB exception prevention in strip methods when XML has empty header or document
  * Prevention for IOB exception in ensureEOLS when converting MT message from model into FIN text
  * Expanded API in SwiftParser with static parse methods for each MT block
  * Expanded API in SwiftWriter to serialize any MT block into its native SWIFT representation, also made visit API in SwiftMessage static

#### 7.8.5 - October 2016
  * Added getSubBlockByTagNames and getSubBlocksByTagNames in SwiftTagListBlock to retrieve subblocks based on comprehensive list or tag names
  * Added API in BusinessHeader to create valid BAH from simple parameters
  * Added API in BIC to get the branch and institution
  * Added API to match message identifier by regex, for example fin.*STP
  * Added API to strip header and document portion of Mx message in XML format
  * Added analizeMessage in MxParser, lightweight API to retrieve structure information from an MX messages
  * Added enumerations for message priority and delivery monitoring in MT block 2
  * Added json() to AbstractMT
  * Added getComponentLabel(int) in Field classes
  * Added updateFrom AbstractMT to MtSwiftMessage
  * Added reference as class attribute in AbstractSwiftMessage (set by subclasses)
  * Added FileFormat attribute to AbstractSwiftMessage for clear identification of content in implementing subclasses
  * Added constructor of MxSwiftMessage from AbstracMX
  * Added API to get BIC codes from DN in Mx messages
  * Added MtId class, analogous to the existing MxId for MX messages
  * SwiftParser parsing of block 4 published as static public method
  * Added AbstractMessage as base class for specific MTnnn and MXmmm model hierarchy
  * Added MessageStandardType with MT and MX values and ServiceIdType for header service id values
  * Added nextSwiftMessage in RJE/PPC readers for system messages support
  * Added valuesNumeric to MT enumeration MtType
  * Added getValueDisplay with optional locale parameter to display formatted field and individual components values
  * Added MTVariant enum and getVariant API in swift messages
  * Added CONDITIONAL_QUALIFIER component number as static class field for all generic fields (fields implementing the GenericField interface)
  * Added BusinessHeader serialization into xml and Element objects
  * Added business header parse from Element object in MxParser
  * Added RJEReader and RJEWriter to create MT message files in RJE format
  * Added PPCWriter to create MT message files in DOS-PPC format (also enhanced API for the existing PPCFileReader)
  * Added path() API in MxNode
  * Added MtType, an enumeration of all available MTnnn implementations
  * Added parse to Field classes to update field components from full value
  * Added append lists of Tag or Field to TagListBlock
  * Added support for attributes in MxNode
  * Added generic setters for attributes in header blocks 1 and 2 using qualified names (#setField)
  * Added write XML method for MX business header
  * Added validName as static method in Field, to validate field names
  * Added getField static API in Field to create new instances with reflection given the field name and value
  * Added reference(msg) to SwiftMessageUtils to get the sender reference from messages that contain a reference field
  * Added SwiftMessageRevision to the swift messages model, to hold and track changes in swift messages
  * Fixed parser for field 98F
  * Fixed field 61 parse allowing EC and ED as credit/debit mark subfield
  * Fixed from() and to() methods in BusinessHeader to return the BIC code for both possible header types
  * FIxed serialization of component 1 in field 50F
  * Fixed parser and serialization in Field98F
  * Fixed SwiftMessage.toJson single quote to double quote in timestamp field
  * Fixed getLabel when used with the parameters combination of a valid mt and a null sequence
  * Fixed getValue in Field61,
  * Added proper implementation for isOptional(component) in Field61
  * Fixed components trim to null in parser for several fields when the component value is not present
  * Fixed separators trim in getLine API
  * Fixed setComponentN(Number) when component is not a SWIFT amount, Number is now serialized as an integer (without decimal separator)
  * Fixed MT parser to allow additional lines in a field start with colon ':'
  * Fixed field 32R second component changed from currency to string to allow codewords ’FOZ’, ’GOZ’, ’GRM’, ’KLO’, ‘LIT’, ’LOT’, ‘OTH’, ‘PND’, ’TAL’, ’TOL’, ‘TON’, ‘TOZ’, ’UNT’
  * Fixed field 33B first component changed from currency to string to allow codeword ’PCT’ used in MT601
  * Fixed API inconsistencies in MtSwiftMessage when updating from SwiftMessage objects.
  * Bugfix MT506 added mandatory field 28E
  * Added missing getters for Sequence E1 in MT300
  * Changed MX messages detection in MxParser to lighter implementation using Stax
  * Normalized Input/Output Outgoing/Incoming API in AbstractMT and SwiftMessage
  * SwiftMessage.toJson changed timestamp format to the recommended ISO 8601
  * MxSwiftMessage meta-data (sender, receiver, reference, identifier) read and set from raw XML content
  * Added support in XmlParser for the field version of Core proprietary XML format for MTs, the parser now reads both formats seamlessly
  * Better header API in MxSwiftMessage to support both ISO and SWIFT business headers
  * Elaborated identifier in MtSwiftMessage, using fin.type.variant instead of just the message type
  * Added comprehensive sequence names into pw_swift_label property files
  * Added translations of pw_swift_label property files to FR, DE and IT (complementing the existent EN, ES and RU files)
  * Completed pw_swift_label property files for all field + mt + sequence combinations
  * Complete application header parsing in MxParser
  * Better application header detection in MxParser based on namespaces
  * Added component labels for field 13K
  * Fields 11R and 11S component 3 split into two independent components.
  * In Field61, component 6 was splitted into two independent components to hold the "transaction type" and the "identification code" as stated in the standard definition for function <SUB-6>
  * Added SwiftParserConfiguration to encapsulate several parsing options, allowing fast parsing of AbstractMT by reading the text block in raw format

#### 7.7.0 - October 2015
  * valueDate in SwiftMessageUtils
  * isType(int...) in SwiftMessage
  * Enhanced the getSequence API in MT classes with support to nested sequences, allowing for ex: getSequenceE1(getSequenceEList().get(n))
  * getLine API for FieldNN classes based on semantic lines number identification
  * Copy constructors for FieldNN classes, performing a deep copy of the components' list
  * MxParser message detection
  * New generic XML model and API, as backbone for MX messages.
  * Headers Blocks: new generic getters in blocks 1 and 2 to retrieve attributes using full qualified names from enums; for example getField(SwiftBlock1Field.LogicalTerminal)
  * Static labels for subfields in FieldNN classes to allow for example getComponent(Field93B.BALANCE)
  * BIC: API to check for live and non-live bics
  * MxParser: parseApplicationHeader and constructors from several sources
  * Added missing labels' API to fields: 36E, 69A, 69C, 69D, 70C, 70D, 70G, 90F, 90J, 92D, 92L, 92M, 92N, 92R
  * Added the ApplicationHeader attribute to AbstractMX
  * Added API to search nodes or content by path or name in the MxNode tree returned by the MxParser
  * Added json() and xml() methods to MT classes
  * Added write to file and output streams to AbstractMT and AbstractMX
  * Added consistent constructors from String, File or InputStream to MTnnn classes
  * Added static parse methods to create MTnnn objects from String, File, InputStream or MtSwiftMessage
  * Added consistent constructors from String, File or InputStream to AbstractSwiftMessage and subclasses MtSwiftMessage and MxSwiftMessage
  * Added static parse methods to create MtSwiftMessage and MxSwiftMessage objects from String, File or InputStream
  * Lib: added read from input streams
  * NPE prevention in SwiftFormatUtils.getCurrency
  * Fixed getSender and getReceiver for MTxxx to return accurate information regardless the message being of type input or output (also to be consistent with analogous methods in SwiftMessage)
  * Added CR and LF to charset z and x at SwiftcharsetUtils
  * Fixed validation of fields 70F, 77S and 77T that unnecessary restricted the allowed amount of lines (not it is unlimited because charset Z allows CRLF).
  * Fixed OutOfBound exception at MxNode findFirst implementation when a node has multiple children
  * Fixed getDescription for Field35B, now returning component 3 instead of 2
  * Better API consistency between MT and MX implementations, with common ways to parse and build.
  * Changed sender and receiver attributes for MtSwiftMessage to hold BIC8 instead of full LT identifiers.
  * Deprecated the use of model message inside MtSwiftMessage
  * Simplified distribution zip with -sources and -javadoc jars

#### 7.6.0 - October 2014
  * New BIC API: isTestAndTraining(), getLogicalTerminalIdentifier(), bic8() and bic11()
  * New model for LT addresses, and its related API in header classes
  * New SwiftMessage API: AbstractMT toMT()
  * New AbstractMT API: getSequence(name), getSequenceList(name)
  * Added builder API: constructors and append methods to add content with chaining support
  * Added missing getValue() implementations to field classes. Example: Field26C
  * Added annotations to MTNNN classes to identify sequence split strategy involved (more traceable code)
  * SRU 2014. Affected MTs: 300, 304, 305, 306, 340, 341, 360, 361, 380, 381, 502, 506, 508, 509, 513, 514, 515, 518, 527, 530, 536, 537, 538, 540, 541, 542, 543, 544, 545, 546, 547, 548, 549, 558, 564, 565, 566, 567, 568, 569, 575, 600, 601, 942
  * Added description and release javadoc comments to MT classes
  * Added MX Generic model support
  * Added MX parse
  * Added MT300.getSequenceE()
  * Minor fix in MT300 sequences structure, B1 and B2 inside B, and named D's subsequence as D1
  * SwiftTagListBlock implements Iterable<Tag>
  * Bugfix SwitTagListBlock.countTagsStarsWith(string,string) was ignoring tagnames in count

#### 7.5.0 - August 2014
  * Added toJson in SwiftMessage and SwiftTagListBlock, SwiftBlock1 and 2
  * Added to SwiftTagListBlock  getFieldByName(String, being)
  * Added to SwiftTagListBlock  getFieldByName(String, being, component2)
  * Added to SwiftTagListBlock  getFieldByNumber(int , being)
  * Added START_TAG and END_TAG constant to Sequence inner classes
  * Added Sequence.newInstance() method
  * Added static method Field.emptyTag()
  * Added to SwiftTagListBlock append(SwiftTagListBlock)
  * Changed SwiftFormatUtils.getNumber(Number) to allow variable amount of decimal parts without the previous limit of two
  * Added support for national clearing system codes in party identifier components: example 52A starting with //AT123
  * JSON serialization: fixed missing quotes escaping and newline
  * in some occasions, getSequenceA() incorrectly returned null instead of empty sequence as stated in javadoc
  * Refactored Field77A to include 20 independent components instead of just one (current implementation is similar to Field79)
  * Deprecated isAnyOf(String ... names) and added isNameAnyOf(String ... names) semantics of method more clear with its name
  * Changed the semantic of getAccount methods to remove starting slashes if any
  * Some javadoc for BICRecord
  * Added serialization timestamp to JSON generation
  * In Field* void set changed to Class set so we can support the code style new Field().setThis().setThat().setThatToo()
  * Added Field.asTag()
  * Added option in XMLWriterVisitor to serialize field instead of tag

#### 7.4.0 - March 2014
  * In BIC added subtype attribute and getBranch method
  * ReaderIterator to read a file from a classpath resource and split its content by the '$' symbol
  * In SwiftMessage new API to check and get linkages sequences
  * In AbstractSwiftMessage new constructor using MTSwiftMessage as parameter
  * In MTSwiftMessage updateFromModel and updateFromFIN using internal attributes
  * Several helper methods to parse field content using SwiftParseUtils
  * Field classes implementation for fields belonging to System and Service Messages (i.e. 451)
  * Resource bundle labels for System and Service Messages fields
  * MOR class to represent the message output reference (inherited from the MIR)
  * SwiftParseUtils: getTokenSecond and getTokenSecondLast with prefix
  * getAll(SwiftMessage) in every FieldNN class
  * getAll(SwiftTagListBlock) in every FieldNN class
  * New constant in Field suitable for import static
  * SwiftTagListBlock: constructors made public
  * SwiftTagListBlock: added filterByNameOrdered(String ...)
  * SwiftTagListBlock: added getFieldsByNumber(int)
  * SwiftTagListBlock: added removeSubBlock(String)
  * SwiftTagListBlock: deprecated int getTagCount(String)
  * SwiftTagListBlock: added int countByName(String)
  * SwiftTagListBlock: deprecated int getTagCount()
  * SwiftTagListBlock: added int countAll()
  * SwiftTagListBlock: added method boolean containsAllOf(String...)
  * Improved toString in SwiftTagListBlock and Tag
  * Javadoc improvements
  * Fixed SwiftBlock1 constructor to allow LTs missing the optional A, B or C identifier (11 characters length); ex. FOOOAR22XXX
  * Fixed getStatusInfo and getPreviousStatus in messages base class that was causing IOB exceptions
  * Issue 39: missing trimToEmpty in getComponent2 in 50H
  * MT207: fixed maximum repetitions of sequence B from 1 to unlimited

#### 7.3.0 - January 2014
  * removed log4j.properties
  * New API: Field.isAnyOf(String...)
  * Added many methods in SwiftTagListBlock in resemblance to String manipulation API
  * SwiftTagListBlock added: getTagsByNumber(int), SwiftTagListBlock removeAfterFirst(String, boolean)
  * Added Tag.startsWith
  * Added Tag.contains
  * Added PPCFileReader iterator to read and split pc connect files

#### 7.2.0 - September 2013
  * Added Field.letterOption
  * Added SwiftTagListBlock.getSubBlockBeforeFirst
  * Added SwiftTagListBlock.filterByName
  * Fixed Field.appendInLines that was causing the getValue of several fields (ex 35B) to start with unexpected EOL
  * Fixed NPE in XMLParser with null value in tags
  * Fixed Avoid usage of double in amount resolver

#### 7.0.0 - August 2013
  * Enhanced messages model with base support for MX messages.
  * New messages meta-data model to handle additional information: Status history, User notes, Properties list.
  * Useful API to SwiftMessage to get: direction, PDE, PDM, UUID, MIR, MUR and getTypeInt
  * Complete FieldNN implementation classes
  * Complete MT helper classes, covering all message types
  * Added model and API to handle Sequences at MT classes, covering all sequences based on 16R/16S boundaries.
  * New API to handle sub blocks: SwiftTagListBlock.removeUntilFirst, SwiftTagListBlock.containsAnyOf
  * Ensuring of SWIFT EOL at ConversionService.getFIN
  * Fixed getValue of several fields to prevent printing of null
  * Fixed getValue of several fields with missing slash separator on optional components
  * Added missing field getters for MT classes with fieldsets: for example 93B at MT564.
  * getValue for Field35B. Thanks to Raghu rathorr@users.sf.net
  * getCalendar bug related to unused format parameter
  * Changed Field26C parser and subfields structure to split the string before the VAR-SEQU into independent components
  * Removed deprecated net.sourceforge classes
  * Removed unimplemented method amounts() in AmountContainer

#### 6.4.0 - March 2013
  * Added visitor API on tag list block
  * New interface to identify and use generic fields (notice DSS methods are not part of non-generic fields)
  * Added API on MT classes to simplify messages creation
  * Comprehensive getters and setter API for field classes using functional names
  * Added PatternContainer interface and implemented in field
  * Better CurrencyContainer API
  * Added API to SwiftFormatUtils to get String components from Calendar using different SWIFT date/time formats
  * Implemented API for CurrencyContainer for all Fields
  * Added MT helper classes for MTs: 518, 549, 800, 801, 802, 824, 600, 601, 604, 605, 606, 607, 608, 609
  * Added Field implementations for 33G, 35U, 86B, 68A, 68B, 68C, 94C, 31F, 37a, 34J, 35H, 31X
  * Added API to simplify messages creation; defaults for header blocks attributes, addField to Block4, setSender at Block1

#### 6.3.0 - October 2012
  * Added MT helper classes for MTs: 500, 501, 502, 503, 504, 505, 506, 507, 508, 509, 510, 565
  * Fixed getAsCalendar for year component of field 77H
  * Fixed parsing of field 50F
  * Added field class for: 26C
  * Support to identify which sequence a tag belongs to
  * Added API to FieldNN classes to get the DSS field
  * Added API to FieldNN classes to get the qualifier and conditional qualifier components
  * Added API to FieldNN classes to determine if field is generic or non generic
  * Field class made abstract
  * FieldNN isOptional: method to check if a given component is optional for the field
  * Field getLabel: support for label exceptions per mt and sequence
  * SwiftParser changes to distinguish the presence of brackets when they are block boundaries or part of an invalid field value
  * Improved parsing of Field35B, first and second components are set only if "ISIN " is present
  * SR2012 update: deprecated fields 23C, 23F. Updated MT300, MT304, MT305 with field changes.
  * Added serialization for: 20E, 29G, 31G, 36E, 50G, 50H, 69B, 69D, 69F, 77H, 90F, 90J, 90K, 92D, 92L, 92M, 92N, 94D, 94G, 95T, 98F
  * Fixed serialization of field 59A

#### 6.2.0 - June 2012
  * Purged and some tunning of parser log
  * Added getField* API con block4
  * Added Tag API: public boolean contains(String ... values)
  * Added more API to get subblocks based on tag number boundaries regardless of letter options
  * Fixed Tag.isNumber to consider the whole number and not just the prefix, isNumber(58) returns true to 58A but not to 5
  * Added Tag.getNumber() API
  * Fixed build to include MTs and FieldNN source codes in the package
  * Fixed parser for fields: 94D, 50H, 50G and 52G
  * Added MT helper classes for MTs: 567, 900, 910, 920, 935, 941, 970, 971, 972, 973, 985, 986
  * Added API for getLabel at Field objects, to retrieve business oriented names from resource bundles

#### 6.1.0 - March 2012
  * Added BICContainer interface
  * Added MT helper classes for MTs: 360, 361, 362, 364, 365, 381, n90, n92, n95, n96, n98, 420, 422, 430, 450, 455, 456, 701, 705, 711, 720, 721, 732, 734, 740, 742, 747, 750, 752, 754, 756, 768
  * Added getValue for Field13E
  * Fixed getValue for Field31R (2nd component is optional)

#### 6.0.0 - February 2012
  * Merged patches from Walter Birch
  * SwiftParser: fix for parse error with malformed tag 72
  * Implemented getValue for Fields: 19B, 31D, 31P, 31R, 39P, 40B, 41D, 92F, 93B, 98E and others with the same parser pattern
  * Changed packages in Hibernate mappings from sourceforge to prowidesoftware
  * Added SwiftMessageUtils class
  * Added date container interface to Fields to better support higher level model expressions
  * Added currency container interface to Fields to better support higher level model expressions
  * SWIFT standard update (Nov 2011)
  * Fixed field parser for 35B
  * Changed SwiftParser log level
  * Build: consistent release in jar, sources and javadocs jars, include dependent jars in lib directory
  * API to create FieldNN objects from Tag objects
  * Fixed field parser for 35B when first component is an ISIN number
  * Added DATE1 support for fields parser (fixes Field61)
  * SwiftMessage API to get sender and receiver addresses from message headers
  * Added MT helper classes for MTs: 101, 104, 105, 107, 110, 111, 112, 200, 201, 204, 205, 205COV, 207, 256, 300, 305, 306, 307, 330, 340, 341, 350, 540, 541, 542, 543, 564, 566
  * MT helper classes 102_not_STP and 103_not_STP with inheritance from defaults MT103 and MT102 classes
  * Added Field implementations for 36E, 69B, 69D, 69F, 90F, 90J, 93B, 93C, 94G, 95T, 95S, 98E, 98F, 98L, 67A, 77J, 92E, 98D, 95S, 50G, 50H, 52G, 31G, 77H
  * TIME3 implementation to format utils
  * Suppress warnings for unused imports in eclipse

#### 6.0.0-RC5 - August 2011
  * Fixed parser for Field20E
  * Added Field implementations for 90K, 92D, 92L, 92M, 92N

#### 6.0.0-RC4 - July 2011
  * Added MT helper classes for MTs (SCORE): 798<743>, 798<745>, 798<760>, 798<761>, 798<762>, 798<763>, 798<764>, 798<766>, 798<767>, 798<769>, 798<779>, 798<788>, 798<789>, 798<790>, 798<791>, 798<793>, 798<794>, 798<799>
  * Added MT helper classes for MTs: 191, 291, 391, 399, 491, 535, 591, 691, 699, 707, 760, 767, 769, 790, 791, 891, 991, 999
  * Added Field implementations for 13E, 20E, 22L, 23X, 24E, 27A, 29D, 29G, 29S, 31R, 39D, 39P, 49H, 49J, 50M, 72C, 77C, 77E, 78B

#### 6.0.0-RC3 - April 2011
  * Added MT helper classes for MTs: 304, 320, 321, 210, 599
  * Added Field implementations for 19B, 32H, 32R, 34E, 37G, 37M, 37R, 38J, 92F, 62A, 62B

#### 6.0.0-RC2 - February 2011
  * Added Field implementation for 15 (A,B,C,D,E,F,G,H,I,J,K,L,M,N)
  * Added MT helper classes for MTs: 300, 400, 410, 412, 416, 499, 544, 545, 546, 547, 548, 700, 710, 730, 799
  * Added Field implementations for 31D, 31P, 40B, 41A, 41D, 45A, 45B, 46A, 46B, 47A, 47B
  * field serialization from components values into SWIFT single string value
  * Removed log4.properties from distribution jar
  * MTs API: fixed field mutiplicity when a field becomes repetitive being present on multiple sequences or at repetitive sequences.
  * Hibernate mappings: removed confusing/commented blocktype mappings at SwiftBlock.hbm.xml
  * Hibernate mappings: package rename

#### 6.0.0-RC1 - October 2010
  * Migrated src code to java 1.5 (binary distribution is still 1.4 compatible by means of http://retroweaver.sourceforge.net/)
  * Java 1.4 compatibility changes
  * normalization of linefeeds to CRLF at Tag creation from XML parsing
  * Removed deprecated API
  * Added new package io with subpackages parser and writer; added new package utils.
  * Renamed all packages to com.prowidesoftware (backward compatibility maintained with facades)
  * Added implementation for MTs 102 not STP, 102 STP, 103 not STP, 103 STP, 195, 199, 202, 202COV, 203, 295, 299, 940, 942, 950
  * Added new SWIFT MT high level generated API, with classes for specific message types
  * New source package for generated swift model
  * Merged project "prowide SWIFT Fields" into "WIFE"
  * Added comparison options to AckMessageComparator
  * Removed old and incorrect charset validator class net.sourceforge.wife.swift.MessageValidator
  * Fix in remove user block method, thanks to Herman's contribution and patience
  * Parser API for (new SwiftParser()).parse(messageToParse);
  * Replaced commons-lang-2.3 -> 2.4
  * Fixed message writer: system messages' block4 generated with inline tags
  * SwiftMessage API to check if it's Straight Through Processing (STP), based on the content of the User Header
  * SwiftMessage API to check if it's a cover payment (COV), based on the content of the User Header
  * SwiftTagListBlock API to check if contains a specific Tag
  * Removed unimplemented and confusing package net.sourceforge.wife.validation
  * Deprecated old and unused validation-related classes
  * Added AckMessageComparator which is useful of identify the ack of a given message.
  * SwiftTagListBlock API to get a sub block given its name or its starting and ending Tag
  * SwiftTagListBlock API to get tags by content, given its exact or partial value
  * Helper methods from Block4 moved to SwiftTagListBlock
  * SwiftTagListBlock is no longer abstract, so it can be used to create instances for subblocks
  * Required JVM upgrade to 1.5
  * Initial update of upload-sf target for release to sourceforge

#### 5.2.0 - February 2009
  * Added missing hashcode and equals
  * Javadocs improvements
  * Revised and tested hibernate mappings
  * Added getBlockType
  * Added length to unparsed text persistence mappings
  * Fixed persistence mapping for block2 inheritance
  * Updated hibernate libs to version 3.2.6
  * Added isOutput
  * isInput made concrete, not abstract
  * Added abstract isInput() method to SwiftBlock2 for safer casting subblocks when input/output is unknown

#### 5.1.0 - July 2007
  * Migrated logging to java logging api
  * Removed SwiftBlock's deprecated methods.
  * Moved some common methods in SwiftBlock2Input/SwiftBlock2Output to parent class SwiftBlock2.
  * Upgraded commons-lang to version 2.3
  * Improved persistence mapping.
  * Move persistence (helper) package to wife-test project.
  * Minor javadoc fixes.
  * Fixed some warnings.

#### 5.0.0 - June 2007
  * Improved Hibernate mapping for simplified and more efficient data base schema.
  * Added support for unparsed text to model, persistence mapping and conversion services (needed for some MT0xx for example).
  * XML to SwiftMessage parsing methods moved from ConversionService to XMLParser in "parser" package.
  * New package created for parser classes "net.sourceforge.wife.swift.parser".
  * Made abstract intermediate classes of blocks object hierarchy.
  * Added support for user custom blocks in model, persistence mapping and conversion services.
  * Improved overall test cases coverage and source/resources structure.
  * Fixed some warnings.
  * Swift Parser enhancements; don't throw exception on unrecognized data, but preserve an internal list of errors.
  * Added reference to current message in parser, so it can take decisions based on parsed data.
  * Added constant for possible values for application id to SwiftBlock1.
  * Updated dependency: hsqldb 1.8.0.4 -> hsqldb 1.8.0.7.
  * Updated dependency: hibernate 3.1.3 -> hibernate 3.2.3.ga.

#### 4.0.0 - April 2007
  * Moving to junit 4 - some new tests are being written with junit4, this should make testing some features singificantly easier.
  * Move size and isEmpty methods to subclasses.
  * Improved deprecated exception messages and javadoc.
  * Added useful getter for the MIR field in Block 2 output.
  * Added support for optional fields in Block 2 input.
  * Method specific to each block moved to each block class, when possible compatibility methods were left in old places, marked as deprecated to provide a smoother migration path.
  * Removed deprecated API in SwiftBlock.
  * Adapted parser to new model refactor.
  * More javadoc in parser.
  * Improved xml writer (more clean tabs and EOL).
  * Refactored and fixed XML parsing for blocks 3 and 5.
  * Fixed build.xml to include resources in generated jar files.
  * Improved javadoc and validations in fin writer.
  * Completed basic internal XML parsing.
  * Added more tests for XML conversion.
  * Implemented XML conversion parsing for all blocks (except 4).
  * Updated passing test in conversion service.

#### 3.4.0 - March 2007
  * Added license header to source files.
  * Minor fixes in build system.
  * Enhanced IBAN validation routine.
  * Added numerous tests for IBAN validation.
  * Added JSValidationUnit backed by Rhino, to support easy extension of validations.
  * Made all loggers private static transient final.
  * Enhanced overview documentation.
  * Javadoc updates.
  * Code clean up.
  * Added many tag specific validation units targeting MT103 validation.
  * Removed ant junit fork since it broke in ant 1.7.

#### 3.3.0 - January 2007
  * Initiated MT103 validation rule.
  * Validation framework core classes written.
  * Utility classes for validation.
  * Removed old and deprecated/replaces writer component.
  * Dependencies clean up, ant downloads less libs now.
  * Added Currency ISO Codes (needed for validations).
  * VF: implemented TagExists and ConditionalTagPresence validation units.
  * Started implementation of validation units.
  * Initial implementation of BIC validation.
  * Initial implementation of IBAN validation.
  * Added ISO Countries for IBAN validation.
  * Fixed issue in writer with block5 as mentioned in bug 1601122.
  * Fixed issue 1595631.

#### 3.2.0 - 2006
  * Parser logging information cleanup.
  * Migrating to log4j 1.2.8 for better compatibility (issued with trace method on some servers).
  * Fixed build to properly include current timestamp in dist target when property release.name is not set.
  * Fixed bug in parser/writer integration which included double block number when using the writer with an object of a just parsed message(1595589).
  * Updated code to fix issue mentioned in https://sourceforge.net/forum/message.php?msg_id=4001538.

#### 3.1.1 - 2006
  * Small fixes for java 1.4 compatibility.

#### 3.1.0 - 2006
  * Fixes to compile for java 1.4 by default.
  * Fixed test for bug 1540294, typo in block number.
  * Use system EOL in XML writer.
  * Added compile timestamp to manifest in created jars.

#### 3.0.0 - 2006
  * Build: Added release.name property to manifest.
  * Build: added selection of tests known to fail and those known to pass.
  * Fixed persistence mapping.
  * Improved build and added control to exclude tests that are know to fail.
  * Model simplification: SwiftBlockN classes are being removed in favor of base class SwiftBlock removed list of blocks in message which was confusing when not all blocks present.
  * SwiftBlock (base class) and subclasses are mapped and persisted ok, either the base class or the subclasses.
  * Added many tests for Hibernate persistence of SwiftMessage hierarchy.
  * Added XML Visitor to write a swift message to an XML representation.
  * Added ConversionService class which encapsulates many services conveniently.

#### 2.0.0 - 2006
  * New parser component highly tested on production and unit tests.
  * Writer component usable. while it has many limitations, it can be used as it is now.
  * Work in progress swift message persistence mapping.
  * Work in progress swift expression <-> regular expression conversion.<|MERGE_RESOLUTION|>--- conflicted
+++ resolved
@@ -1,12 +1,9 @@
 # Prowide Core - CHANGELOG
 
 #### 10.2.6 - SNAPSHOT
-<<<<<<< HEAD
   * (PW-2239) BIC Branch check for all upper and lower case
   * (PW-2239) Notify Test and Training BIC usage in DN.
-=======
-  * (CU-86b49rvw4) Updated label for Fields 14[P,Q,R]/16W/29[Q,W]
->>>>>>> 6d5c6f57
+  * (CU-86b49rvw4) Updated label for Fields 14[P,Q,R], 16W and 29[Q,W]
 
 #### 10.2.5 - December 2024
   * Update apache-commons-lang3 from 3.14.0 to 3.17.0 fixing derived apache-text dependency vulnerabilities 
