--- conflicted
+++ resolved
@@ -1,10 +1,6 @@
 # Prowide Core - CHANGELOG
 
-<<<<<<< HEAD
-#### 10.1.14 - SNAPSHOT
-=======
-#### 9.4.15 - March 2024
->>>>>>> 4217ece8
+#### 10.1.14 - March 2024
   * (PW-1812) Updated the narrative resolver, format 2 (used in field 72 for example), to allow empty values as part of the narrative fragment
   * Updated validators for BIC, country, and currency constraints to utilize keywords for i18n-compatible messages
   * Deprecated unnecessary methods in the SafeXmlUtils class
