# Prowide Core - CHANGELOG

<<<<<<< HEAD
#### 10.1.0 - June 2023
  * Migration to Java 11
  * Migration to Jakarta EE 10
  * (PW-1323) Fixing getValue method for pattern issue in Field44J
  * (GH-163) Remove unnecessary padding in sender and receiver in AbstractMT#creeate(number, sender, receiver) method
=======
#### 9.4.3 - SNAPSHOT
  * (GH-163) Remove unnecessary padding in sender and receiver in AbstractMT#creeate(number, sender, receiver) method

#### 9.4.2 - June 2023
  * (PW-1323) Fixing getValue method for pattern issue in Field44J

#### 9.4.1 - June 2023
>>>>>>> 21bc84e3
  * (PW-1323) Fixing missing pattern issue in Field44J

#### 9.4.0 - May 2022
  * SWIFT Standard release update 2023 (live 19 November 2023)
  * Yearly revision of deprecation phase (see https://dev.prowidesoftware.com/SRU2022/getting-started/deprecation/)

#### 9.3.15 - May 2023
  * (PW-1341) Avoid log pollution with exception stacktrace in Field#formatAccount method
  * (PW-1264) Added distinguishedName(boolean includeDefaultBranch) method to BIC in order to return default branch name

#### 9.3.14 - March 2023
  * (PW-1182) Fixed MT internal Loops API, when strategy is GENERATED_FIXED_WITH_OPTIONAL_TAIL and the tail part contains repetitive fields, such as MT920
  * (PW-1241) Added addUnstructuredStrict method to Narrative in order to strictly wrap unstructured input

#### 9.3.13 - March 2023
  * Deprecated all fields that are only used in SCORE messages and not in the general MT standard as they will eventually be removed from the library

#### 9.3.12 - February 2023
  * (PW-1109) Changed Narrative Resolver to validate minimum codeword length of 1 char
  * (GH-148) Fixed parser of Field61 amount component when number starts with the decimal comma (implicit zero in amount lower than 1)
  * Added getComponent(String componentName) to retrieve the component based on the name instead of the number
  * Added componentNameToNumber(String componentName) to retrieve the component number based on the component name

#### 9.3.11 - January 2023
  * (PW-1152) Preserve line breaks when creating NarrativeContainer fields from JSON with legacy structure: narrative1, narrative2, etc...
  * Fixed duplicate elements when serializing NarrativeContainer fields into JSON 

#### 9.3.10 - January 2023
  * (PW-1150) Added field model class for 31M (required in SCORE MT798_753)
  * (PW-1150) Added field model class for 71E (required in SCORE MT798_755 and MT798_757)

#### 9.3.9 - December 2022
  * (PW-1078) StructuredNarrative: Fixed parser to treat the optional [3!a13d] part as a unit block, both currency and amount present or missing

#### 9.3.8 - November 2022
  * (GH-127) Enhanced field JSON serialization to include detailed structure when the field is a NarrativeContainer 

#### 9.3.7 - November 2022
  * (PW-1101) Fix field 35C labels to match the FIN xsd: Identification Of Instrument, Description Of Instrument

#### 9.3.6 - November 2022
  * (PW-1086) Fixed typo in field 36D accessors
  * (PW-1078) StructuredNarrative: Added getBankCode() methods in order to allow direct access to data (used in SCORE messages)
  * (GH-88) Added missing constants for ISO 15022 codes 
  * MT540 and MT548 added missing getter for Field99C
  * Added removeRepeatedBoundaries method in order to remove repeated tag boundaries

#### 9.3.5 - October 2022
  * SRU2022 updates review: field 35C validation pattern changed to <VAR-SEQU-5>

#### 9.3.4 - September 2022
  * Added getCADETL method for "CADETL" separator sequences
  * (GH-119) MT566: Fixed repetitions of sequence USECU/FIA that is not repetitive
  * Added sequence getters using the boundary field qualifier, for example getSequenceGENL() as equivalent to the existing getSequenceA()

#### 9.3.3 - August 2022
  * (PW-1015) Added field model classes for 47E, 49D and 49F (required in SCORE MT798_774)

#### 9.3.2 - July 2022
  * (PW-977) Changed the MT203 and MT210 inner structure from regular sequence to inner loop named Loop1
  * Added Loop1 getter API to MTs: 110, 201, 203, 210, 410, 412, 420, 422, 450, 456, 604, 605, 801, 920, 973

#### 9.3.1 - July 2022
  * (PW-976) Added new MonetaryAmountContainer interface for fields having both an Amount and Currency
  * (PW-969) Modified field 12E, 12K and 12R labels
  * (PW-969) Added an optional narrative component to field 12R (required when the field is used in SCORE messages)
  * (PW-898) Changed the heuristic to retrieve sequence B1 from MT300 and MT304 to be more efficient even if the message structure is invalid
  * (PW-867) Enhanced the parsing of party fields A, B and D, to be more strict when splitting the /D/ or /C/ prefix from the account
  * Enhanced MtId constructor with regex matching
  * Added method namespaceURI() in the MtId class to return for example "urn:swift:xsd:fin.103.2021" for the MT103

#### 9.3.0 - May 2022
  * SWIFT Standard release update 2022 (live 20 November 2022)
  * Yearly revision of deprecation phase (see http://www.prowidesoftware.com/resources/deprecation-policy)
  * Updated gson dependency to 2.9.0

#### 9.2.13 - April 2022
  * (PW-892) Fixed AbstractMT#create when the message type number is less than 100
  * Added a convenient String message() method in the SwiftMessage object to get the FIN serialization of the message
  * Fixed error in Field 94G getValue

#### 9.2.12 - March 2022
  * (GH-103) fixed invalid ConstraintValidator annotation on CurrencyValidator
  * (GH-95) patterns getters are now non-final to avoid overwriting; static constants have been deprecated
  * RJE and PPC readers, added a constructor with explicit charset (same in swift parser from input stream)
  * Validate.notNull -> Objects.requireNonNull
  * Spotbugs code review

#### 9.2.11 - January 2022
  * Added LineWrapper (utils) to replace Apache's WordUtils.wrap and thus the commons-text dependency
  * Added convenient method in the envelop message MT798 to get the sub-message type as a SwiftMessage
  * Added a copy constructor to the Tag class

#### 9.2.10 - January 2022
  * (PW-815) Fixed getValue in field 12H (SCORE) where narrative is optional
  * (GH-89) MT530: Fixed repetition of sequence C ADDINFO
  * Updated dependency: gson:2.8.8 -> gson:2.8.9
  * Java 11 and 17 compatibility updates
  * Added plugins for automatic versioning and code quality reporting

#### 9.2.9 - December 2021
  * (GH-78) Fixed MT537#getSequenceBList where sequence B delimiter "STAT" overlaps with C3 and D1a1B1a delimiters
  * (GH-74) Fixed parser for Field48 and similar cases to avoid trimming content when the component contains also the slash separator as part of the value
  * (GH-62) Added com.prowidesoftware.core as automatic module name in the MANIFEST for JPMS support
  * Fields getComponentLabel is now public, returning the specific label for each field component
  * Fixed bug in PartyIdentifierUtils.getPartyIdentifier
  * Fixes in field component names and optional status
  * Fixes in field parsing
  * Incompatible change in field 71N (changed from 7 Narrative lines to Code + 6 Narrative lines)
  * Incompatible change for field 11T to have two lines (MT new-line DATE + TIME)
  * Fixed Structured Narrative parsing to return an empty Narrative object with null string values

#### 9.2.8 - November 2021
  * (PW-764) Added new variant values (RFDD, ISLFIN)
  * (PW-703) Block 2 parser: lenient parser to avoid duplicate error when exception on invalid Input/Output indicator
  * (CR-23) Enhanced getValueDisplay for fields (no decimal separator for numbers that are not amounts)

#### 9.2.7 - October 2021
  * Field 98D, 98E and 98G: removed invalid get{Component4|Sign}AsCurrency and set{Component4|Sign}(Currency) as no currency applies to these fields
  * Fields 94L and 85L: separated component 2 (Legal Entity Identifier) into two (Legal Entity Identifier Code and Legal Entity Identifier Number). Kept get/setLegalEntityIdentifier for backwards compatibility
  * Field 94H: second component now has get{name}AsBIC and set{name}(BIC) methods
  * Field 56B: now inherits from OptionBPartyField (to have get/setPartyIdentifier)
  * Field 26C: separated component 5 into 5 (Denomination) and 6 (Form) for compatibility with Swift. Kept get/setDenominationForm for backwards compatibility
  * Field 26A: now has 2 components (Number 1 and Number 2) for compatibility with Swift. get/setNumber is kept for backwards compatibility
  * Field 23: fixed getValue and parse to properly handle missing intermediate fields
  * Field 14S: has 4 new compatibility methods: getRateSource/setRateSource for Source and Number components and getTimeAndLocation/setTimeAndLocation for Time and Location components
  * Field 12: component is now of expected to have a numeric type
  * Code cleanup for Fields and Date|BIC|Amount|Currency Container
  * Added support for BigDecimal and Long component types (instead of just Number) in several fields
  * Fixed display text generation for fields having a date with pattern MMDD (only the month was included in the text)
  * OptionAPartyField: added set/getPartyIdentifier (for components 1 and 2) and renamed BIC to IdentifierCode. Affects fields 42A, 51A, 52A, 53A, 54A, 55A, 56A, 57A, 58A, 81A, 82A, 83A, 84A, 85A, 86A, 87A, 88A, 89A, 91A and 96A
  * OptionDPartyField: added set/getPartyIdentifier (for components 1 and 2). Affects fields 42D, 50D, 51D, 52D, 53D, 54D, 55D, 56D, 57D, 58D, 81D, 82D, 83D, 84D, 85D, 86D, 87D, 88D, 89D, 91D and 96D
  * OptionBPartyField: added set/getPartyIdentifier (for components 1 and 2). Affects fields 52B, 53B, 54B, 55B, 57B, 58B, 82B, 84B, 85B, 86B, 87B and 88B
  * Prepared Option A, B and D classes to support the PartyIdentifier interface with methods getPartyIdentifier and setPartyIdentifier
  * Enhanced Block2 creation by enriching Block Type to "O" or "I".
  * (PW-746) Fixed MT reference extraction for 20C in categories other than 5, and with MUR as fallback option
  * (CR-23) Added SwiftMessage#getMOR
  * Updated dependency: Apache Commons Lang 3.8.1 -> 3.12.0
  * Updated dependency: Apache Commons Text 1.6 -> 1.9
  * Updated dependency: Gson 2.8.2 -> 2.8.8

#### 9.2.6 - October 2021
  * (GH-60) Enhanced parser for field 98C
  * (PW-703) Enhanced SwiftParser in order to validate "Input" or "Output" Block 2 type
  * Enhanced the MtId to automatically extract the variant from String identifiers such as "fin.103.STP" or "202.COV"

#### 9.2.5 - September 2021
  * (PW-664) Parser enhancement to be lenient on LF before block identifier

#### 9.2.4 - August 2021
  * MultiLineField: preserve starting component separator when getting lines with offset

#### 9.2.3 - August 2021
  * Added user assigned country codes (example "XE") as valid codes in the IsoUtils country validation
  * Added field classes for SCORE messages: 11T, 12[S,R], 25G, 31[J,K,T], 34[D,K,L,M,S,T,U,X,V,W], 49[J,K,L] (to be used in the proprietary payload of the MT798 envelop)
  * MT564: Minor scheme fix, 92a TAXR and WITL can be repeated in CASHMOVE (E2)

#### 9.2.2 - July 2021
  * (PW-627) fixed Narrative.builder() to compute "//" size in the lines wrapping
  * (PW-581) the MultiLineField API now preserves any starting and trailing spaces in field lines
  * MT565: fixed repetition of sequence B2 (multiple to single)
  * MT548: Minor scheme fix, added letter option "C" in field "98C:SCTS" in sequence "C1a1B1"

#### 9.2.1 - June 2021
  * Added "ignore block 3" and "ignore priority" options to the SwiftMessageComparator
  * Added field classes for SCORE messages: 12[H,K,L], 20E, 25F, 29[D,F], 31R, 78B (to be used in the proprietary payload of the MT798 envelop)
  * Enhanced parser for LogicalTerminalAddress when the parameter has 9 characters
  * (PW-534) allowed null value for the Tag constructor

#### 9.2.0 - May 2021
  * SWIFT Standard release update 2021 (live 21 November 2021)
  * Yearly revision of deprecation phase (see http://www.prowidesoftware.com/resources/deprecation-policy)
  * Fixed the getSequence API in MT classes when the sequence boundary field is repetitive, in some scenarios produced invalid results
  * (PW-519) Field92H: Added "Rate Status" accessors
  * (PW-519) Field92J: Replaced "Narrative" accessors by "Rate Status" accessors

#### 9.1.4 - April 2021
  * Fixed getConditionalQualifier in fields 69C, 69D and 92H
  * Fixed field 41D isOptional(component) method
  * (PW-510) Fixed parser of field 90L
  * (PW-508) Fixed validator pattern in field 98K
  * Added MultiLineField interface implementation to fields: 45C, 45L and 49Z
  * Removed MultiLineField interface implementation to field 77H since its value is always a single line
  * (PW-501) Added getNarrative(deli), getNameAndAddress(deli) and similar getters in Field classes to get a concatenation of the relevant components with a specific delimiter
  * (PW-501) Fixed the getNarrative(), getNameAndAddress() and similar getters in Field classes to do a simple join of the relevant components, without CRLF and without components value trim
  * (PW-505) Fixed SwiftFormatUtils#decimalsInAmount(BigDecimal)
  * NPE prevention in AbstractMT.getFields() when the parsed FIN content is invalid
  * Added UETRUtils to generate the GPI unique end-to-end transaction reference, mandatory for several payment messages
  * Added customizable strategies to set the MtSwiftMessage metadata fields: reference, main amount, value date, etc...
  * Added field classes for SCORE messages: 13E, 21S, 21T, 27A, 29P, 29S, 29U, 49Z (to be used in the proprietary payload of the MT798 envelop)
  * (PW-451) Added backward compatible implementation in setComponent* and SetNarrative* API of narrative container fields: 29A, 37N, 70, 71B, 71D, 72Z, 72, 73A, 73, 74, 75, 76, 77A, 77B, 77D, 77
  * (PW-445) Added backward compatible fromJson for narrative container fields: 29A, 37N, 45B, 46B, 49M, 49N, 70, 71B, 71D, 72Z, 72, 73A, 73, 74, 75, 76, 77A, 77B, 77D, 77J, 77
  * Added Direction to the SwiftBlock2Field enumeration
  * Added more message type cases to the SwiftMessageUtils valueDate
  * Minor fixes in MT530 model: fields B/22F and C/90[A,B]

#### 9.1.3 - December 2020
  * Changed SwiftMessage#isGpi() to be true for: 103, 199, 299, 192, 196, 202COV or 205COV (mandatory outgoing GPI types)
  * Removed the indexes from the AbstractSwiftMessage JPA mapping (can be created directly in the DB as needed)
  * Added options in the MT message comparator to ignore the LT identifier or test flag when comparing header LT addresses
  * Added asTestBic in BIC to create a test BIC by setting the second component of the location to zero
  * Added API in the SwiftBlock2Output to set the MIR date and receiver date time fields from Calendar object

#### 9.1.2 - October 2020
  * Fixed set of MUR when an MtSwiftMessage is created from an acknowledge (service 21 message)
  * Changed AbstractSwiftMessage JPA mapping to EAGER load the status trail and the properties
  * Added a new MessageDirection enum as alternative to the legacy MessageIOType

#### 9.1.1 - September 2020
  * Fixed parser for fields 94L and 95L
  * Added MurMessageComparator to match ACKs based on the MUR
  * Changed the SwiftMessage#getMUR to retrieve field 108 from either block 3 or block 4 (system messages)
  * Enhanced the AckMessageComparator to still match on differences in block 2 optional fields or block 4 EOL characters
  * Minor refactor in MtSwiftMessage update from model (SwiftMessage)
  * Added a trim to the content parsed from the RJE reader
  * Fixed setPdm in MtSwiftMessage that was over writing the pde field
  * Minor changes in the MtSwiftMessage to avoid log warnings when setting metadata from message model
  * Added convenient field getters in the ServiceMessage21 (ACK/NAK) model class and made the getMtId() return "gpa.021"

#### 9.1.0 - May 2020
  * SWIFT Standard release update 2020 (live 22 November 2020)
  * Yearly revision of deprecation phase (see http://www.prowidesoftware.com/resources/deprecation-policy)
  * Enhanced components namings in field 98[DEGH]
  * Added rich API to parse and build narrative fields: 29A, 37N, 45B, 46B, 49M, 49N, 70, 71B, 71D, 72Z, 72, 73A, 73, 74, 75, 76, 77A, 77B, 77D, 77J, 77
  * Mx related classes moved to the prowide-iso20022 project (open source since October 2020)

#### 8.0.2 - April 2019
  * Added IBAN validation for Seychelles
  * Added field setters API in the SwiftBlock5
  * Added SwiftBlock5Field enumeration with commonly used block 5 trailer fields
  * (CR #235) Added SafeXmlUtils to disallow XXE in all XML parsing code
  * Fixed parser for fields 70[C,D,E,G], 94E, 95V when first line second component contains slashes
  * Changed default root element for Mx from message to RequestPayload
  * Fixed month day parsing in SwiftFormatUtils for leap years
  * Added MxParser#containsLegacyHeader() to check weather the message uses the legacy SWIFT header or the ISO business header
  * Added MtSwiftMessage constructor from AbstractMT
  * Fixed parser to preserve trailing lines in field values, even if the lines are empty (empty trailing lines were trimmed before)
  * (CR #203) Enhanced parser for party fields, explicit /D/ and /C/ is parsed as mark, otherwise any content following the / is parsed as account
  * Fixed field 108 order and overwrite if exist logic in SwiftBlock3#generateMUR
  * (CR #207) Added optional parameter in SwiftWriter and FINWriterVisitor to control whether field values should be trimmed

#### 8.0.1 - October 2019
  * Added SwiftMessageUtils#currencyAmount to retrieve the main currency and amount from a message
  * (CR #192) Fixed ConversionService#getFIN(SwiftMessage) to avoid altering the message parameter when removing empty blocks
  * Added an optional SwiftWriter#writeMessage with ignoreEmptyBlocks parameter
  * SwiftMessage#setUserBlocks(List) made public
  * Removed the trim to field values in the XML to enable consistent round trip conversion between FIN and XML
  * Explicit UTF-8 encoding was added where necessary to ensure portability
  * Added MultiLineField implementation to 45D, 49G, 49M and 49N

#### 8.0.0 - May 2019
  * JRE requirement increased to Java 1.8
  * SWIFT Standard release update 2019 (live 17 November 2019)
  * Yearly revision of deprecation phase (see http://www.prowidesoftware.com/resources/deprecation-policy)
  * Added common hierarchy for option J party fields

#### 7.10.4 - May 2019
  * Updated dependencies: apache-commons-lang 3.7 -> 3.8.1
  * Updated dependencies: apache-text 1.3 -> 1.6
  * Added copy constructors to MT header blocks
  * Added setDate(Calendar) to MIR object
  * (Issue #25) Fixed padding in PPCWriter
  * Added helper API SwiftTagListBlock#splitByTagName to get sub-blocks by field boundary
  * Fixed IOB exception in SwiftBlock2Output#setMIR in lenient mode
  * SwiftParser#tagStarts changed to protected to allow overwriting in custom parsers for non-compliant messages
  * Moved getMessageType from MtSwiftMessage to parent class AbstractSwiftMessage
  * Added getVariant and getMtId to MtSwiftMessage; added getMxId to MxSwiftMessage
  * Added setMUR in SwiftMessage
  * Added helper method in SwiftWriter to ensure break lines of any String has CRLF
  * Added setSignature and getSignature to SwiftMessage and AbstractMT to set and retrieve MDG tag in S block (LAU computation available in Prowide Integrator)
  * Added propertyValue to AbstractSwiftMessage to check if a property is set with a given value
  * Changed IsoUtils implementation to use Currency.getAvailableCurrencies() in the initialization
  * Deprecated AckSystemMessage in favor of ServiceMessage21
  * Fixed negative index bug in AbstractSwiftMessage#getPreviousStatusInfo when message has less than two statuses in the trail
  * Fixed getLines API in Fields that in some cases was trimming the first line starting slash from the result
  * Fixed eventual NPE produced in MxSwiftMessage#updateFromMessage() when creating MxSwiftMessage from XML document
  * Fixed column length for "variant" in MxSwiftMessage persistence mapping
  * Added a fields() method in SwiftTagListBlock to get all block Tag objects as Field objects
  * Added API to field 50F and 59F to get structured content for the line numbers

#### 7.10.3 - October 2018
  * License changed from LGPL to the more permissive Apache License 2.0
  * Fixed serialization of field 48
  * Completed SwiftMessageUtils#currencyAmount for missing MTs
  * Fixed NPE in SwiftBlock4.removeEmptySequences with fields 15A as sequence boundary
  * (Issue #15) MxParser.java typo analiseMessage -> analyseMessage
  * Added getFields() to MT classes
  * Added bean validation annotations for BIC, IBAN, ISO country and currency
  * Enhanced the BIC internal model to allow accessor for all subfields
  * Enhanced the BIC validation with enum to report the specific validation problem found
  * Changed the default SwiftParser behavior to lenient, meaning by default it will not throw any IllegalArgumentException when headers size is invalid
  * Fixed FIN writer to preserve trailing spaces in tag value
  * Added JPA annotations to the SWIFT model intended for persistence (AbstractSwiftMessage and subclasses)
  * Removed the old Hibernate XML mapping AbstractSwiftMessage.hbm.xml (in favor of generic JPA annotations in model)
  * Added SwiftTagListBlock#removeSubBlocks to remove all instances of a given subblock
  * (Issue #13) Fixed SwifttagListBlock#removeSubBlock
  * Added JsonSerializable interface to all model classes implementing toJson()
  * Added toJson and fromJson to MT and Field classes
  * Added toJson and fromJson to the MtSwiftMessage and MxSwiftMessage model
  * Added field 434 in SwiftBlock3Builder

#### 7.10.2 - May 2018
  * Revamped the JSON API implementation using Gson, added missing fromJson methods

#### 7.10.1 - April 2018
  * FIN writer: reverted the trim in tag values introduced in 7.8.9

#### 7.10.0 - April 2018
  * SWIFT Standard release update 2018
  * JRE requirement increased to Java 1.7
  * Dependencies: updated apache commons-lang from 2.6 to 3.7
  * Yearly revision of deprecation phase (see http://www.prowidesoftware.com/resources/deprecation-policy)
  * Added API in SwiftMessage for the SWIFT gpi service: getters and setters for the service type identifier and UETR
  * Added an automatically generated UETR when creating new MT instances for 103, 103 STP, 103 REMIT, 202, 202 COV, 205, or 205 COV
  * Added API in SwiftMessage to set the variant (STP, REMIT, COV)
  * New helper API for block 3 (SwiftBlock3Builder) to ensure only expected fields are added and in proper order

#### 7.9.7 - April 2018
  * Dependencies: added gson 2.8.2
  * Added full IBAN validation including control digits and custom account numbers per country
  * Added SwiftCharset and SwiftCharsetUtils helper API to validate SWIFT related charsets.
  * Added SwiftTagListBlock#getFieldByQualifiers(name, qualifier, conditionalQualifier) to gather generic fields based on qualifiers content
  * Added addTag(index, tag) and setTag(index, tag) in SwiftTagListBlock to insert new field in specific positions
  * Added Field#is(String ...) to test component 1 of fields against a list of possible values
  * Added non-ISO country code XK (Kosovo) to IsoUtils
  * Added API in IsoUtils to add custom codes for countries and currencies
  * Added read-only properties in AbstractSwiftMessage for the message creation year, month and day of moth
  * Added support for custom split char in RJE reader/writer
  * Fixed missing repetitive 35B in MT549
  * Build migrated to Gradle

#### 7.9.6 - December 2017
  * Fixed conversion to XML with compressed parameter true in ConversionService

#### 7.9.5 - December 2017
  * Fixed getValueDisplay in field 50F to strip the starting slash in the account number
  * Added getLabelForLineNumber(String subfieldNumber) in Field50F to return the labels for the structured line identifiers
  * Enhanced getComponentLabel(final int number) in Field50F to return proper dynamic labels based on line number identifiers
  * Added getCorrespondentBIC to SwiftMessage and AbstractSwiftMessage
  * Expanded sender/receiver in MtSwiftMessage and MxSwiftMessage from BIC8 to BIC11 in order to keep branch information in those cached attributes
  * Added checksumBody to AbstractSwiftMessage for proprietary checksum calculated on the body only, as a complement to the existing checksum on the whole message
  * Fixed AbstractSwiftMessage#copyTo(msg) implementation to perform hard copy of list objects (similar to a copy constructor implementation)
  * Expanded precision in getValueDisplay for all numeric fields to preserve the decimal digits present in the original value
  * Implemented SwiftMessage#getUUID and added getUID(Calendar, Long)
  * Implemented SwiftMessageUtils#calculateChecksum as MD5 hash on whole FIN message content and added new checksum for the text block only

#### 7.9.4 - November 2017
  * Internal code maintenance release

#### 7.9.3 - October 2017
  * JRE requirement increased to Java 1.6
  * Added API in BIC to return the distinguished name (DN) for a BIC
  * Added equalsIgnoreCR in Tag to compare values regardless of carriage return character being present or not in new lines
  * Fixed MxParser#parseBusinessApplicationHeaderV01 (it was setting the FinInstnId/Nm as BIC)
  * Removed invalid component in field 86J
  * Fixed order of components in fields 98J and 98K
  * Completed the component labels for all fields
  * Changed field 22C structure into individual components for the <SB-LC> function
  * Enhanced fields parse/serialization to preserve any whitespace in a component

#### 7.9.2 - August 2017
  * Fixed FINWriterVisitor to prevent printing 'null' tag values
  * Deprecated custom resource properties for currency and country codes, in favor of Java nativa API in Currency and Locale
  * Removed package-info.class from target jar to avoid class modifier issue in Java8 runtime
  * Fixed serialization of field 50F to allow the first line without a starting forward slash

#### 7.9.1 - June 2017
  * (Issue #5) Enhanced performance in SwiftParser
  * Removed sequence API for inner loops (non sequence) in MTs 306, 320, 340, 360, 361, 362, 410, 412, 420, 422, 450, 456

#### 7.9.0 - May 2017
  * SWIFT Standard release update 2017 (live 19 November 2017 for MT and 18 November for MX)
  * (Issue #2) maven build issues
  * (Issue #3) Field61 component 5 treated as amount
  * (Issue #4) Field72 structure fixed to allow 6 components at most
  * Field99A implements AmountContainer
  * Field95L implements BICContainer

#### 7.8.9 - May 2017
  * Yearly revision of deprecation phase (see http://www.prowidesoftware.com/resources/deprecation-policy)
  * Added convenient isType(int) to SwiftMessage
  * Fixed amounts() in AmountContainer fields

#### 7.8.8 - March 2017
  * Added hashcode and equals to MxId
  * Added MUR generation in block 3
  * Added a multi-purpose SwiftMessageComparator for MT, as an abstraction of the existing AckMessageComparator
  * Added helper API to remove empty sequences in block 4
  * Added ACK/NAK identifier constants and API in AbstractSwiftMessage
  * Added getDateAsCalendar in MIR/MOR
  * Added MtCategory enum for MT message categories and convenient category API in SwiftMessage
  * Added support for system and service messages in metadata gathered from SwiftMesasge in MtSwiftMessage
  * Added isServiceMessage in SwiftMessage
  * Added static factory method parse to SwiftMessage
  * Added new fields in AbstractSwiftMessage to hold main currency and amount, automatically set for most MTs from fields 32a, 33a, 34a, 19a and 62a
  * Added conversion to and from LT address in SwiftFormatUtils
  * (CR #10) Added comprehensive implementation of MT and Field classes for system messages (category 0)
  * Added custom name for internal loop sequences in MTs 110, 360, 361, 604, 605, 609, 824, 920, 935, 940, 942, 971 and 973
  * Added more options to retrieve information from the status trail in AbstractSwiftMessage
  * Reduced visibility from public to protected for MTs inner sequence classes mutable fields; START, END, TAIL.
  * Fixed analyze and strip API in MxParser to support nested Document elements
  * Fixed MT500 removed invalid fields after GENL linkage sequence
  * Fixed AckMessageComparator to cover all fields in block 2 input and output
  * Fixed getSender and getReceiver for service messages in SwiftMessage
  * Fixed MT600, removed invalid fields 26F, 34G, 31C in sequence A
  * Fixed parse for DATE1 (MMDD) to handle properly leap years
  * Fixed RJEWriter to avoid writing the split character '$' and the end of the file, afterwards the last message
  * Expanded helper API in AckSystemMessage
  * TagListBlock tags field made private instead of package protected
  * Enabled mutability of LogicalTerminalAddress objects, allowing setting the branch from superclass BIC
  * Enhanced parser for fields 11R, 11S and 37H (NPE prevention)
  * Removed invalid generated code for internal loops (non-sequence) in MTs: 110, 201, 360, 361, 559, 604, 605, 609, 824, 920, 935, 940, 942, 971, 973
  * Enhanced from() and to() methods in BusinessHeader to catch more options

#### 7.8.7 - December 2016
  * Fixed getMessageType in MT103_STP, MT102_STP, MT103_REMIT, MT202COV and MT205COV to return the number without the validation flag (as expected per javadoc definition)
  * MT518 fixed fieldset for Field 70
  * MT330 fixed qualifier in Field 22
  * MT513 and MT514 Field 11 moved outside previous fieldset
  * MT541 to MT547 Field 90[A,B] changed to fieldset.
  * MT564 fixed fieldset items in Field93[B,C]
  * MT565 to MT567 Sequence D, fixed field 13
  * MT609 and MT798_763 fixed qualifiers in Field 29
  * When creating MT instances, the validation flag (STP, REMIT, COV) will be automatically created as block 3 field 119 when applies for the created MT
  * Log warning when creating MTnnn objects from invalid message types, for example calling MT103.parse(fin) and passing FIN content for an MT 202
  * Ignore validation flag (STP, REMIT, COV) if it is not valid for the message type, when creating MT object from SwiftMessage (to avoid ClassNotFoundException)
  * Enhanced semantic in AckMessageComparator when a blocks are null or empty (see javadoc for details on how blank blocks are handled in comparison)

#### 7.8.6 - November 2016
  * MxParser; IOB exception prevention in strip methods when XML has empty header or document
  * Prevention for IOB exception in ensureEOLS when converting MT message from model into FIN text
  * Expanded API in SwiftParser with static parse methods for each MT block
  * Expanded API in SwiftWriter to serialize any MT block into its native SWIFT representation, also made visit API in SwiftMessage static

#### 7.8.5 - October 2016
  * Added getSubBlockByTagNames and getSubBlocksByTagNames in SwiftTagListBlock to retrieve subblocks based on comprehensive list or tag names
  * Added API in BusinessHeader to create valid BAH from simple parameters
  * Added API in BIC to get the branch and institution
  * Added API to match message identifier by regex, for example fin.*STP
  * Added API to strip header and document portion of Mx message in XML format
  * Added analizeMessage in MxParser, lightweight API to retrieve structure information from an MX messages
  * Added enumerations for message priority and delivery monitoring in MT block 2
  * Added json() to AbstractMT
  * Added getComponentLabel(int) in Field classes
  * Added updateFrom AbstractMT to MtSwiftMessage
  * Added reference as class attribute in AbstractSwiftMessage (set by subclasses)
  * Added FileFormat attribute to AbstractSwiftMessage for clear identification of content in implementing subclasses
  * Added constructor of MxSwiftMessage from AbstracMX
  * Added API to get BIC codes from DN in Mx messages
  * Added MtId class, analogous to the existing MxId for MX messages
  * SwiftParser parsing of block 4 published as static public method
  * Added AbstractMessage as base class for specific MTnnn and MXmmm model hierarchy
  * Added MessageStandardType with MT and MX values and ServiceIdType for header service id values
  * Added nextSwiftMessage in RJE/PPC readers for system messages support
  * Added valuesNumeric to MT enumeration MtType
  * Added getValueDisplay with optional locale parameter to display formatted field and individual components values
  * Added MTVariant enum and getVariant API in swift messages
  * Added CONDITIONAL_QUALIFIER component number as static class field for all generic fields (fields implementing the GenericField interface)
  * Added BusinessHeader serialization into xml and Element objects
  * Added business header parse from Element object in MxParser
  * Added RJEReader and RJEWriter to create MT message files in RJE format
  * Added PPCWriter to create MT message files in DOS-PPC format (also enhanced API for the existing PPCFileReader)
  * Added path() API in MxNode
  * Added MtType, an enumeration of all available MTnnn implementations
  * Added parse to Field classes to update field components from full value
  * Added append lists of Tag or Field to TagListBlock
  * Added support for attributes in MxNode
  * Added generic setters for attributes in header blocks 1 and 2 using qualified names (#setField)
  * Added write XML method for MX business header
  * Added validName as static method in Field, to validate field names
  * Added getField static API in Field to create new instances with reflection given the field name and value
  * Added reference(msg) to SwiftMessageUtils to get the sender reference from messages that contain a reference field
  * Added SwiftMessageRevision to the swift messages model, to hold and track changes in swift messages
  * Fixed parser for field 98F
  * Fixed field 61 parse allowing EC and ED as credit/debit mark subfield
  * Fixed from() and to() methods in BusinessHeader to return the BIC code for both possible header types
  * FIxed serialization of component 1 in field 50F
  * Fixed parser and serialization in Field98F
  * Fixed SwiftMessage.toJson single quote to double quote in timestamp field
  * Fixed getLabel when used with the parameters combination of a valid mt and a null sequence
  * Fixed getValue in Field61,
  * Added proper implementation for isOptional(component) in Field61
  * Fixed components trim to null in parser for several fields when the component value is not present
  * Fixed separators trim in getLine API
  * Fixed setComponentN(Number) when component is not a SWIFT amount, Number is now serialized as an integer (without decimal separator)
  * Fixed MT parser to allow additional lines in a field start with colon ':'
  * Fixed field 32R second component changed from currency to string to allow codewords ’FOZ’, ’GOZ’, ’GRM’, ’KLO’, ‘LIT’, ’LOT’, ‘OTH’, ‘PND’, ’TAL’, ’TOL’, ‘TON’, ‘TOZ’, ’UNT’
  * Fixed field 33B first component changed from currency to string to allow codeword ’PCT’ used in MT601
  * Fixed API inconsistencies in MtSwiftMessage when updating from SwiftMessage objects.
  * Bugfix MT506 added mandatory field 28E
  * Added missing getters for Sequence E1 in MT300
  * Changed MX messages detection in MxParser to lighter implementation using Stax
  * Normalized Input/Output Outgoing/Incoming API in AbstractMT and SwiftMessage
  * SwiftMessage.toJson changed timestamp format to the recommended ISO 8601
  * MxSwiftMessage meta-data (sender, receiver, reference, identifier) read and set from raw XML content
  * Added support in XmlParser for the field version of Core proprietary XML format for MTs, the parser now reads both formats seamlessly
  * Better header API in MxSwiftMessage to support both ISO and SWIFT business headers
  * Elaborated identifier in MtSwiftMessage, using fin.type.variant instead of just the message type
  * Added comprehensive sequence names into pw_swift_label property files
  * Added translations of pw_swift_label property files to FR, DE and IT (complementing the existent EN, ES and RU files)
  * Completed pw_swift_label property files for all field + mt + sequence combinations
  * Complete application header parsing in MxParser
  * Better application header detection in MxParser based on namespaces
  * Added component labels for field 13K
  * Fields 11R and 11S component 3 split into two independent components.
  * In Field61, component 6 was splitted into two independent components to hold the "transaction type" and the "identification code" as stated in the standard definition for function <SUB-6>
  * Added SwiftParserConfiguration to encapsulate several parsing options, allowing fast parsing of AbstractMT by reading the text block in raw format

#### 7.7.0 - October 2015
  * valueDate in SwiftMessageUtils
  * isType(int...) in SwiftMessage
  * Enhanced the getSequence API in MT classes with support to nested sequences, allowing for ex: getSequenceE1(getSequenceEList().get(n))
  * getLine API for FieldNN classes based on semantic lines number identification
  * Copy constructors for FieldNN classes, performing a deep copy of the components' list
  * MxParser message detection
  * New generic XML model and API, as backbone for MX messages.
  * Headers Blocks: new generic getters in blocks 1 and 2 to retrieve attributes using full qualified names from enums; for example getField(SwiftBlock1Field.LogicalTerminal)
  * Static labels for subfields in FieldNN classes to allow for example getComponent(Field93B.BALANCE)
  * BIC: API to check for live and non-live bics
  * MxParser: parseApplicationHeader and constructors from several sources
  * Added missing labels' API to fields: 36E, 69A, 69C, 69D, 70C, 70D, 70G, 90F, 90J, 92D, 92L, 92M, 92N, 92R
  * Added the ApplicationHeader attribute to AbstractMX
  * Added API to search nodes or content by path or name in the MxNode tree returned by the MxParser
  * Added json() and xml() methods to MT classes
  * Added write to file and output streams to AbstractMT and AbstractMX
  * Added consistent constructors from String, File or InputStream to MTnnn classes
  * Added static parse methods to create MTnnn objects from String, File, InputStream or MtSwiftMessage
  * Added consistent constructors from String, File or InputStream to AbstractSwiftMessage and subclasses MtSwiftMessage and MxSwiftMessage
  * Added static parse methods to create MtSwiftMessage and MxSwiftMessage objects from String, File or InputStream
  * Lib: added read from input streams
  * NPE prevention in SwiftFormatUtils.getCurrency
  * Fixed getSender and getReceiver for MTxxx to return accurate information regardless the message being of type input or output (also to be consistent with analogous methods in SwiftMessage)
  * Added CR and LF to charset z and x at SwiftcharsetUtils
  * Fixed validation of fields 70F, 77S and 77T that unnecessary restricted the allowed amount of lines (not it is unlimited because charset Z allows CRLF).
  * Fixed OutOfBound exception at MxNode findFirst implementation when a node has multiple children
  * Fixed getDescription for Field35B, now returning component 3 instead of 2
  * Better API consistency between MT and MX implementations, with common ways to parse and build.
  * Changed sender and receiver attributes for MtSwiftMessage to hold BIC8 instead of full LT identifiers.
  * Deprecated the use of model message inside MtSwiftMessage
  * Simplified distribution zip with -sources and -javadoc jars

#### 7.6.0 - October 2014
  * New BIC API: isTestAndTraining(), getLogicalTerminalIdentifier(), bic8() and bic11()
  * New model for LT addresses, and its related API in header classes
  * New SwiftMessage API: AbstractMT toMT()
  * New AbstractMT API: getSequence(name), getSequenceList(name)
  * Added builder API: constructors and append methods to add content with chaining support
  * Added missing getValue() implementations to field classes. Example: Field26C
  * Added annotations to MTNNN classes to identify sequence split strategy involved (more traceable code)
  * SRU 2014. Affected MTs: 300, 304, 305, 306, 340, 341, 360, 361, 380, 381, 502, 506, 508, 509, 513, 514, 515, 518, 527, 530, 536, 537, 538, 540, 541, 542, 543, 544, 545, 546, 547, 548, 549, 558, 564, 565, 566, 567, 568, 569, 575, 600, 601, 942
  * Added description and release javadoc comments to MT classes
  * Added MX Generic model support
  * Added MX parse
  * Added MT300.getSequenceE()
  * Minor fix in MT300 sequences structure, B1 and B2 inside B, and named D's subsequence as D1
  * SwiftTagListBlock implements Iterable<Tag>
  * Bugfix SwitTagListBlock.countTagsStarsWith(string,string) was ignoring tagnames in count

#### 7.5.0 - August 2014
  * Added toJson in SwiftMessage and SwiftTagListBlock, SwiftBlock1 and 2
  * Added to SwiftTagListBlock  getFieldByName(String, being)
  * Added to SwiftTagListBlock  getFieldByName(String, being, component2)
  * Added to SwiftTagListBlock  getFieldByNumber(int , being)
  * Added START_TAG and END_TAG constant to Sequence inner classes
  * Added Sequence.newInstance() method
  * Added static method Field.emptyTag()
  * Added to SwiftTagListBlock append(SwiftTagListBlock)
  * Changed SwiftFormatUtils.getNumber(Number) to allow variable amount of decimal parts without the previous limit of two
  * Added support for national clearing system codes in party identifier components: example 52A starting with //AT123
  * JSON serialization: fixed missing quotes escaping and newline
  * in some occasions, getSequenceA() incorrectly returned null instead of empty sequence as stated in javadoc
  * Refactored Field77A to include 20 independent components instead of just one (current implementation is similar to Field79)
  * Deprecated isAnyOf(String ... names) and added isNameAnyOf(String ... names) semantics of method more clear with its name
  * Changed the semantic of getAccount methods to remove starting slashes if any
  * Some javadoc for BICRecord
  * Added serialization timestamp to JSON generation
  * In Field* void set changed to Class set so we can support the code style new Field().setThis().setThat().setThatToo()
  * Added Field.asTag()
  * Added option in XMLWriterVisitor to serialize field instead of tag

#### 7.4.0 - March 2014
  * In BIC added subtype attribute and getBranch method
  * ReaderIterator to read a file from a classpath resource and split its content by the '$' symbol
  * In SwiftMessage new API to check and get linkages sequences
  * In AbstractSwiftMessage new constructor using MTSwiftMessage as parameter
  * In MTSwiftMessage updateFromModel and updateFromFIN using internal attributes
  * Several helper methods to parse field content using SwiftParseUtils
  * Field classes implementation for fields belonging to System and Service Messages (i.e. 451)
  * Resource bundle labels for System and Service Messages fields
  * MOR class to represent the message output reference (inherited from the MIR)
  * SwiftParseUtils: getTokenSecond and getTokenSecondLast with prefix
  * getAll(SwiftMessage) in every FieldNN class
  * getAll(SwiftTagListBlock) in every FieldNN class
  * New constant in Field suitable for import static
  * SwiftTagListBlock: constructors made public
  * SwiftTagListBlock: added filterByNameOrdered(String ...)
  * SwiftTagListBlock: added getFieldsByNumber(int)
  * SwiftTagListBlock: added removeSubBlock(String)
  * SwiftTagListBlock: deprecated int getTagCount(String)
  * SwiftTagListBlock: added int countByName(String)
  * SwiftTagListBlock: deprecated int getTagCount()
  * SwiftTagListBlock: added int countAll()
  * SwiftTagListBlock: added method boolean containsAllOf(String...)
  * Improved toString in SwiftTagListBlock and Tag
  * Javadoc improvements
  * Fixed SwiftBlock1 constructor to allow LTs missing the optional A, B or C identifier (11 characters length); ex. FOOOAR22XXX
  * Fixed getStatusInfo and getPreviousStatus in messages base class that was causing IOB exceptions
  * Issue 39: missing trimToEmpty in getComponent2 in 50H
  * MT207: fixed maximum repetitions of sequence B from 1 to unlimited

#### 7.3.0 - January 2014
  * removed log4j.properties
  * New API: Field.isAnyOf(String...)
  * Added many methods in SwiftTagListBlock in resemblance to String manipulation API
  * SwiftTagListBlock added: getTagsByNumber(int), SwiftTagListBlock removeAfterFirst(String, boolean)
  * Added Tag.startsWith
  * Added Tag.contains
  * Added PPCFileReader iterator to read and split pc connect files

#### 7.2.0 - September 2013
  * Added Field.letterOption
  * Added SwiftTagListBlock.getSubBlockBeforeFirst
  * Added SwiftTagListBlock.filterByName
  * Fixed Field.appendInLines that was causing the getValue of several fields (ex 35B) to start with unexpected EOL
  * Fixed NPE in XMLParser with null value in tags
  * Fixed Avoid usage of double in amount resolver

#### 7.0.0 - August 2013
  * Enhanced messages model with base support for MX messages.
  * New messages meta-data model to handle additional information: Status history, User notes, Properties list.
  * Useful API to SwiftMessage to get: direction, PDE, PDM, UUID, MIR, MUR and getTypeInt
  * Complete FieldNN implementation classes
  * Complete MT helper classes, covering all message types
  * Added model and API to handle Sequences at MT classes, covering all sequences based on 16R/16S boundaries.
  * New API to handle sub blocks: SwiftTagListBlock.removeUntilFirst, SwiftTagListBlock.containsAnyOf
  * Ensuring of SWIFT EOL at ConversionService.getFIN
  * Fixed getValue of several fields to prevent printing of null
  * Fixed getValue of several fields with missing slash separator on optional components
  * Added missing field getters for MT classes with fieldsets: for example 93B at MT564.
  * getValue for Field35B. Thanks to Raghu rathorr@users.sf.net
  * getCalendar bug related to unused format parameter
  * Changed Field26C parser and subfields structure to split the string before the VAR-SEQU into independent components
  * Removed deprecated net.sourceforge classes
  * Removed unimplemented method amounts() in AmountContainer

#### 6.4.0 - March 2013
  * Added visitor API on tag list block
  * New interface to identify and use generic fields (notice DSS methods are not part of non-generic fields)
  * Added API on MT classes to simplify messages creation
  * Comprehensive getters and setter API for field classes using functional names
  * Added PatternContainer interface and implemented in field
  * Better CurrencyContainer API
  * Added API to SwiftFormatUtils to get String components from Calendar using different SWIFT date/time formats
  * Implemented API for CurrencyContainer for all Fields
  * Added MT helper classes for MTs: 518, 549, 800, 801, 802, 824, 600, 601, 604, 605, 606, 607, 608, 609
  * Added Field implementations for 33G, 35U, 86B, 68A, 68B, 68C, 94C, 31F, 37a, 34J, 35H, 31X
  * Added API to simplify messages creation; defaults for header blocks attributes, addField to Block4, setSender at Block1

#### 6.3.0 - October 2012
  * Added MT helper classes for MTs: 500, 501, 502, 503, 504, 505, 506, 507, 508, 509, 510, 565
  * Fixed getAsCalendar for year component of field 77H
  * Fixed parsing of field 50F
  * Added field class for: 26C
  * Support to identify which sequence a tag belongs to
  * Added API to FieldNN classes to get the DSS field
  * Added API to FieldNN classes to get the qualifier and conditional qualifier components
  * Added API to FieldNN classes to determine if field is generic or non generic
  * Field class made abstract
  * FieldNN isOptional: method to check if a given component is optional for the field
  * Field getLabel: support for label exceptions per mt and sequence
  * SwiftParser changes to distinguish the presence of brackets when they are block boundaries or part of an invalid field value
  * Improved parsing of Field35B, first and second components are set only if "ISIN " is present
  * SR2012 update: deprecated fields 23C, 23F. Updated MT300, MT304, MT305 with field changes.
  * Added serialization for: 20E, 29G, 31G, 36E, 50G, 50H, 69B, 69D, 69F, 77H, 90F, 90J, 90K, 92D, 92L, 92M, 92N, 94D, 94G, 95T, 98F
  * Fixed serialization of field 59A

#### 6.2.0 - June 2012
  * Purged and some tunning of parser log
  * Added getField* API con block4
  * Added Tag API: public boolean contains(String ... values)
  * Added more API to get subblocks based on tag number boundaries regardless of letter options
  * Fixed Tag.isNumber to consider the whole number and not just the prefix, isNumber(58) returns true to 58A but not to 5
  * Added Tag.getNumber() API
  * Fixed build to include MTs and FieldNN source codes in the package
  * Fixed parser for fields: 94D, 50H, 50G and 52G
  * Added MT helper classes for MTs: 567, 900, 910, 920, 935, 941, 970, 971, 972, 973, 985, 986
  * Added API for getLabel at Field objects, to retrieve business oriented names from resource bundles

#### 6.1.0 - March 2012
  * Added BICContainer interface
  * Added MT helper classes for MTs: 360, 361, 362, 364, 365, 381, n90, n92, n95, n96, n98, 420, 422, 430, 450, 455, 456, 701, 705, 711, 720, 721, 732, 734, 740, 742, 747, 750, 752, 754, 756, 768
  * Added getValue for Field13E
  * Fixed getValue for Field31R (2nd component is optional)

#### 6.0.0 - February 2012
  * Merged patches from Walter Birch
  * SwiftParser: fix for parse error with malformed tag 72
  * Implemented getValue for Fields: 19B, 31D, 31P, 31R, 39P, 40B, 41D, 92F, 93B, 98E and others with the same parser pattern
  * Changed packages in Hibernate mappings from sourceforge to prowidesoftware
  * Added SwiftMessageUtils class
  * Added date container interface to Fields to better support higher level model expressions
  * Added currency container interface to Fields to better support higher level model expressions
  * SWIFT standard update (Nov 2011)
  * Fixed field parser for 35B
  * Changed SwiftParser log level
  * Build: consistent release in jar, sources and javadocs jars, include dependent jars in lib directory
  * API to create FieldNN objects from Tag objects
  * Fixed field parser for 35B when first component is an ISIN number
  * Added DATE1 support for fields parser (fixes Field61)
  * SwiftMessage API to get sender and receiver addresses from message headers
  * Added MT helper classes for MTs: 101, 104, 105, 107, 110, 111, 112, 200, 201, 204, 205, 205COV, 207, 256, 300, 305, 306, 307, 330, 340, 341, 350, 540, 541, 542, 543, 564, 566
  * MT helper classes 102_not_STP and 103_not_STP with inheritance from defaults MT103 and MT102 classes
  * Added Field implementations for 36E, 69B, 69D, 69F, 90F, 90J, 93B, 93C, 94G, 95T, 95S, 98E, 98F, 98L, 67A, 77J, 92E, 98D, 95S, 50G, 50H, 52G, 31G, 77H
  * TIME3 implementation to format utils
  * Suppress warnings for unused imports in eclipse

#### 6.0.0-RC5 - August 2011
  * Fixed parser for Field20E
  * Added Field implementations for 90K, 92D, 92L, 92M, 92N

#### 6.0.0-RC4 - July 2011
  * Added MT helper classes for MTs (SCORE): 798<743>, 798<745>, 798<760>, 798<761>, 798<762>, 798<763>, 798<764>, 798<766>, 798<767>, 798<769>, 798<779>, 798<788>, 798<789>, 798<790>, 798<791>, 798<793>, 798<794>, 798<799>
  * Added MT helper classes for MTs: 191, 291, 391, 399, 491, 535, 591, 691, 699, 707, 760, 767, 769, 790, 791, 891, 991, 999
  * Added Field implementations for 13E, 20E, 22L, 23X, 24E, 27A, 29D, 29G, 29S, 31R, 39D, 39P, 49H, 49J, 50M, 72C, 77C, 77E, 78B

#### 6.0.0-RC3 - April 2011
  * Added MT helper classes for MTs: 304, 320, 321, 210, 599
  * Added Field implementations for 19B, 32H, 32R, 34E, 37G, 37M, 37R, 38J, 92F, 62A, 62B

#### 6.0.0-RC2 - February 2011
  * Added Field implementation for 15 (A,B,C,D,E,F,G,H,I,J,K,L,M,N)
  * Added MT helper classes for MTs: 300, 400, 410, 412, 416, 499, 544, 545, 546, 547, 548, 700, 710, 730, 799
  * Added Field implementations for 31D, 31P, 40B, 41A, 41D, 45A, 45B, 46A, 46B, 47A, 47B
  * field serialization from components values into SWIFT single string value
  * Removed log4.properties from distribution jar
  * MTs API: fixed field mutiplicity when a field becomes repetitive being present on multiple sequences or at repetitive sequences.
  * Hibernate mappings: removed confusing/commented blocktype mappings at SwiftBlock.hbm.xml
  * Hibernate mappings: package rename

#### 6.0.0-RC1 - October 2010
  * Migrated src code to java 1.5 (binary distribution is still 1.4 compatible by means of http://retroweaver.sourceforge.net/)
  * Java 1.4 compatibility changes
  * normalization of linefeeds to CRLF at Tag creation from XML parsing
  * Removed deprecated API
  * Added new package io with subpackages parser and writer; added new package utils.
  * Renamed all packages to com.prowidesoftware (backward compatibility maintained with facades)
  * Added implementation for MTs 102 not STP, 102 STP, 103 not STP, 103 STP, 195, 199, 202, 202COV, 203, 295, 299, 940, 942, 950
  * Added new SWIFT MT high level generated API, with classes for specific message types
  * New source package for generated swift model
  * Merged project "prowide SWIFT Fields" into "WIFE"
  * Added comparison options to AckMessageComparator
  * Removed old and incorrect charset validator class net.sourceforge.wife.swift.MessageValidator
  * Fix in remove user block method, thanks to Herman's contribution and patience
  * Parser API for (new SwiftParser()).parse(messageToParse);
  * Replaced commons-lang-2.3 -> 2.4
  * Fixed message writer: system messages' block4 generated with inline tags
  * SwiftMessage API to check if it's Straight Through Processing (STP), based on the content of the User Header
  * SwiftMessage API to check if it's a cover payment (COV), based on the content of the User Header
  * SwiftTagListBlock API to check if contains a specific Tag
  * Removed unimplemented and confusing package net.sourceforge.wife.validation
  * Deprecated old and unused validation-related classes
  * Added AckMessageComparator which is useful of identify the ack of a given message.
  * SwiftTagListBlock API to get a sub block given its name or its starting and ending Tag
  * SwiftTagListBlock API to get tags by content, given its exact or partial value
  * Helper methods from Block4 moved to SwiftTagListBlock
  * SwiftTagListBlock is no longer abstract, so it can be used to create instances for subblocks
  * Required JVM upgrade to 1.5
  * Initial update of upload-sf target for release to sourceforge

#### 5.2.0 - February 2009
  * Added missing hashcode and equals
  * Javadocs improvements
  * Revised and tested hibernate mappings
  * Added getBlockType
  * Added length to unparsed text persistence mappings
  * Fixed persistence mapping for block2 inheritance
  * Updated hibernate libs to version 3.2.6
  * Added isOutput
  * isInput made concrete, not abstract
  * Added abstract isInput() method to SwiftBlock2 for safer casting subblocks when input/output is unknown

#### 5.1.0 - July 2007
  * Migrated logging to java logging api
  * Removed SwiftBlock's deprecated methods.
  * Moved some common methods in SwiftBlock2Input/SwiftBlock2Output to parent class SwiftBlock2.
  * Upgraded commons-lang to version 2.3
  * Improved persistence mapping.
  * Move persistence (helper) package to wife-test project.
  * Minor javadoc fixes.
  * Fixed some warnings.

#### 5.0.0 - June 2007
  * Improved Hibernate mapping for simplified and more efficient data base schema.
  * Added support for unparsed text to model, persistence mapping and conversion services (needed for some MT0xx for example).
  * XML to SwiftMessage parsing methods moved from ConversionService to XMLParser in "parser" package.
  * New package created for parser classes "net.sourceforge.wife.swift.parser".
  * Made abstract intermediate classes of blocks object hierarchy.
  * Added support for user custom blocks in model, persistence mapping and conversion services.
  * Improved overall test cases coverage and source/resources structure.
  * Fixed some warnings.
  * Swift Parser enhancements; don't throw exception on unrecognized data, but preserve an internal list of errors.
  * Added reference to current message in parser, so it can take decisions based on parsed data.
  * Added constant for possible values for application id to SwiftBlock1.
  * Updated dependency: hsqldb 1.8.0.4 -> hsqldb 1.8.0.7.
  * Updated dependency: hibernate 3.1.3 -> hibernate 3.2.3.ga.

#### 4.0.0 - April 2007
  * Moving to junit 4 - some new tests are being written with junit4, this should make testing some features singificantly easier.
  * Move size and isEmpty methods to subclasses.
  * Improved deprecated exception messages and javadoc.
  * Added useful getter for the MIR field in Block 2 output.
  * Added support for optional fields in Block 2 input.
  * Method specific to each block moved to each block class, when possible compatibility methods were left in old places, marked as deprecated to provide a smoother migration path.
  * Removed deprecated API in SwiftBlock.
  * Adapted parser to new model refactor.
  * More javadoc in parser.
  * Improved xml writer (more clean tabs and EOL).
  * Refactored and fixed XML parsing for blocks 3 and 5.
  * Fixed build.xml to include resources in generated jar files.
  * Improved javadoc and validations in fin writer.
  * Completed basic internal XML parsing.
  * Added more tests for XML conversion.
  * Implemented XML conversion parsing for all blocks (except 4).
  * Updated passing test in conversion service.

#### 3.4.0 - March 2007
  * Added license header to source files.
  * Minor fixes in build system.
  * Enhanced IBAN validation routine.
  * Added numerous tests for IBAN validation.
  * Added JSValidationUnit backed by Rhino, to support easy extension of validations.
  * Made all loggers private static transient final.
  * Enhanced overview documentation.
  * Javadoc updates.
  * Code clean up.
  * Added many tag specific validation units targeting MT103 validation.
  * Removed ant junit fork since it broke in ant 1.7.

#### 3.3.0 - January 2007
  * Initiated MT103 validation rule.
  * Validation framework core classes written.
  * Utility classes for validation.
  * Removed old and deprecated/replaces writer component.
  * Dependencies clean up, ant downloads less libs now.
  * Added Currency ISO Codes (needed for validations).
  * VF: implemented TagExists and ConditionalTagPresence validation units.
  * Started implementation of validation units.
  * Initial implementation of BIC validation.
  * Initial implementation of IBAN validation.
  * Added ISO Countries for IBAN validation.
  * Fixed issue in writer with block5 as mentioned in bug 1601122.
  * Fixed issue 1595631.

#### 3.2.0 - 2006
  * Parser logging information cleanup.
  * Migrating to log4j 1.2.8 for better compatibility (issued with trace method on some servers).
  * Fixed build to properly include current timestamp in dist target when property release.name is not set.
  * Fixed bug in parser/writer integration which included double block number when using the writer with an object of a just parsed message(1595589).
  * Updated code to fix issue mentioned in https://sourceforge.net/forum/message.php?msg_id=4001538.

#### 3.1.1 - 2006
  * Small fixes for java 1.4 compatibility.

#### 3.1.0 - 2006
  * Fixes to compile for java 1.4 by default.
  * Fixed test for bug 1540294, typo in block number.
  * Use system EOL in XML writer.
  * Added compile timestamp to manifest in created jars.

#### 3.0.0 - 2006
  * Build: Added release.name property to manifest.
  * Build: added selection of tests known to fail and those known to pass.
  * Fixed persistence mapping.
  * Improved build and added control to exclude tests that are know to fail.
  * Model simplification: SwiftBlockN classes are being removed in favor of base class SwiftBlock removed list of blocks in message which was confusing when not all blocks present.
  * SwiftBlock (base class) and subclasses are mapped and persisted ok, either the base class or the subclasses.
  * Added many tests for Hibernate persistence of SwiftMessage hierarchy.
  * Added XML Visitor to write a swift message to an XML representation.
  * Added ConversionService class which encapsulates many services conveniently.

#### 2.0.0 - 2006
  * New parser component highly tested on production and unit tests.
  * Writer component usable. while it has many limitations, it can be used as it is now.
  * Work in progress swift message persistence mapping.
  * Work in progress swift expression <-> regular expression conversion.<|MERGE_RESOLUTION|>--- conflicted
+++ resolved
@@ -1,20 +1,13 @@
 # Prowide Core - CHANGELOG
 
-<<<<<<< HEAD
+#### 10.1.2 - SNAPSHOT
+  * (GH-163) Remove unnecessary padding in sender and receiver in AbstractMT#creeate(number, sender, receiver) method
+  * (PW-1323) Fixing getValue method for pattern issue in Field44J
+
 #### 10.1.0 - June 2023
   * Migration to Java 11
   * Migration to Jakarta EE 10
   * (PW-1323) Fixing getValue method for pattern issue in Field44J
-  * (GH-163) Remove unnecessary padding in sender and receiver in AbstractMT#creeate(number, sender, receiver) method
-=======
-#### 9.4.3 - SNAPSHOT
-  * (GH-163) Remove unnecessary padding in sender and receiver in AbstractMT#creeate(number, sender, receiver) method
-
-#### 9.4.2 - June 2023
-  * (PW-1323) Fixing getValue method for pattern issue in Field44J
-
-#### 9.4.1 - June 2023
->>>>>>> 21bc84e3
   * (PW-1323) Fixing missing pattern issue in Field44J
 
 #### 9.4.0 - May 2022
