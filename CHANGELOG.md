# Prowide Core - CHANGELOG

<<<<<<< HEAD
#### 9.5.3 - SNAPSHOT
  * (PW-2006) Fixed `getMUR` and `setMUR` in `SwiftMessage` to prioritize field 108 in block 4 over block 3 for system messages (category 0)
  * Added `isSystemMessage()` to SwiftMessage to check if the message is a category 0 message (010. 011, etc...)

#### 9.5.2 - October 2024
=======
#### 9.4.19 - SNAPSHOT
  * Added new `MtSequenceEnum` with all the available inner sequences of specific MT schemas

#### 9.4.18 - October 2024
>>>>>>> ec36c5e2
  * Added new `FieldEnum` with all the available field names
  * Code security improvements as per CodeQL recommendations

#### 9.5.1 - June 2024
  * (PW-1913) Added IBAN validation for Egypt local account structure
  * Restore deprecated method in MT210 class

#### 9.5.0 - May 2024
  * SWIFT Standard release update 2024 (live 16 November 2025)
  * Yearly revision of deprecation phase (see https://dev.prowidesoftware.com/SRU2024/getting-started/deprecation/)
  * Dependency update: commons-lang3 -> 3.14.0'
  * Dependency update: gson -> 2.11.0'

#### 9.4.16 - May 2024
  * (PW-1862) Added NarrativeFragment class for detailed line information in StructuredNarrative fragments
  * Fixed SwiftMessage getPDE(): return empty value instead of null when codeword exists and has no value
  * Added isPercentage() helper method to field 37K

#### 9.4.15 - March 2024
  * (PW-1812) Updated the narrative resolver, format 2 (used in field 72 for example), to allow empty values as part of the narrative fragment
  * Updated validators for BIC, country, and currency constraints to utilize keywords for i18n-compatible messages
  * Deprecated unnecessary methods in the SafeXmlUtils class

#### 9.4.14 - December 2023
  * (PW-1718) Changed the getComponentLabel(component) in Field59F to be dynamic based on the line identifiers (similar to existing API in Field50F)

#### 9.4.13 - November 2023
  * (PW-1697) Fixed validation/parse pattern in field 29O
  * (PW-1697) MT306 changes in field 30I
  * Added DistinguishedName with Builder in order to encapsulate the BIC branch name logic 

#### 9.4.12 - November 2023
  * (PW-1697) Fixed validation pattern in fields 14[H,K,L,M,N,O] and 29J

#### 9.4.11 - November 2023
  * (PW-1695) Fixed a stack overflow in the fields fromJson implementation when a malformed JSON input contains empty field names
  * (PW-1688) Added missing field labels for SRU2023 changes in the pw_swift_*.properties file

#### 9.4.10 - October 2023
  * (PW-1675) update to Field 31R to support also two date components as requested by SCORE messages
  * Added 36B and 36D getters to MT543

#### 9.4.9 - October 2023
  * (PW-1659) Field 24G deprecated Name and Address for Narrative

#### 9.4.8 - October 2023
  * Added default methods for sender, receiver, and identifier extraction to the MessageExtractionStrategy
  * Added JSON to the `FileFormat` enumeration

#### 9.4.7 - September 2023
  * (PW-1478) Fixed Field 44J parse and getValue to enable proper data preservation when the field contains multiline content

#### 9.4.6 - September 2023
  * Added support for an optional `pw-swift-core.properties` to customize the behavior of the SafeXmlUtils class

#### 9.4.5 - August 2023
  * (PW-1478) Field 44J parse and getValue fix

#### 9.4.4 - August 2023
  * (PW-1478) Field 44J format fixed to allow multiline

#### 9.4.3 - July 2023
  * (PW-1461) Remove deprecation of field 31R model since is it used back in SRU2023
  * (PW-1405) Trim original String payload when creating an AbstractSwiftMessage

#### 9.4.2 - June 2023
  * (GH-163) Remove unnecessary padding in sender and receiver in AbstractMT#creeate(number, sender, receiver) method
  * (PW-1323) Fixing getValue method for pattern issue in Field44J

#### 9.4.1 - June 2023
  * (PW-1323) Fixing missing pattern issue in Field44J

#### 9.4.0 - May 2023
  * SWIFT Standard release update 2023 (live 19 November 2023)
  * Yearly revision of deprecation phase (see https://dev.prowidesoftware.com/SRU2022/getting-started/deprecation/)

#### 9.3.15 - May 2023
  * (PW-1341) Avoid log pollution with exception stacktrace in Field#formatAccount method
  * (PW-1264) Added distinguishedName(boolean includeDefaultBranch) method to BIC in order to return default branch name

#### 9.3.14 - March 2023
  * (PW-1182) Fixed MT internal Loops API, when strategy is GENERATED_FIXED_WITH_OPTIONAL_TAIL and the tail part contains repetitive fields, such as MT920
  * (PW-1241) Added addUnstructuredStrict method to Narrative in order to strictly wrap unstructured input

#### 9.3.13 - March 2023
  * Deprecated all fields that are only used in SCORE messages and not in the general MT standard as they will eventually be removed from the library

#### 9.3.12 - February 2023
  * (PW-1109) Changed Narrative Resolver to validate minimum codeword length of 1 char
  * (GH-148) Fixed parser of Field61 amount component when number starts with the decimal comma (implicit zero in amount lower than 1)
  * Added getComponent(String componentName) to retrieve the component based on the name instead of the number
  * Added componentNameToNumber(String componentName) to retrieve the component number based on the component name

#### 9.3.11 - January 2023
  * (PW-1152) Preserve line breaks when creating NarrativeContainer fields from JSON with legacy structure: narrative1, narrative2, etc...
  * Fixed duplicate elements when serializing NarrativeContainer fields into JSON 

#### 9.3.10 - January 2023
  * (PW-1150) Added field model class for 31M (required in SCORE MT798_753)
  * (PW-1150) Added field model class for 71E (required in SCORE MT798_755 and MT798_757)

#### 9.3.9 - December 2022
  * (PW-1078) StructuredNarrative: Fixed parser to treat the optional [3!a13d] part as a unit block, both currency and amount present or missing

#### 9.3.8 - November 2022
  * (GH-127) Enhanced field JSON serialization to include detailed structure when the field is a NarrativeContainer 

#### 9.3.7 - November 2022
  * (PW-1101) Fix field 35C labels to match the FIN xsd: Identification Of Instrument, Description Of Instrument

#### 9.3.6 - November 2022
  * (PW-1086) Fixed typo in field 36D accessors
  * (PW-1078) StructuredNarrative: Added getBankCode() methods in order to allow direct access to data (used in SCORE messages)
  * (GH-88) Added missing constants for ISO 15022 codes 
  * MT540 and MT548 added missing getter for Field99C
  * Added removeRepeatedBoundaries method in order to remove repeated tag boundaries

#### 9.3.5 - October 2022
  * SRU2022 updates review: field 35C validation pattern changed to <VAR-SEQU-5>

#### 9.3.4 - September 2022
  * Added getCADETL method for "CADETL" separator sequences
  * (GH-119) MT566: Fixed repetitions of sequence USECU/FIA that is not repetitive
  * Added sequence getters using the boundary field qualifier, for example getSequenceGENL() as equivalent to the existing getSequenceA()

#### 9.3.3 - August 2022
  * (PW-1015) Added field model classes for 47E, 49D and 49F (required in SCORE MT798_774)

#### 9.3.2 - July 2022
  * (PW-977) Changed the MT203 and MT210 inner structure from regular sequence to inner loop named Loop1
  * Added Loop1 getter API to MTs: 110, 201, 203, 210, 410, 412, 420, 422, 450, 456, 604, 605, 801, 920, 973

#### 9.3.1 - July 2022
  * (PW-976) Added new MonetaryAmountContainer interface for fields having both an Amount and Currency
  * (PW-969) Modified field 12E, 12K and 12R labels
  * (PW-969) Added an optional narrative component to field 12R (required when the field is used in SCORE messages)
  * (PW-898) Changed the heuristic to retrieve sequence B1 from MT300 and MT304 to be more efficient even if the message structure is invalid
  * (PW-867) Enhanced the parsing of party fields A, B and D, to be more strict when splitting the /D/ or /C/ prefix from the account
  * Enhanced MtId constructor with regex matching
  * Added method namespaceURI() in the MtId class to return for example "urn:swift:xsd:fin.103.2021" for the MT103

#### 9.3.0 - May 2022
  * SWIFT Standard release update 2022 (live 20 November 2022)
  * Yearly revision of deprecation phase (see http://www.prowidesoftware.com/resources/deprecation-policy)
  * Updated gson dependency to 2.9.0

#### 9.2.13 - April 2022
  * (PW-892) Fixed AbstractMT#create when the message type number is less than 100
  * Added a convenient String message() method in the SwiftMessage object to get the FIN serialization of the message
  * Fixed error in Field 94G getValue

#### 9.2.12 - March 2022
  * (GH-103) fixed invalid ConstraintValidator annotation on CurrencyValidator
  * (GH-95) patterns getters are now non-final to avoid overwriting; static constants have been deprecated
  * RJE and PPC readers, added a constructor with explicit charset (same in swift parser from input stream)
  * Validate.notNull -> Objects.requireNonNull
  * Spotbugs code review

#### 9.2.11 - January 2022
  * Added LineWrapper (utils) to replace Apache's WordUtils.wrap and thus the commons-text dependency
  * Added convenient method in the envelop message MT798 to get the sub-message type as a SwiftMessage
  * Added a copy constructor to the Tag class

#### 9.2.10 - January 2022
  * (PW-815) Fixed getValue in field 12H (SCORE) where narrative is optional
  * (GH-89) MT530: Fixed repetition of sequence C ADDINFO
  * Updated dependency: gson:2.8.8 -> gson:2.8.9
  * Java 11 and 17 compatibility updates
  * Added plugins for automatic versioning and code quality reporting

#### 9.2.9 - December 2021
  * (GH-78) Fixed MT537#getSequenceBList where sequence B delimiter "STAT" overlaps with C3 and D1a1B1a delimiters
  * (GH-74) Fixed parser for Field48 and similar cases to avoid trimming content when the component contains also the slash separator as part of the value
  * (GH-62) Added com.prowidesoftware.core as automatic module name in the MANIFEST for JPMS support
  * Fields getComponentLabel is now public, returning the specific label for each field component
  * Fixed bug in PartyIdentifierUtils.getPartyIdentifier
  * Fixes in field component names and optional status
  * Fixes in field parsing
  * Incompatible change in field 71N (changed from 7 Narrative lines to Code + 6 Narrative lines)
  * Incompatible change for field 11T to have two lines (MT new-line DATE + TIME)
  * Fixed Structured Narrative parsing to return an empty Narrative object with null string values

#### 9.2.8 - November 2021
  * (PW-764) Added new variant values (RFDD, ISLFIN)
  * (PW-703) Block 2 parser: lenient parser to avoid duplicate error when exception on invalid Input/Output indicator
  * (CR-23) Enhanced getValueDisplay for fields (no decimal separator for numbers that are not amounts)

#### 9.2.7 - October 2021
  * Field 98D, 98E and 98G: removed invalid get{Component4|Sign}AsCurrency and set{Component4|Sign}(Currency) as no currency applies to these fields
  * Fields 94L and 85L: separated component 2 (Legal Entity Identifier) into two (Legal Entity Identifier Code and Legal Entity Identifier Number). Kept get/setLegalEntityIdentifier for backwards compatibility
  * Field 94H: second component now has get{name}AsBIC and set{name}(BIC) methods
  * Field 56B: now inherits from OptionBPartyField (to have get/setPartyIdentifier)
  * Field 26C: separated component 5 into 5 (Denomination) and 6 (Form) for compatibility with Swift. Kept get/setDenominationForm for backwards compatibility
  * Field 26A: now has 2 components (Number 1 and Number 2) for compatibility with Swift. get/setNumber is kept for backwards compatibility
  * Field 23: fixed getValue and parse to properly handle missing intermediate fields
  * Field 14S: has 4 new compatibility methods: getRateSource/setRateSource for Source and Number components and getTimeAndLocation/setTimeAndLocation for Time and Location components
  * Field 12: component is now of expected to have a numeric type
  * Code cleanup for Fields and Date|BIC|Amount|Currency Container
  * Added support for BigDecimal and Long component types (instead of just Number) in several fields
  * Fixed display text generation for fields having a date with pattern MMDD (only the month was included in the text)
  * OptionAPartyField: added set/getPartyIdentifier (for components 1 and 2) and renamed BIC to IdentifierCode. Affects fields 42A, 51A, 52A, 53A, 54A, 55A, 56A, 57A, 58A, 81A, 82A, 83A, 84A, 85A, 86A, 87A, 88A, 89A, 91A and 96A
  * OptionDPartyField: added set/getPartyIdentifier (for components 1 and 2). Affects fields 42D, 50D, 51D, 52D, 53D, 54D, 55D, 56D, 57D, 58D, 81D, 82D, 83D, 84D, 85D, 86D, 87D, 88D, 89D, 91D and 96D
  * OptionBPartyField: added set/getPartyIdentifier (for components 1 and 2). Affects fields 52B, 53B, 54B, 55B, 57B, 58B, 82B, 84B, 85B, 86B, 87B and 88B
  * Prepared Option A, B and D classes to support the PartyIdentifier interface with methods getPartyIdentifier and setPartyIdentifier
  * Enhanced Block2 creation by enriching Block Type to "O" or "I".
  * (PW-746) Fixed MT reference extraction for 20C in categories other than 5, and with MUR as fallback option
  * (CR-23) Added SwiftMessage#getMOR
  * Updated dependency: Apache Commons Lang 3.8.1 -> 3.12.0
  * Updated dependency: Apache Commons Text 1.6 -> 1.9
  * Updated dependency: Gson 2.8.2 -> 2.8.8

#### 9.2.6 - October 2021
  * (GH-60) Enhanced parser for field 98C
  * (PW-703) Enhanced SwiftParser in order to validate "Input" or "Output" Block 2 type
  * Enhanced the MtId to automatically extract the variant from String identifiers such as "fin.103.STP" or "202.COV"

#### 9.2.5 - September 2021
  * (PW-664) Parser enhancement to be lenient on LF before block identifier

#### 9.2.4 - August 2021
  * MultiLineField: preserve starting component separator when getting lines with offset

#### 9.2.3 - August 2021
  * Added user assigned country codes (example "XE") as valid codes in the IsoUtils country validation
  * Added field classes for SCORE messages: 11T, 12[S,R], 25G, 31[J,K,T], 34[D,K,L,M,S,T,U,X,V,W], 49[J,K,L] (to be used in the proprietary payload of the MT798 envelop)
  * MT564: Minor scheme fix, 92a TAXR and WITL can be repeated in CASHMOVE (E2)

#### 9.2.2 - July 2021
  * (PW-627) fixed Narrative.builder() to compute "//" size in the lines wrapping
  * (PW-581) the MultiLineField API now preserves any starting and trailing spaces in field lines
  * MT565: fixed repetition of sequence B2 (multiple to single)
  * MT548: Minor scheme fix, added letter option "C" in field "98C:SCTS" in sequence "C1a1B1"

#### 9.2.1 - June 2021
  * Added "ignore block 3" and "ignore priority" options to the SwiftMessageComparator
  * Added field classes for SCORE messages: 12[H,K,L], 20E, 25F, 29[D,F], 31R, 78B (to be used in the proprietary payload of the MT798 envelop)
  * Enhanced parser for LogicalTerminalAddress when the parameter has 9 characters
  * (PW-534) allowed null value for the Tag constructor

#### 9.2.0 - May 2021
  * SWIFT Standard release update 2021 (live 21 November 2021)
  * Yearly revision of deprecation phase (see http://www.prowidesoftware.com/resources/deprecation-policy)
  * Fixed the getSequence API in MT classes when the sequence boundary field is repetitive, in some scenarios produced invalid results
  * (PW-519) Field92H: Added "Rate Status" accessors
  * (PW-519) Field92J: Replaced "Narrative" accessors by "Rate Status" accessors

#### 9.1.4 - April 2021
  * Fixed getConditionalQualifier in fields 69C, 69D and 92H
  * Fixed field 41D isOptional(component) method
  * (PW-510) Fixed parser of field 90L
  * (PW-508) Fixed validator pattern in field 98K
  * Added MultiLineField interface implementation to fields: 45C, 45L and 49Z
  * Removed MultiLineField interface implementation to field 77H since its value is always a single line
  * (PW-501) Added getNarrative(deli), getNameAndAddress(deli) and similar getters in Field classes to get a concatenation of the relevant components with a specific delimiter
  * (PW-501) Fixed the getNarrative(), getNameAndAddress() and similar getters in Field classes to do a simple join of the relevant components, without CRLF and without components value trim
  * (PW-505) Fixed SwiftFormatUtils#decimalsInAmount(BigDecimal)
  * NPE prevention in AbstractMT.getFields() when the parsed FIN content is invalid
  * Added UETRUtils to generate the GPI unique end-to-end transaction reference, mandatory for several payment messages
  * Added customizable strategies to set the MtSwiftMessage metadata fields: reference, main amount, value date, etc...
  * Added field classes for SCORE messages: 13E, 21S, 21T, 27A, 29P, 29S, 29U, 49Z (to be used in the proprietary payload of the MT798 envelop)
  * (PW-451) Added backward compatible implementation in setComponent* and SetNarrative* API of narrative container fields: 29A, 37N, 70, 71B, 71D, 72Z, 72, 73A, 73, 74, 75, 76, 77A, 77B, 77D, 77
  * (PW-445) Added backward compatible fromJson for narrative container fields: 29A, 37N, 45B, 46B, 49M, 49N, 70, 71B, 71D, 72Z, 72, 73A, 73, 74, 75, 76, 77A, 77B, 77D, 77J, 77
  * Added Direction to the SwiftBlock2Field enumeration
  * Added more message type cases to the SwiftMessageUtils valueDate
  * Minor fixes in MT530 model: fields B/22F and C/90[A,B]

#### 9.1.3 - December 2020
  * Changed SwiftMessage#isGpi() to be true for: 103, 199, 299, 192, 196, 202COV or 205COV (mandatory outgoing GPI types)
  * Removed the indexes from the AbstractSwiftMessage JPA mapping (can be created directly in the DB as needed)
  * Added options in the MT message comparator to ignore the LT identifier or test flag when comparing header LT addresses
  * Added asTestBic in BIC to create a test BIC by setting the second component of the location to zero
  * Added API in the SwiftBlock2Output to set the MIR date and receiver date time fields from Calendar object

#### 9.1.2 - October 2020
  * Fixed set of MUR when an MtSwiftMessage is created from an acknowledge (service 21 message)
  * Changed AbstractSwiftMessage JPA mapping to EAGER load the status trail and the properties
  * Added a new MessageDirection enum as alternative to the legacy MessageIOType

#### 9.1.1 - September 2020
  * Fixed parser for fields 94L and 95L
  * Added MurMessageComparator to match ACKs based on the MUR
  * Changed the SwiftMessage#getMUR to retrieve field 108 from either block 3 or block 4 (system messages)
  * Enhanced the AckMessageComparator to still match on differences in block 2 optional fields or block 4 EOL characters
  * Minor refactor in MtSwiftMessage update from model (SwiftMessage)
  * Added a trim to the content parsed from the RJE reader
  * Fixed setPdm in MtSwiftMessage that was over writing the pde field
  * Minor changes in the MtSwiftMessage to avoid log warnings when setting metadata from message model
  * Added convenient field getters in the ServiceMessage21 (ACK/NAK) model class and made the getMtId() return "gpa.021"

#### 9.1.0 - May 2020
  * SWIFT Standard release update 2020 (live 22 November 2020)
  * Yearly revision of deprecation phase (see http://www.prowidesoftware.com/resources/deprecation-policy)
  * Enhanced components namings in field 98[DEGH]
  * Added rich API to parse and build narrative fields: 29A, 37N, 45B, 46B, 49M, 49N, 70, 71B, 71D, 72Z, 72, 73A, 73, 74, 75, 76, 77A, 77B, 77D, 77J, 77
  * Mx related classes moved to the prowide-iso20022 project (open source since October 2020)

#### 8.0.2 - April 2019
  * Added IBAN validation for Seychelles
  * Added field setters API in the SwiftBlock5
  * Added SwiftBlock5Field enumeration with commonly used block 5 trailer fields
  * (CR #235) Added SafeXmlUtils to disallow XXE in all XML parsing code
  * Fixed parser for fields 70[C,D,E,G], 94E, 95V when first line second component contains slashes
  * Changed default root element for Mx from message to RequestPayload
  * Fixed month day parsing in SwiftFormatUtils for leap years
  * Added MxParser#containsLegacyHeader() to check weather the message uses the legacy SWIFT header or the ISO business header
  * Added MtSwiftMessage constructor from AbstractMT
  * Fixed parser to preserve trailing lines in field values, even if the lines are empty (empty trailing lines were trimmed before)
  * (CR #203) Enhanced parser for party fields, explicit /D/ and /C/ is parsed as mark, otherwise any content following the / is parsed as account
  * Fixed field 108 order and overwrite if exist logic in SwiftBlock3#generateMUR
  * (CR #207) Added optional parameter in SwiftWriter and FINWriterVisitor to control whether field values should be trimmed

#### 8.0.1 - October 2019
  * Added SwiftMessageUtils#currencyAmount to retrieve the main currency and amount from a message
  * (CR #192) Fixed ConversionService#getFIN(SwiftMessage) to avoid altering the message parameter when removing empty blocks
  * Added an optional SwiftWriter#writeMessage with ignoreEmptyBlocks parameter
  * SwiftMessage#setUserBlocks(List) made public
  * Removed the trim to field values in the XML to enable consistent round trip conversion between FIN and XML
  * Explicit UTF-8 encoding was added where necessary to ensure portability
  * Added MultiLineField implementation to 45D, 49G, 49M and 49N

#### 8.0.0 - May 2019
  * JRE requirement increased to Java 1.8
  * SWIFT Standard release update 2019 (live 17 November 2019)
  * Yearly revision of deprecation phase (see http://www.prowidesoftware.com/resources/deprecation-policy)
  * Added common hierarchy for option J party fields

#### 7.10.4 - May 2019
  * Updated dependencies: apache-commons-lang 3.7 -> 3.8.1
  * Updated dependencies: apache-text 1.3 -> 1.6
  * Added copy constructors to MT header blocks
  * Added setDate(Calendar) to MIR object
  * (Issue #25) Fixed padding in PPCWriter
  * Added helper API SwiftTagListBlock#splitByTagName to get sub-blocks by field boundary
  * Fixed IOB exception in SwiftBlock2Output#setMIR in lenient mode
  * SwiftParser#tagStarts changed to protected to allow overwriting in custom parsers for non-compliant messages
  * Moved getMessageType from MtSwiftMessage to parent class AbstractSwiftMessage
  * Added getVariant and getMtId to MtSwiftMessage; added getMxId to MxSwiftMessage
  * Added setMUR in SwiftMessage
  * Added helper method in SwiftWriter to ensure break lines of any String has CRLF
  * Added setSignature and getSignature to SwiftMessage and AbstractMT to set and retrieve MDG tag in S block (LAU computation available in Prowide Integrator)
  * Added propertyValue to AbstractSwiftMessage to check if a property is set with a given value
  * Changed IsoUtils implementation to use Currency.getAvailableCurrencies() in the initialization
  * Deprecated AckSystemMessage in favor of ServiceMessage21
  * Fixed negative index bug in AbstractSwiftMessage#getPreviousStatusInfo when message has less than two statuses in the trail
  * Fixed getLines API in Fields that in some cases was trimming the first line starting slash from the result
  * Fixed eventual NPE produced in MxSwiftMessage#updateFromMessage() when creating MxSwiftMessage from XML document
  * Fixed column length for "variant" in MxSwiftMessage persistence mapping
  * Added a fields() method in SwiftTagListBlock to get all block Tag objects as Field objects
  * Added API to field 50F and 59F to get structured content for the line numbers

#### 7.10.3 - October 2018
  * License changed from LGPL to the more permissive Apache License 2.0
  * Fixed serialization of field 48
  * Completed SwiftMessageUtils#currencyAmount for missing MTs
  * Fixed NPE in SwiftBlock4.removeEmptySequences with fields 15A as sequence boundary
  * (Issue #15) MxParser.java typo analiseMessage -> analyseMessage
  * Added getFields() to MT classes
  * Added bean validation annotations for BIC, IBAN, ISO country and currency
  * Enhanced the BIC internal model to allow accessor for all subfields
  * Enhanced the BIC validation with enum to report the specific validation problem found
  * Changed the default SwiftParser behavior to lenient, meaning by default it will not throw any IllegalArgumentException when headers size is invalid
  * Fixed FIN writer to preserve trailing spaces in tag value
  * Added JPA annotations to the SWIFT model intended for persistence (AbstractSwiftMessage and subclasses)
  * Removed the old Hibernate XML mapping AbstractSwiftMessage.hbm.xml (in favor of generic JPA annotations in model)
  * Added SwiftTagListBlock#removeSubBlocks to remove all instances of a given subblock
  * (Issue #13) Fixed SwifttagListBlock#removeSubBlock
  * Added JsonSerializable interface to all model classes implementing toJson()
  * Added toJson and fromJson to MT and Field classes
  * Added toJson and fromJson to the MtSwiftMessage and MxSwiftMessage model
  * Added field 434 in SwiftBlock3Builder

#### 7.10.2 - May 2018
  * Revamped the JSON API implementation using Gson, added missing fromJson methods

#### 7.10.1 - April 2018
  * FIN writer: reverted the trim in tag values introduced in 7.8.9

#### 7.10.0 - April 2018
  * SWIFT Standard release update 2018
  * JRE requirement increased to Java 1.7
  * Dependencies: updated apache commons-lang from 2.6 to 3.7
  * Yearly revision of deprecation phase (see http://www.prowidesoftware.com/resources/deprecation-policy)
  * Added API in SwiftMessage for the SWIFT gpi service: getters and setters for the service type identifier and UETR
  * Added an automatically generated UETR when creating new MT instances for 103, 103 STP, 103 REMIT, 202, 202 COV, 205, or 205 COV
  * Added API in SwiftMessage to set the variant (STP, REMIT, COV)
  * New helper API for block 3 (SwiftBlock3Builder) to ensure only expected fields are added and in proper order

#### 7.9.7 - April 2018
  * Dependencies: added gson 2.8.2
  * Added full IBAN validation including control digits and custom account numbers per country
  * Added SwiftCharset and SwiftCharsetUtils helper API to validate SWIFT related charsets.
  * Added SwiftTagListBlock#getFieldByQualifiers(name, qualifier, conditionalQualifier) to gather generic fields based on qualifiers content
  * Added addTag(index, tag) and setTag(index, tag) in SwiftTagListBlock to insert new field in specific positions
  * Added Field#is(String ...) to test component 1 of fields against a list of possible values
  * Added non-ISO country code XK (Kosovo) to IsoUtils
  * Added API in IsoUtils to add custom codes for countries and currencies
  * Added read-only properties in AbstractSwiftMessage for the message creation year, month and day of moth
  * Added support for custom split char in RJE reader/writer
  * Fixed missing repetitive 35B in MT549
  * Build migrated to Gradle

#### 7.9.6 - December 2017
  * Fixed conversion to XML with compressed parameter true in ConversionService

#### 7.9.5 - December 2017
  * Fixed getValueDisplay in field 50F to strip the starting slash in the account number
  * Added getLabelForLineNumber(String subfieldNumber) in Field50F to return the labels for the structured line identifiers
  * Enhanced getComponentLabel(final int number) in Field50F to return proper dynamic labels based on line number identifiers
  * Added getCorrespondentBIC to SwiftMessage and AbstractSwiftMessage
  * Expanded sender/receiver in MtSwiftMessage and MxSwiftMessage from BIC8 to BIC11 in order to keep branch information in those cached attributes
  * Added checksumBody to AbstractSwiftMessage for proprietary checksum calculated on the body only, as a complement to the existing checksum on the whole message
  * Fixed AbstractSwiftMessage#copyTo(msg) implementation to perform hard copy of list objects (similar to a copy constructor implementation)
  * Expanded precision in getValueDisplay for all numeric fields to preserve the decimal digits present in the original value
  * Implemented SwiftMessage#getUUID and added getUID(Calendar, Long)
  * Implemented SwiftMessageUtils#calculateChecksum as MD5 hash on whole FIN message content and added new checksum for the text block only

#### 7.9.4 - November 2017
  * Internal code maintenance release

#### 7.9.3 - October 2017
  * JRE requirement increased to Java 1.6
  * Added API in BIC to return the distinguished name (DN) for a BIC
  * Added equalsIgnoreCR in Tag to compare values regardless of carriage return character being present or not in new lines
  * Fixed MxParser#parseBusinessApplicationHeaderV01 (it was setting the FinInstnId/Nm as BIC)
  * Removed invalid component in field 86J
  * Fixed order of components in fields 98J and 98K
  * Completed the component labels for all fields
  * Changed field 22C structure into individual components for the <SB-LC> function
  * Enhanced fields parse/serialization to preserve any whitespace in a component

#### 7.9.2 - August 2017
  * Fixed FINWriterVisitor to prevent printing 'null' tag values
  * Deprecated custom resource properties for currency and country codes, in favor of Java nativa API in Currency and Locale
  * Removed package-info.class from target jar to avoid class modifier issue in Java8 runtime
  * Fixed serialization of field 50F to allow the first line without a starting forward slash

#### 7.9.1 - June 2017
  * (Issue #5) Enhanced performance in SwiftParser
  * Removed sequence API for inner loops (non sequence) in MTs 306, 320, 340, 360, 361, 362, 410, 412, 420, 422, 450, 456

#### 7.9.0 - May 2017
  * SWIFT Standard release update 2017 (live 19 November 2017 for MT and 18 November for MX)
  * (Issue #2) maven build issues
  * (Issue #3) Field61 component 5 treated as amount
  * (Issue #4) Field72 structure fixed to allow 6 components at most
  * Field99A implements AmountContainer
  * Field95L implements BICContainer

#### 7.8.9 - May 2017
  * Yearly revision of deprecation phase (see http://www.prowidesoftware.com/resources/deprecation-policy)
  * Added convenient isType(int) to SwiftMessage
  * Fixed amounts() in AmountContainer fields

#### 7.8.8 - March 2017
  * Added hashcode and equals to MxId
  * Added MUR generation in block 3
  * Added a multi-purpose SwiftMessageComparator for MT, as an abstraction of the existing AckMessageComparator
  * Added helper API to remove empty sequences in block 4
  * Added ACK/NAK identifier constants and API in AbstractSwiftMessage
  * Added getDateAsCalendar in MIR/MOR
  * Added MtCategory enum for MT message categories and convenient category API in SwiftMessage
  * Added support for system and service messages in metadata gathered from SwiftMesasge in MtSwiftMessage
  * Added isServiceMessage in SwiftMessage
  * Added static factory method parse to SwiftMessage
  * Added new fields in AbstractSwiftMessage to hold main currency and amount, automatically set for most MTs from fields 32a, 33a, 34a, 19a and 62a
  * Added conversion to and from LT address in SwiftFormatUtils
  * (CR #10) Added comprehensive implementation of MT and Field classes for system messages (category 0)
  * Added custom name for internal loop sequences in MTs 110, 360, 361, 604, 605, 609, 824, 920, 935, 940, 942, 971 and 973
  * Added more options to retrieve information from the status trail in AbstractSwiftMessage
  * Reduced visibility from public to protected for MTs inner sequence classes mutable fields; START, END, TAIL.
  * Fixed analyze and strip API in MxParser to support nested Document elements
  * Fixed MT500 removed invalid fields after GENL linkage sequence
  * Fixed AckMessageComparator to cover all fields in block 2 input and output
  * Fixed getSender and getReceiver for service messages in SwiftMessage
  * Fixed MT600, removed invalid fields 26F, 34G, 31C in sequence A
  * Fixed parse for DATE1 (MMDD) to handle properly leap years
  * Fixed RJEWriter to avoid writing the split character '$' and the end of the file, afterwards the last message
  * Expanded helper API in AckSystemMessage
  * TagListBlock tags field made private instead of package protected
  * Enabled mutability of LogicalTerminalAddress objects, allowing setting the branch from superclass BIC
  * Enhanced parser for fields 11R, 11S and 37H (NPE prevention)
  * Removed invalid generated code for internal loops (non-sequence) in MTs: 110, 201, 360, 361, 559, 604, 605, 609, 824, 920, 935, 940, 942, 971, 973
  * Enhanced from() and to() methods in BusinessHeader to catch more options

#### 7.8.7 - December 2016
  * Fixed getMessageType in MT103_STP, MT102_STP, MT103_REMIT, MT202COV and MT205COV to return the number without the validation flag (as expected per javadoc definition)
  * MT518 fixed fieldset for Field 70
  * MT330 fixed qualifier in Field 22
  * MT513 and MT514 Field 11 moved outside previous fieldset
  * MT541 to MT547 Field 90[A,B] changed to fieldset.
  * MT564 fixed fieldset items in Field93[B,C]
  * MT565 to MT567 Sequence D, fixed field 13
  * MT609 and MT798_763 fixed qualifiers in Field 29
  * When creating MT instances, the validation flag (STP, REMIT, COV) will be automatically created as block 3 field 119 when applies for the created MT
  * Log warning when creating MTnnn objects from invalid message types, for example calling MT103.parse(fin) and passing FIN content for an MT 202
  * Ignore validation flag (STP, REMIT, COV) if it is not valid for the message type, when creating MT object from SwiftMessage (to avoid ClassNotFoundException)
  * Enhanced semantic in AckMessageComparator when a blocks are null or empty (see javadoc for details on how blank blocks are handled in comparison)

#### 7.8.6 - November 2016
  * MxParser; IOB exception prevention in strip methods when XML has empty header or document
  * Prevention for IOB exception in ensureEOLS when converting MT message from model into FIN text
  * Expanded API in SwiftParser with static parse methods for each MT block
  * Expanded API in SwiftWriter to serialize any MT block into its native SWIFT representation, also made visit API in SwiftMessage static

#### 7.8.5 - October 2016
  * Added getSubBlockByTagNames and getSubBlocksByTagNames in SwiftTagListBlock to retrieve subblocks based on comprehensive list or tag names
  * Added API in BusinessHeader to create valid BAH from simple parameters
  * Added API in BIC to get the branch and institution
  * Added API to match message identifier by regex, for example fin.*STP
  * Added API to strip header and document portion of Mx message in XML format
  * Added analizeMessage in MxParser, lightweight API to retrieve structure information from an MX messages
  * Added enumerations for message priority and delivery monitoring in MT block 2
  * Added json() to AbstractMT
  * Added getComponentLabel(int) in Field classes
  * Added updateFrom AbstractMT to MtSwiftMessage
  * Added reference as class attribute in AbstractSwiftMessage (set by subclasses)
  * Added FileFormat attribute to AbstractSwiftMessage for clear identification of content in implementing subclasses
  * Added constructor of MxSwiftMessage from AbstracMX
  * Added API to get BIC codes from DN in Mx messages
  * Added MtId class, analogous to the existing MxId for MX messages
  * SwiftParser parsing of block 4 published as static public method
  * Added AbstractMessage as base class for specific MTnnn and MXmmm model hierarchy
  * Added MessageStandardType with MT and MX values and ServiceIdType for header service id values
  * Added nextSwiftMessage in RJE/PPC readers for system messages support
  * Added valuesNumeric to MT enumeration MtType
  * Added getValueDisplay with optional locale parameter to display formatted field and individual components values
  * Added MTVariant enum and getVariant API in swift messages
  * Added CONDITIONAL_QUALIFIER component number as static class field for all generic fields (fields implementing the GenericField interface)
  * Added BusinessHeader serialization into xml and Element objects
  * Added business header parse from Element object in MxParser
  * Added RJEReader and RJEWriter to create MT message files in RJE format
  * Added PPCWriter to create MT message files in DOS-PPC format (also enhanced API for the existing PPCFileReader)
  * Added path() API in MxNode
  * Added MtType, an enumeration of all available MTnnn implementations
  * Added parse to Field classes to update field components from full value
  * Added append lists of Tag or Field to TagListBlock
  * Added support for attributes in MxNode
  * Added generic setters for attributes in header blocks 1 and 2 using qualified names (#setField)
  * Added write XML method for MX business header
  * Added validName as static method in Field, to validate field names
  * Added getField static API in Field to create new instances with reflection given the field name and value
  * Added reference(msg) to SwiftMessageUtils to get the sender reference from messages that contain a reference field
  * Added SwiftMessageRevision to the swift messages model, to hold and track changes in swift messages
  * Fixed parser for field 98F
  * Fixed field 61 parse allowing EC and ED as credit/debit mark subfield
  * Fixed from() and to() methods in BusinessHeader to return the BIC code for both possible header types
  * FIxed serialization of component 1 in field 50F
  * Fixed parser and serialization in Field98F
  * Fixed SwiftMessage.toJson single quote to double quote in timestamp field
  * Fixed getLabel when used with the parameters combination of a valid mt and a null sequence
  * Fixed getValue in Field61,
  * Added proper implementation for isOptional(component) in Field61
  * Fixed components trim to null in parser for several fields when the component value is not present
  * Fixed separators trim in getLine API
  * Fixed setComponentN(Number) when component is not a SWIFT amount, Number is now serialized as an integer (without decimal separator)
  * Fixed MT parser to allow additional lines in a field start with colon ':'
  * Fixed field 32R second component changed from currency to string to allow codewords ’FOZ’, ’GOZ’, ’GRM’, ’KLO’, ‘LIT’, ’LOT’, ‘OTH’, ‘PND’, ’TAL’, ’TOL’, ‘TON’, ‘TOZ’, ’UNT’
  * Fixed field 33B first component changed from currency to string to allow codeword ’PCT’ used in MT601
  * Fixed API inconsistencies in MtSwiftMessage when updating from SwiftMessage objects.
  * Bugfix MT506 added mandatory field 28E
  * Added missing getters for Sequence E1 in MT300
  * Changed MX messages detection in MxParser to lighter implementation using Stax
  * Normalized Input/Output Outgoing/Incoming API in AbstractMT and SwiftMessage
  * SwiftMessage.toJson changed timestamp format to the recommended ISO 8601
  * MxSwiftMessage meta-data (sender, receiver, reference, identifier) read and set from raw XML content
  * Added support in XmlParser for the field version of Core proprietary XML format for MTs, the parser now reads both formats seamlessly
  * Better header API in MxSwiftMessage to support both ISO and SWIFT business headers
  * Elaborated identifier in MtSwiftMessage, using fin.type.variant instead of just the message type
  * Added comprehensive sequence names into pw_swift_label property files
  * Added translations of pw_swift_label property files to FR, DE and IT (complementing the existent EN, ES and RU files)
  * Completed pw_swift_label property files for all field + mt + sequence combinations
  * Complete application header parsing in MxParser
  * Better application header detection in MxParser based on namespaces
  * Added component labels for field 13K
  * Fields 11R and 11S component 3 split into two independent components.
  * In Field61, component 6 was splitted into two independent components to hold the "transaction type" and the "identification code" as stated in the standard definition for function <SUB-6>
  * Added SwiftParserConfiguration to encapsulate several parsing options, allowing fast parsing of AbstractMT by reading the text block in raw format

#### 7.7.0 - October 2015
  * valueDate in SwiftMessageUtils
  * isType(int...) in SwiftMessage
  * Enhanced the getSequence API in MT classes with support to nested sequences, allowing for ex: getSequenceE1(getSequenceEList().get(n))
  * getLine API for FieldNN classes based on semantic lines number identification
  * Copy constructors for FieldNN classes, performing a deep copy of the components' list
  * MxParser message detection
  * New generic XML model and API, as backbone for MX messages.
  * Headers Blocks: new generic getters in blocks 1 and 2 to retrieve attributes using full qualified names from enums; for example getField(SwiftBlock1Field.LogicalTerminal)
  * Static labels for subfields in FieldNN classes to allow for example getComponent(Field93B.BALANCE)
  * BIC: API to check for live and non-live bics
  * MxParser: parseApplicationHeader and constructors from several sources
  * Added missing labels' API to fields: 36E, 69A, 69C, 69D, 70C, 70D, 70G, 90F, 90J, 92D, 92L, 92M, 92N, 92R
  * Added the ApplicationHeader attribute to AbstractMX
  * Added API to search nodes or content by path or name in the MxNode tree returned by the MxParser
  * Added json() and xml() methods to MT classes
  * Added write to file and output streams to AbstractMT and AbstractMX
  * Added consistent constructors from String, File or InputStream to MTnnn classes
  * Added static parse methods to create MTnnn objects from String, File, InputStream or MtSwiftMessage
  * Added consistent constructors from String, File or InputStream to AbstractSwiftMessage and subclasses MtSwiftMessage and MxSwiftMessage
  * Added static parse methods to create MtSwiftMessage and MxSwiftMessage objects from String, File or InputStream
  * Lib: added read from input streams
  * NPE prevention in SwiftFormatUtils.getCurrency
  * Fixed getSender and getReceiver for MTxxx to return accurate information regardless the message being of type input or output (also to be consistent with analogous methods in SwiftMessage)
  * Added CR and LF to charset z and x at SwiftcharsetUtils
  * Fixed validation of fields 70F, 77S and 77T that unnecessary restricted the allowed amount of lines (not it is unlimited because charset Z allows CRLF).
  * Fixed OutOfBound exception at MxNode findFirst implementation when a node has multiple children
  * Fixed getDescription for Field35B, now returning component 3 instead of 2
  * Better API consistency between MT and MX implementations, with common ways to parse and build.
  * Changed sender and receiver attributes for MtSwiftMessage to hold BIC8 instead of full LT identifiers.
  * Deprecated the use of model message inside MtSwiftMessage
  * Simplified distribution zip with -sources and -javadoc jars

#### 7.6.0 - October 2014
  * New BIC API: isTestAndTraining(), getLogicalTerminalIdentifier(), bic8() and bic11()
  * New model for LT addresses, and its related API in header classes
  * New SwiftMessage API: AbstractMT toMT()
  * New AbstractMT API: getSequence(name), getSequenceList(name)
  * Added builder API: constructors and append methods to add content with chaining support
  * Added missing getValue() implementations to field classes. Example: Field26C
  * Added annotations to MTNNN classes to identify sequence split strategy involved (more traceable code)
  * SRU 2014. Affected MTs: 300, 304, 305, 306, 340, 341, 360, 361, 380, 381, 502, 506, 508, 509, 513, 514, 515, 518, 527, 530, 536, 537, 538, 540, 541, 542, 543, 544, 545, 546, 547, 548, 549, 558, 564, 565, 566, 567, 568, 569, 575, 600, 601, 942
  * Added description and release javadoc comments to MT classes
  * Added MX Generic model support
  * Added MX parse
  * Added MT300.getSequenceE()
  * Minor fix in MT300 sequences structure, B1 and B2 inside B, and named D's subsequence as D1
  * SwiftTagListBlock implements Iterable<Tag>
  * Bugfix SwitTagListBlock.countTagsStarsWith(string,string) was ignoring tagnames in count

#### 7.5.0 - August 2014
  * Added toJson in SwiftMessage and SwiftTagListBlock, SwiftBlock1 and 2
  * Added to SwiftTagListBlock  getFieldByName(String, being)
  * Added to SwiftTagListBlock  getFieldByName(String, being, component2)
  * Added to SwiftTagListBlock  getFieldByNumber(int , being)
  * Added START_TAG and END_TAG constant to Sequence inner classes
  * Added Sequence.newInstance() method
  * Added static method Field.emptyTag()
  * Added to SwiftTagListBlock append(SwiftTagListBlock)
  * Changed SwiftFormatUtils.getNumber(Number) to allow variable amount of decimal parts without the previous limit of two
  * Added support for national clearing system codes in party identifier components: example 52A starting with //AT123
  * JSON serialization: fixed missing quotes escaping and newline
  * in some occasions, getSequenceA() incorrectly returned null instead of empty sequence as stated in javadoc
  * Refactored Field77A to include 20 independent components instead of just one (current implementation is similar to Field79)
  * Deprecated isAnyOf(String ... names) and added isNameAnyOf(String ... names) semantics of method more clear with its name
  * Changed the semantic of getAccount methods to remove starting slashes if any
  * Some javadoc for BICRecord
  * Added serialization timestamp to JSON generation
  * In Field* void set changed to Class set so we can support the code style new Field().setThis().setThat().setThatToo()
  * Added Field.asTag()
  * Added option in XMLWriterVisitor to serialize field instead of tag

#### 7.4.0 - March 2014
  * In BIC added subtype attribute and getBranch method
  * ReaderIterator to read a file from a classpath resource and split its content by the '$' symbol
  * In SwiftMessage new API to check and get linkages sequences
  * In AbstractSwiftMessage new constructor using MTSwiftMessage as parameter
  * In MTSwiftMessage updateFromModel and updateFromFIN using internal attributes
  * Several helper methods to parse field content using SwiftParseUtils
  * Field classes implementation for fields belonging to System and Service Messages (i.e. 451)
  * Resource bundle labels for System and Service Messages fields
  * MOR class to represent the message output reference (inherited from the MIR)
  * SwiftParseUtils: getTokenSecond and getTokenSecondLast with prefix
  * getAll(SwiftMessage) in every FieldNN class
  * getAll(SwiftTagListBlock) in every FieldNN class
  * New constant in Field suitable for import static
  * SwiftTagListBlock: constructors made public
  * SwiftTagListBlock: added filterByNameOrdered(String ...)
  * SwiftTagListBlock: added getFieldsByNumber(int)
  * SwiftTagListBlock: added removeSubBlock(String)
  * SwiftTagListBlock: deprecated int getTagCount(String)
  * SwiftTagListBlock: added int countByName(String)
  * SwiftTagListBlock: deprecated int getTagCount()
  * SwiftTagListBlock: added int countAll()
  * SwiftTagListBlock: added method boolean containsAllOf(String...)
  * Improved toString in SwiftTagListBlock and Tag
  * Javadoc improvements
  * Fixed SwiftBlock1 constructor to allow LTs missing the optional A, B or C identifier (11 characters length); ex. FOOOAR22XXX
  * Fixed getStatusInfo and getPreviousStatus in messages base class that was causing IOB exceptions
  * Issue 39: missing trimToEmpty in getComponent2 in 50H
  * MT207: fixed maximum repetitions of sequence B from 1 to unlimited

#### 7.3.0 - January 2014
  * removed log4j.properties
  * New API: Field.isAnyOf(String...)
  * Added many methods in SwiftTagListBlock in resemblance to String manipulation API
  * SwiftTagListBlock added: getTagsByNumber(int), SwiftTagListBlock removeAfterFirst(String, boolean)
  * Added Tag.startsWith
  * Added Tag.contains
  * Added PPCFileReader iterator to read and split pc connect files

#### 7.2.0 - September 2013
  * Added Field.letterOption
  * Added SwiftTagListBlock.getSubBlockBeforeFirst
  * Added SwiftTagListBlock.filterByName
  * Fixed Field.appendInLines that was causing the getValue of several fields (ex 35B) to start with unexpected EOL
  * Fixed NPE in XMLParser with null value in tags
  * Fixed Avoid usage of double in amount resolver

#### 7.0.0 - August 2013
  * Enhanced messages model with base support for MX messages.
  * New messages meta-data model to handle additional information: Status history, User notes, Properties list.
  * Useful API to SwiftMessage to get: direction, PDE, PDM, UUID, MIR, MUR and getTypeInt
  * Complete FieldNN implementation classes
  * Complete MT helper classes, covering all message types
  * Added model and API to handle Sequences at MT classes, covering all sequences based on 16R/16S boundaries.
  * New API to handle sub blocks: SwiftTagListBlock.removeUntilFirst, SwiftTagListBlock.containsAnyOf
  * Ensuring of SWIFT EOL at ConversionService.getFIN
  * Fixed getValue of several fields to prevent printing of null
  * Fixed getValue of several fields with missing slash separator on optional components
  * Added missing field getters for MT classes with fieldsets: for example 93B at MT564.
  * getValue for Field35B. Thanks to Raghu rathorr@users.sf.net
  * getCalendar bug related to unused format parameter
  * Changed Field26C parser and subfields structure to split the string before the VAR-SEQU into independent components
  * Removed deprecated net.sourceforge classes
  * Removed unimplemented method amounts() in AmountContainer

#### 6.4.0 - March 2013
  * Added visitor API on tag list block
  * New interface to identify and use generic fields (notice DSS methods are not part of non-generic fields)
  * Added API on MT classes to simplify messages creation
  * Comprehensive getters and setter API for field classes using functional names
  * Added PatternContainer interface and implemented in field
  * Better CurrencyContainer API
  * Added API to SwiftFormatUtils to get String components from Calendar using different SWIFT date/time formats
  * Implemented API for CurrencyContainer for all Fields
  * Added MT helper classes for MTs: 518, 549, 800, 801, 802, 824, 600, 601, 604, 605, 606, 607, 608, 609
  * Added Field implementations for 33G, 35U, 86B, 68A, 68B, 68C, 94C, 31F, 37a, 34J, 35H, 31X
  * Added API to simplify messages creation; defaults for header blocks attributes, addField to Block4, setSender at Block1

#### 6.3.0 - October 2012
  * Added MT helper classes for MTs: 500, 501, 502, 503, 504, 505, 506, 507, 508, 509, 510, 565
  * Fixed getAsCalendar for year component of field 77H
  * Fixed parsing of field 50F
  * Added field class for: 26C
  * Support to identify which sequence a tag belongs to
  * Added API to FieldNN classes to get the DSS field
  * Added API to FieldNN classes to get the qualifier and conditional qualifier components
  * Added API to FieldNN classes to determine if field is generic or non generic
  * Field class made abstract
  * FieldNN isOptional: method to check if a given component is optional for the field
  * Field getLabel: support for label exceptions per mt and sequence
  * SwiftParser changes to distinguish the presence of brackets when they are block boundaries or part of an invalid field value
  * Improved parsing of Field35B, first and second components are set only if "ISIN " is present
  * SR2012 update: deprecated fields 23C, 23F. Updated MT300, MT304, MT305 with field changes.
  * Added serialization for: 20E, 29G, 31G, 36E, 50G, 50H, 69B, 69D, 69F, 77H, 90F, 90J, 90K, 92D, 92L, 92M, 92N, 94D, 94G, 95T, 98F
  * Fixed serialization of field 59A

#### 6.2.0 - June 2012
  * Purged and some tunning of parser log
  * Added getField* API con block4
  * Added Tag API: public boolean contains(String ... values)
  * Added more API to get subblocks based on tag number boundaries regardless of letter options
  * Fixed Tag.isNumber to consider the whole number and not just the prefix, isNumber(58) returns true to 58A but not to 5
  * Added Tag.getNumber() API
  * Fixed build to include MTs and FieldNN source codes in the package
  * Fixed parser for fields: 94D, 50H, 50G and 52G
  * Added MT helper classes for MTs: 567, 900, 910, 920, 935, 941, 970, 971, 972, 973, 985, 986
  * Added API for getLabel at Field objects, to retrieve business oriented names from resource bundles

#### 6.1.0 - March 2012
  * Added BICContainer interface
  * Added MT helper classes for MTs: 360, 361, 362, 364, 365, 381, n90, n92, n95, n96, n98, 420, 422, 430, 450, 455, 456, 701, 705, 711, 720, 721, 732, 734, 740, 742, 747, 750, 752, 754, 756, 768
  * Added getValue for Field13E
  * Fixed getValue for Field31R (2nd component is optional)

#### 6.0.0 - February 2012
  * Merged patches from Walter Birch
  * SwiftParser: fix for parse error with malformed tag 72
  * Implemented getValue for Fields: 19B, 31D, 31P, 31R, 39P, 40B, 41D, 92F, 93B, 98E and others with the same parser pattern
  * Changed packages in Hibernate mappings from sourceforge to prowidesoftware
  * Added SwiftMessageUtils class
  * Added date container interface to Fields to better support higher level model expressions
  * Added currency container interface to Fields to better support higher level model expressions
  * SWIFT standard update (Nov 2011)
  * Fixed field parser for 35B
  * Changed SwiftParser log level
  * Build: consistent release in jar, sources and javadocs jars, include dependent jars in lib directory
  * API to create FieldNN objects from Tag objects
  * Fixed field parser for 35B when first component is an ISIN number
  * Added DATE1 support for fields parser (fixes Field61)
  * SwiftMessage API to get sender and receiver addresses from message headers
  * Added MT helper classes for MTs: 101, 104, 105, 107, 110, 111, 112, 200, 201, 204, 205, 205COV, 207, 256, 300, 305, 306, 307, 330, 340, 341, 350, 540, 541, 542, 543, 564, 566
  * MT helper classes 102_not_STP and 103_not_STP with inheritance from defaults MT103 and MT102 classes
  * Added Field implementations for 36E, 69B, 69D, 69F, 90F, 90J, 93B, 93C, 94G, 95T, 95S, 98E, 98F, 98L, 67A, 77J, 92E, 98D, 95S, 50G, 50H, 52G, 31G, 77H
  * TIME3 implementation to format utils
  * Suppress warnings for unused imports in eclipse

#### 6.0.0-RC5 - August 2011
  * Fixed parser for Field20E
  * Added Field implementations for 90K, 92D, 92L, 92M, 92N

#### 6.0.0-RC4 - July 2011
  * Added MT helper classes for MTs (SCORE): 798<743>, 798<745>, 798<760>, 798<761>, 798<762>, 798<763>, 798<764>, 798<766>, 798<767>, 798<769>, 798<779>, 798<788>, 798<789>, 798<790>, 798<791>, 798<793>, 798<794>, 798<799>
  * Added MT helper classes for MTs: 191, 291, 391, 399, 491, 535, 591, 691, 699, 707, 760, 767, 769, 790, 791, 891, 991, 999
  * Added Field implementations for 13E, 20E, 22L, 23X, 24E, 27A, 29D, 29G, 29S, 31R, 39D, 39P, 49H, 49J, 50M, 72C, 77C, 77E, 78B

#### 6.0.0-RC3 - April 2011
  * Added MT helper classes for MTs: 304, 320, 321, 210, 599
  * Added Field implementations for 19B, 32H, 32R, 34E, 37G, 37M, 37R, 38J, 92F, 62A, 62B

#### 6.0.0-RC2 - February 2011
  * Added Field implementation for 15 (A,B,C,D,E,F,G,H,I,J,K,L,M,N)
  * Added MT helper classes for MTs: 300, 400, 410, 412, 416, 499, 544, 545, 546, 547, 548, 700, 710, 730, 799
  * Added Field implementations for 31D, 31P, 40B, 41A, 41D, 45A, 45B, 46A, 46B, 47A, 47B
  * field serialization from components values into SWIFT single string value
  * Removed log4.properties from distribution jar
  * MTs API: fixed field mutiplicity when a field becomes repetitive being present on multiple sequences or at repetitive sequences.
  * Hibernate mappings: removed confusing/commented blocktype mappings at SwiftBlock.hbm.xml
  * Hibernate mappings: package rename

#### 6.0.0-RC1 - October 2010
  * Migrated src code to java 1.5 (binary distribution is still 1.4 compatible by means of http://retroweaver.sourceforge.net/)
  * Java 1.4 compatibility changes
  * normalization of linefeeds to CRLF at Tag creation from XML parsing
  * Removed deprecated API
  * Added new package io with subpackages parser and writer; added new package utils.
  * Renamed all packages to com.prowidesoftware (backward compatibility maintained with facades)
  * Added implementation for MTs 102 not STP, 102 STP, 103 not STP, 103 STP, 195, 199, 202, 202COV, 203, 295, 299, 940, 942, 950
  * Added new SWIFT MT high level generated API, with classes for specific message types
  * New source package for generated swift model
  * Merged project "prowide SWIFT Fields" into "WIFE"
  * Added comparison options to AckMessageComparator
  * Removed old and incorrect charset validator class net.sourceforge.wife.swift.MessageValidator
  * Fix in remove user block method, thanks to Herman's contribution and patience
  * Parser API for (new SwiftParser()).parse(messageToParse);
  * Replaced commons-lang-2.3 -> 2.4
  * Fixed message writer: system messages' block4 generated with inline tags
  * SwiftMessage API to check if it's Straight Through Processing (STP), based on the content of the User Header
  * SwiftMessage API to check if it's a cover payment (COV), based on the content of the User Header
  * SwiftTagListBlock API to check if contains a specific Tag
  * Removed unimplemented and confusing package net.sourceforge.wife.validation
  * Deprecated old and unused validation-related classes
  * Added AckMessageComparator which is useful of identify the ack of a given message.
  * SwiftTagListBlock API to get a sub block given its name or its starting and ending Tag
  * SwiftTagListBlock API to get tags by content, given its exact or partial value
  * Helper methods from Block4 moved to SwiftTagListBlock
  * SwiftTagListBlock is no longer abstract, so it can be used to create instances for subblocks
  * Required JVM upgrade to 1.5
  * Initial update of upload-sf target for release to sourceforge

#### 5.2.0 - February 2009
  * Added missing hashcode and equals
  * Javadocs improvements
  * Revised and tested hibernate mappings
  * Added getBlockType
  * Added length to unparsed text persistence mappings
  * Fixed persistence mapping for block2 inheritance
  * Updated hibernate libs to version 3.2.6
  * Added isOutput
  * isInput made concrete, not abstract
  * Added abstract isInput() method to SwiftBlock2 for safer casting subblocks when input/output is unknown

#### 5.1.0 - July 2007
  * Migrated logging to java logging api
  * Removed SwiftBlock's deprecated methods.
  * Moved some common methods in SwiftBlock2Input/SwiftBlock2Output to parent class SwiftBlock2.
  * Upgraded commons-lang to version 2.3
  * Improved persistence mapping.
  * Move persistence (helper) package to wife-test project.
  * Minor javadoc fixes.
  * Fixed some warnings.

#### 5.0.0 - June 2007
  * Improved Hibernate mapping for simplified and more efficient data base schema.
  * Added support for unparsed text to model, persistence mapping and conversion services (needed for some MT0xx for example).
  * XML to SwiftMessage parsing methods moved from ConversionService to XMLParser in "parser" package.
  * New package created for parser classes "net.sourceforge.wife.swift.parser".
  * Made abstract intermediate classes of blocks object hierarchy.
  * Added support for user custom blocks in model, persistence mapping and conversion services.
  * Improved overall test cases coverage and source/resources structure.
  * Fixed some warnings.
  * Swift Parser enhancements; don't throw exception on unrecognized data, but preserve an internal list of errors.
  * Added reference to current message in parser, so it can take decisions based on parsed data.
  * Added constant for possible values for application id to SwiftBlock1.
  * Updated dependency: hsqldb 1.8.0.4 -> hsqldb 1.8.0.7.
  * Updated dependency: hibernate 3.1.3 -> hibernate 3.2.3.ga.

#### 4.0.0 - April 2007
  * Moving to junit 4 - some new tests are being written with junit4, this should make testing some features singificantly easier.
  * Move size and isEmpty methods to subclasses.
  * Improved deprecated exception messages and javadoc.
  * Added useful getter for the MIR field in Block 2 output.
  * Added support for optional fields in Block 2 input.
  * Method specific to each block moved to each block class, when possible compatibility methods were left in old places, marked as deprecated to provide a smoother migration path.
  * Removed deprecated API in SwiftBlock.
  * Adapted parser to new model refactor.
  * More javadoc in parser.
  * Improved xml writer (more clean tabs and EOL).
  * Refactored and fixed XML parsing for blocks 3 and 5.
  * Fixed build.xml to include resources in generated jar files.
  * Improved javadoc and validations in fin writer.
  * Completed basic internal XML parsing.
  * Added more tests for XML conversion.
  * Implemented XML conversion parsing for all blocks (except 4).
  * Updated passing test in conversion service.

#### 3.4.0 - March 2007
  * Added license header to source files.
  * Minor fixes in build system.
  * Enhanced IBAN validation routine.
  * Added numerous tests for IBAN validation.
  * Added JSValidationUnit backed by Rhino, to support easy extension of validations.
  * Made all loggers private static transient final.
  * Enhanced overview documentation.
  * Javadoc updates.
  * Code clean up.
  * Added many tag specific validation units targeting MT103 validation.
  * Removed ant junit fork since it broke in ant 1.7.

#### 3.3.0 - January 2007
  * Initiated MT103 validation rule.
  * Validation framework core classes written.
  * Utility classes for validation.
  * Removed old and deprecated/replaces writer component.
  * Dependencies clean up, ant downloads less libs now.
  * Added Currency ISO Codes (needed for validations).
  * VF: implemented TagExists and ConditionalTagPresence validation units.
  * Started implementation of validation units.
  * Initial implementation of BIC validation.
  * Initial implementation of IBAN validation.
  * Added ISO Countries for IBAN validation.
  * Fixed issue in writer with block5 as mentioned in bug 1601122.
  * Fixed issue 1595631.

#### 3.2.0 - 2006
  * Parser logging information cleanup.
  * Migrating to log4j 1.2.8 for better compatibility (issued with trace method on some servers).
  * Fixed build to properly include current timestamp in dist target when property release.name is not set.
  * Fixed bug in parser/writer integration which included double block number when using the writer with an object of a just parsed message(1595589).
  * Updated code to fix issue mentioned in https://sourceforge.net/forum/message.php?msg_id=4001538.

#### 3.1.1 - 2006
  * Small fixes for java 1.4 compatibility.

#### 3.1.0 - 2006
  * Fixes to compile for java 1.4 by default.
  * Fixed test for bug 1540294, typo in block number.
  * Use system EOL in XML writer.
  * Added compile timestamp to manifest in created jars.

#### 3.0.0 - 2006
  * Build: Added release.name property to manifest.
  * Build: added selection of tests known to fail and those known to pass.
  * Fixed persistence mapping.
  * Improved build and added control to exclude tests that are know to fail.
  * Model simplification: SwiftBlockN classes are being removed in favor of base class SwiftBlock removed list of blocks in message which was confusing when not all blocks present.
  * SwiftBlock (base class) and subclasses are mapped and persisted ok, either the base class or the subclasses.
  * Added many tests for Hibernate persistence of SwiftMessage hierarchy.
  * Added XML Visitor to write a swift message to an XML representation.
  * Added ConversionService class which encapsulates many services conveniently.

#### 2.0.0 - 2006
  * New parser component highly tested on production and unit tests.
  * Writer component usable. while it has many limitations, it can be used as it is now.
  * Work in progress swift message persistence mapping.
  * Work in progress swift expression <-> regular expression conversion.<|MERGE_RESOLUTION|>--- conflicted
+++ resolved
@@ -1,17 +1,11 @@
 # Prowide Core - CHANGELOG
 
-<<<<<<< HEAD
 #### 9.5.3 - SNAPSHOT
   * (PW-2006) Fixed `getMUR` and `setMUR` in `SwiftMessage` to prioritize field 108 in block 4 over block 3 for system messages (category 0)
+  * Added new `MtSequenceEnum` with all the available inner sequences of specific MT schemas
   * Added `isSystemMessage()` to SwiftMessage to check if the message is a category 0 message (010. 011, etc...)
 
 #### 9.5.2 - October 2024
-=======
-#### 9.4.19 - SNAPSHOT
-  * Added new `MtSequenceEnum` with all the available inner sequences of specific MT schemas
-
-#### 9.4.18 - October 2024
->>>>>>> ec36c5e2
   * Added new `FieldEnum` with all the available field names
   * Code security improvements as per CodeQL recommendations
 
