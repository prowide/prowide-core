# Prowide Core - CHANGELOG

<<<<<<< HEAD
#### 10.1.13 - December 2023
=======
#### 9.4.15 - SNAPSHOT
  * Deprecated unnecessary methods in the SafeXmlUtils class

#### 9.4.14 - December 2023
>>>>>>> fb9759d9
  * (PW-1718) Changed the getComponentLabel(component) in Field59F to be dynamic based on the line identifiers (similar to existing API in Field50F)

#### 10.1.12 - November 2023
  * (PW-1697) Fixed validation/parse pattern in field 29O
  * (PW-1697) MT306 changes in field 30I
  * Added DistinguishedName with Builder in order to encapsulate the BIC branch name logic 

#### 10.1.11 - November 2023
  * (PW-1697) Fixed validation pattern in fields 14[H,K,L,M,N,O] and 29J

#### 10.1.10 - November 2023
  * (PW-1695) Fixed a stack overflow in the fields fromJson implementation when a malformed JSON input contains empty field names
  * (PW-1688) Added missing field labels for SRU2023 changes in the pw_swift_*.properties file

#### 10.1.9 - October 2023
  * (PW-1675) update to Field 31R to support also two date components as requested by SCORE messages
  * Added 36B and 36D getters to MT543

#### 10.1.8 - October 2023
  * (PW-1659) Field 24G deprecated Name and Address for Narrative

#### 10.1.7 - October 2023
  * Added default methods for sender, receiver, and identifier extraction to the MessageExtractionStrategy
  * Added JSON to the `FileFormat` enumeration

#### 10.1.6 - September 2023
  * (PW-1478) Fixed Field 44J parse and getValue to enable proper data preservation when the field contains multiline content

#### 10.1.5 - September 2023
  * Added support for an optional `pw-swift-core.properties` to customize the behavior of the SafeXmlUtils class

#### 10.1.4 - September 2023
  * (PW-1478) Field 44J parse and getValue fix

#### 10.1.3 - August 2023
  * (PW-1478) Field 44J format fixed to allow multiline

#### 10.1.2 - August 2023
  * (PW-1461) Remove deprecation of field 31R model since is it used back in SRU2023
  * (PW-1405) Trim original String payload when creating an AbstractSwiftMessage

#### 10.1.1 - July 2023
  * (GH-163) Remove unnecessary padding in sender and receiver in AbstractMT#creeate(number, sender, receiver) method
  * (PW-1323) Fixing getValue method for pattern issue in Field44J

#### 10.1.0 - June 2023
  * Migration to Java 11
  * Migration to Jakarta EE 10
  * (PW-1323) Fixing getValue method for pattern issue in Field44J
  * (PW-1323) Fixing missing pattern issue in Field44J

#### 9.4.0 - May 2023
  * SWIFT Standard release update 2023 (live 19 November 2023)
  * Yearly revision of deprecation phase (see https://dev.prowidesoftware.com/SRU2022/getting-started/deprecation/)

#### 9.3.15 - May 2023
  * (PW-1341) Avoid log pollution with exception stacktrace in Field#formatAccount method
  * (PW-1264) Added distinguishedName(boolean includeDefaultBranch) method to BIC in order to return default branch name

#### 9.3.14 - March 2023
  * (PW-1182) Fixed MT internal Loops API, when strategy is GENERATED_FIXED_WITH_OPTIONAL_TAIL and the tail part contains repetitive fields, such as MT920
  * (PW-1241) Added addUnstructuredStrict method to Narrative in order to strictly wrap unstructured input

#### 9.3.13 - March 2023
  * Deprecated all fields that are only used in SCORE messages and not in the general MT standard as they will eventually be removed from the library

#### 9.3.12 - February 2023
  * (PW-1109) Changed Narrative Resolver to validate minimum codeword length of 1 char
  * (GH-148) Fixed parser of Field61 amount component when number starts with the decimal comma (implicit zero in amount lower than 1)
  * Added getComponent(String componentName) to retrieve the component based on the name instead of the number
  * Added componentNameToNumber(String componentName) to retrieve the component number based on the component name

#### 9.3.11 - January 2023
  * (PW-1152) Preserve line breaks when creating NarrativeContainer fields from JSON with legacy structure: narrative1, narrative2, etc...
  * Fixed duplicate elements when serializing NarrativeContainer fields into JSON 

#### 9.3.10 - January 2023
  * (PW-1150) Added field model class for 31M (required in SCORE MT798_753)
  * (PW-1150) Added field model class for 71E (required in SCORE MT798_755 and MT798_757)

#### 9.3.9 - December 2022
  * (PW-1078) StructuredNarrative: Fixed parser to treat the optional [3!a13d] part as a unit block, both currency and amount present or missing

#### 9.3.8 - November 2022
  * (GH-127) Enhanced field JSON serialization to include detailed structure when the field is a NarrativeContainer 

#### 9.3.7 - November 2022
  * (PW-1101) Fix field 35C labels to match the FIN xsd: Identification Of Instrument, Description Of Instrument

#### 9.3.6 - November 2022
  * (PW-1086) Fixed typo in field 36D accessors
  * (PW-1078) StructuredNarrative: Added getBankCode() methods in order to allow direct access to data (used in SCORE messages)
  * (GH-88) Added missing constants for ISO 15022 codes 
  * MT540 and MT548 added missing getter for Field99C
  * Added removeRepeatedBoundaries method in order to remove repeated tag boundaries

#### 9.3.5 - October 2022
  * SRU2022 updates review: field 35C validation pattern changed to <VAR-SEQU-5>

#### 9.3.4 - September 2022
  * Added getCADETL method for "CADETL" separator sequences
  * (GH-119) MT566: Fixed repetitions of sequence USECU/FIA that is not repetitive
  * Added sequence getters using the boundary field qualifier, for example getSequenceGENL() as equivalent to the existing getSequenceA()

#### 9.3.3 - August 2022
  * (PW-1015) Added field model classes for 47E, 49D and 49F (required in SCORE MT798_774)

#### 9.3.2 - July 2022
  * (PW-977) Changed the MT203 and MT210 inner structure from regular sequence to inner loop named Loop1
  * Added Loop1 getter API to MTs: 110, 201, 203, 210, 410, 412, 420, 422, 450, 456, 604, 605, 801, 920, 973

#### 9.3.1 - July 2022
  * (PW-976) Added new MonetaryAmountContainer interface for fields having both an Amount and Currency
  * (PW-969) Modified field 12E, 12K and 12R labels
  * (PW-969) Added an optional narrative component to field 12R (required when the field is used in SCORE messages)
  * (PW-898) Changed the heuristic to retrieve sequence B1 from MT300 and MT304 to be more efficient even if the message structure is invalid
  * (PW-867) Enhanced the parsing of party fields A, B and D, to be more strict when splitting the /D/ or /C/ prefix from the account
  * Enhanced MtId constructor with regex matching
  * Added method namespaceURI() in the MtId class to return for example "urn:swift:xsd:fin.103.2021" for the MT103

#### 9.3.0 - May 2022
  * SWIFT Standard release update 2022 (live 20 November 2022)
  * Yearly revision of deprecation phase (see http://www.prowidesoftware.com/resources/deprecation-policy)
  * Updated gson dependency to 2.9.0

#### 9.2.13 - April 2022
  * (PW-892) Fixed AbstractMT#create when the message type number is less than 100
  * Added a convenient String message() method in the SwiftMessage object to get the FIN serialization of the message
  * Fixed error in Field 94G getValue

#### 9.2.12 - March 2022
  * (GH-103) fixed invalid ConstraintValidator annotation on CurrencyValidator
  * (GH-95) patterns getters are now non-final to avoid overwriting; static constants have been deprecated
  * RJE and PPC readers, added a constructor with explicit charset (same in swift parser from input stream)
  * Validate.notNull -> Objects.requireNonNull
  * Spotbugs code review

#### 9.2.11 - January 2022
  * Added LineWrapper (utils) to replace Apache's WordUtils.wrap and thus the commons-text dependency
  * Added convenient method in the envelop message MT798 to get the sub-message type as a SwiftMessage
  * Added a copy constructor to the Tag class

#### 9.2.10 - January 2022
  * (PW-815) Fixed getValue in field 12H (SCORE) where narrative is optional
  * (GH-89) MT530: Fixed repetition of sequence C ADDINFO
  * Updated dependency: gson:2.8.8 -> gson:2.8.9
  * Java 11 and 17 compatibility updates
  * Added plugins for automatic versioning and code quality reporting

#### 9.2.9 - December 2021
  * (GH-78) Fixed MT537#getSequenceBList where sequence B delimiter "STAT" overlaps with C3 and D1a1B1a delimiters
  * (GH-74) Fixed parser for Field48 and similar cases to avoid trimming content when the component contains also the slash separator as part of the value
  * (GH-62) Added com.prowidesoftware.core as automatic module name in the MANIFEST for JPMS support
  * Fields getComponentLabel is now public, returning the specific label for each field component
  * Fixed bug in PartyIdentifierUtils.getPartyIdentifier
  * Fixes in field component names and optional status
  * Fixes in field parsing
  * Incompatible change in field 71N (changed from 7 Narrative lines to Code + 6 Narrative lines)
  * Incompatible change for field 11T to have two lines (MT new-line DATE + TIME)
  * Fixed Structured Narrative parsing to return an empty Narrative object with null string values

#### 9.2.8 - November 2021
  * (PW-764) Added new variant values (RFDD, ISLFIN)
  * (PW-703) Block 2 parser: lenient parser to avoid duplicate error when exception on invalid Input/Output indicator
  * (CR-23) Enhanced getValueDisplay for fields (no decimal separator for numbers that are not amounts)

#### 9.2.7 - October 2021
  * Field 98D, 98E and 98G: removed invalid get{Component4|Sign}AsCurrency and set{Component4|Sign}(Currency) as no currency applies to these fields
  * Fields 94L and 85L: separated component 2 (Legal Entity Identifier) into two (Legal Entity Identifier Code and Legal Entity Identifier Number). Kept get/setLegalEntityIdentifier for backwards compatibility
  * Field 94H: second component now has get{name}AsBIC and set{name}(BIC) methods
  * Field 56B: now inherits from OptionBPartyField (to have get/setPartyIdentifier)
  * Field 26C: separated component 5 into 5 (Denomination) and 6 (Form) for compatibility with Swift. Kept get/setDenominationForm for backwards compatibility
  * Field 26A: now has 2 components (Number 1 and Number 2) for compatibility with Swift. get/setNumber is kept for backwards compatibility
  * Field 23: fixed getValue and parse to properly handle missing intermediate fields
  * Field 14S: has 4 new compatibility methods: getRateSource/setRateSource for Source and Number components and getTimeAndLocation/setTimeAndLocation for Time and Location components
  * Field 12: component is now of expected to have a numeric type
  * Code cleanup for Fields and Date|BIC|Amount|Currency Container
  * Added support for BigDecimal and Long component types (instead of just Number) in several fields
  * Fixed display text generation for fields having a date with pattern MMDD (only the month was included in the text)
  * OptionAPartyField: added set/getPartyIdentifier (for components 1 and 2) and renamed BIC to IdentifierCode. Affects fields 42A, 51A, 52A, 53A, 54A, 55A, 56A, 57A, 58A, 81A, 82A, 83A, 84A, 85A, 86A, 87A, 88A, 89A, 91A and 96A
  * OptionDPartyField: added set/getPartyIdentifier (for components 1 and 2). Affects fields 42D, 50D, 51D, 52D, 53D, 54D, 55D, 56D, 57D, 58D, 81D, 82D, 83D, 84D, 85D, 86D, 87D, 88D, 89D, 91D and 96D
  * OptionBPartyField: added set/getPartyIdentifier (for components 1 and 2). Affects fields 52B, 53B, 54B, 55B, 57B, 58B, 82B, 84B, 85B, 86B, 87B and 88B
  * Prepared Option A, B and D classes to support the PartyIdentifier interface with methods getPartyIdentifier and setPartyIdentifier
  * Enhanced Block2 creation by enriching Block Type to "O" or "I".
  * (PW-746) Fixed MT reference extraction for 20C in categories other than 5, and with MUR as fallback option
  * (CR-23) Added SwiftMessage#getMOR
  * Updated dependency: Apache Commons Lang 3.8.1 -> 3.12.0
  * Updated dependency: Apache Commons Text 1.6 -> 1.9
  * Updated dependency: Gson 2.8.2 -> 2.8.8

#### 9.2.6 - October 2021
  * (GH-60) Enhanced parser for field 98C
  * (PW-703) Enhanced SwiftParser in order to validate "Input" or "Output" Block 2 type
  * Enhanced the MtId to automatically extract the variant from String identifiers such as "fin.103.STP" or "202.COV"

#### 9.2.5 - September 2021
  * (PW-664) Parser enhancement to be lenient on LF before block identifier

#### 9.2.4 - August 2021
  * MultiLineField: preserve starting component separator when getting lines with offset

#### 9.2.3 - August 2021
  * Added user assigned country codes (example "XE") as valid codes in the IsoUtils country validation
  * Added field classes for SCORE messages: 11T, 12[S,R], 25G, 31[J,K,T], 34[D,K,L,M,S,T,U,X,V,W], 49[J,K,L] (to be used in the proprietary payload of the MT798 envelop)
  * MT564: Minor scheme fix, 92a TAXR and WITL can be repeated in CASHMOVE (E2)

#### 9.2.2 - July 2021
  * (PW-627) fixed Narrative.builder() to compute "//" size in the lines wrapping
  * (PW-581) the MultiLineField API now preserves any starting and trailing spaces in field lines
  * MT565: fixed repetition of sequence B2 (multiple to single)
  * MT548: Minor scheme fix, added letter option "C" in field "98C:SCTS" in sequence "C1a1B1"

#### 9.2.1 - June 2021
  * Added "ignore block 3" and "ignore priority" options to the SwiftMessageComparator
  * Added field classes for SCORE messages: 12[H,K,L], 20E, 25F, 29[D,F], 31R, 78B (to be used in the proprietary payload of the MT798 envelop)
  * Enhanced parser for LogicalTerminalAddress when the parameter has 9 characters
  * (PW-534) allowed null value for the Tag constructor

#### 9.2.0 - May 2021
  * SWIFT Standard release update 2021 (live 21 November 2021)
  * Yearly revision of deprecation phase (see http://www.prowidesoftware.com/resources/deprecation-policy)
  * Fixed the getSequence API in MT classes when the sequence boundary field is repetitive, in some scenarios produced invalid results
  * (PW-519) Field92H: Added "Rate Status" accessors
  * (PW-519) Field92J: Replaced "Narrative" accessors by "Rate Status" accessors

#### 9.1.4 - April 2021
  * Fixed getConditionalQualifier in fields 69C, 69D and 92H
  * Fixed field 41D isOptional(component) method
  * (PW-510) Fixed parser of field 90L
  * (PW-508) Fixed validator pattern in field 98K
  * Added MultiLineField interface implementation to fields: 45C, 45L and 49Z
  * Removed MultiLineField interface implementation to field 77H since its value is always a single line
  * (PW-501) Added getNarrative(deli), getNameAndAddress(deli) and similar getters in Field classes to get a concatenation of the relevant components with a specific delimiter
  * (PW-501) Fixed the getNarrative(), getNameAndAddress() and similar getters in Field classes to do a simple join of the relevant components, without CRLF and without components value trim
  * (PW-505) Fixed SwiftFormatUtils#decimalsInAmount(BigDecimal)
  * NPE prevention in AbstractMT.getFields() when the parsed FIN content is invalid
  * Added UETRUtils to generate the GPI unique end-to-end transaction reference, mandatory for several payment messages
  * Added customizable strategies to set the MtSwiftMessage metadata fields: reference, main amount, value date, etc...
  * Added field classes for SCORE messages: 13E, 21S, 21T, 27A, 29P, 29S, 29U, 49Z (to be used in the proprietary payload of the MT798 envelop)
  * (PW-451) Added backward compatible implementation in setComponent* and SetNarrative* API of narrative container fields: 29A, 37N, 70, 71B, 71D, 72Z, 72, 73A, 73, 74, 75, 76, 77A, 77B, 77D, 77
  * (PW-445) Added backward compatible fromJson for narrative container fields: 29A, 37N, 45B, 46B, 49M, 49N, 70, 71B, 71D, 72Z, 72, 73A, 73, 74, 75, 76, 77A, 77B, 77D, 77J, 77
  * Added Direction to the SwiftBlock2Field enumeration
  * Added more message type cases to the SwiftMessageUtils valueDate
  * Minor fixes in MT530 model: fields B/22F and C/90[A,B]

#### 9.1.3 - December 2020
  * Changed SwiftMessage#isGpi() to be true for: 103, 199, 299, 192, 196, 202COV or 205COV (mandatory outgoing GPI types)
  * Removed the indexes from the AbstractSwiftMessage JPA mapping (can be created directly in the DB as needed)
  * Added options in the MT message comparator to ignore the LT identifier or test flag when comparing header LT addresses
  * Added asTestBic in BIC to create a test BIC by setting the second component of the location to zero
  * Added API in the SwiftBlock2Output to set the MIR date and receiver date time fields from Calendar object

#### 9.1.2 - October 2020
  * Fixed set of MUR when an MtSwiftMessage is created from an acknowledge (service 21 message)
  * Changed AbstractSwiftMessage JPA mapping to EAGER load the status trail and the properties
  * Added a new MessageDirection enum as alternative to the legacy MessageIOType

#### 9.1.1 - September 2020
  * Fixed parser for fields 94L and 95L
  * Added MurMessageComparator to match ACKs based on the MUR
  * Changed the SwiftMessage#getMUR to retrieve field 108 from either block 3 or block 4 (system messages)
  * Enhanced the AckMessageComparator to still match on differences in block 2 optional fields or block 4 EOL characters
  * Minor refactor in MtSwiftMessage update from model (SwiftMessage)
  * Added a trim to the content parsed from the RJE reader
  * Fixed setPdm in MtSwiftMessage that was over writing the pde field
  * Minor changes in the MtSwiftMessage to avoid log warnings when setting metadata from message model
  * Added convenient field getters in the ServiceMessage21 (ACK/NAK) model class and made the getMtId() return "gpa.021"

#### 9.1.0 - May 2020
  * SWIFT Standard release update 2020 (live 22 November 2020)
  * Yearly revision of deprecation phase (see http://www.prowidesoftware.com/resources/deprecation-policy)
  * Enhanced components namings in field 98[DEGH]
  * Added rich API to parse and build narrative fields: 29A, 37N, 45B, 46B, 49M, 49N, 70, 71B, 71D, 72Z, 72, 73A, 73, 74, 75, 76, 77A, 77B, 77D, 77J, 77
  * Mx related classes moved to the prowide-iso20022 project (open source since October 2020)

#### 8.0.2 - April 2019
  * Added IBAN validation for Seychelles
  * Added field setters API in the SwiftBlock5
  * Added SwiftBlock5Field enumeration with commonly used block 5 trailer fields
  * (CR #235) Added SafeXmlUtils to disallow XXE in all XML parsing code
  * Fixed parser for fields 70[C,D,E,G], 94E, 95V when first line second component contains slashes
  * Changed default root element for Mx from message to RequestPayload
  * Fixed month day parsing in SwiftFormatUtils for leap years
  * Added MxParser#containsLegacyHeader() to check weather the message uses the legacy SWIFT header or the ISO business header
  * Added MtSwiftMessage constructor from AbstractMT
  * Fixed parser to preserve trailing lines in field values, even if the lines are empty (empty trailing lines were trimmed before)
  * (CR #203) Enhanced parser for party fields, explicit /D/ and /C/ is parsed as mark, otherwise any content following the / is parsed as account
  * Fixed field 108 order and overwrite if exist logic in SwiftBlock3#generateMUR
  * (CR #207) Added optional parameter in SwiftWriter and FINWriterVisitor to control whether field values should be trimmed

#### 8.0.1 - October 2019
  * Added SwiftMessageUtils#currencyAmount to retrieve the main currency and amount from a message
  * (CR #192) Fixed ConversionService#getFIN(SwiftMessage) to avoid altering the message parameter when removing empty blocks
  * Added an optional SwiftWriter#writeMessage with ignoreEmptyBlocks parameter
  * SwiftMessage#setUserBlocks(List) made public
  * Removed the trim to field values in the XML to enable consistent round trip conversion between FIN and XML
  * Explicit UTF-8 encoding was added where necessary to ensure portability
  * Added MultiLineField implementation to 45D, 49G, 49M and 49N

#### 8.0.0 - May 2019
  * JRE requirement increased to Java 1.8
  * SWIFT Standard release update 2019 (live 17 November 2019)
  * Yearly revision of deprecation phase (see http://www.prowidesoftware.com/resources/deprecation-policy)
  * Added common hierarchy for option J party fields

#### 7.10.4 - May 2019
  * Updated dependencies: apache-commons-lang 3.7 -> 3.8.1
  * Updated dependencies: apache-text 1.3 -> 1.6
  * Added copy constructors to MT header blocks
  * Added setDate(Calendar) to MIR object
  * (Issue #25) Fixed padding in PPCWriter
  * Added helper API SwiftTagListBlock#splitByTagName to get sub-blocks by field boundary
  * Fixed IOB exception in SwiftBlock2Output#setMIR in lenient mode
  * SwiftParser#tagStarts changed to protected to allow overwriting in custom parsers for non-compliant messages
  * Moved getMessageType from MtSwiftMessage to parent class AbstractSwiftMessage
  * Added getVariant and getMtId to MtSwiftMessage; added getMxId to MxSwiftMessage
  * Added setMUR in SwiftMessage
  * Added helper method in SwiftWriter to ensure break lines of any String has CRLF
  * Added setSignature and getSignature to SwiftMessage and AbstractMT to set and retrieve MDG tag in S block (LAU computation available in Prowide Integrator)
  * Added propertyValue to AbstractSwiftMessage to check if a property is set with a given value
  * Changed IsoUtils implementation to use Currency.getAvailableCurrencies() in the initialization
  * Deprecated AckSystemMessage in favor of ServiceMessage21
  * Fixed negative index bug in AbstractSwiftMessage#getPreviousStatusInfo when message has less than two statuses in the trail
  * Fixed getLines API in Fields that in some cases was trimming the first line starting slash from the result
  * Fixed eventual NPE produced in MxSwiftMessage#updateFromMessage() when creating MxSwiftMessage from XML document
  * Fixed column length for "variant" in MxSwiftMessage persistence mapping
  * Added a fields() method in SwiftTagListBlock to get all block Tag objects as Field objects
  * Added API to field 50F and 59F to get structured content for the line numbers

#### 7.10.3 - October 2018
  * License changed from LGPL to the more permissive Apache License 2.0
  * Fixed serialization of field 48
  * Completed SwiftMessageUtils#currencyAmount for missing MTs
  * Fixed NPE in SwiftBlock4.removeEmptySequences with fields 15A as sequence boundary
  * (Issue #15) MxParser.java typo analiseMessage -> analyseMessage
  * Added getFields() to MT classes
  * Added bean validation annotations for BIC, IBAN, ISO country and currency
  * Enhanced the BIC internal model to allow accessor for all subfields
  * Enhanced the BIC validation with enum to report the specific validation problem found
  * Changed the default SwiftParser behavior to lenient, meaning by default it will not throw any IllegalArgumentException when headers size is invalid
  * Fixed FIN writer to preserve trailing spaces in tag value
  * Added JPA annotations to the SWIFT model intended for persistence (AbstractSwiftMessage and subclasses)
  * Removed the old Hibernate XML mapping AbstractSwiftMessage.hbm.xml (in favor of generic JPA annotations in model)
  * Added SwiftTagListBlock#removeSubBlocks to remove all instances of a given subblock
  * (Issue #13) Fixed SwifttagListBlock#removeSubBlock
  * Added JsonSerializable interface to all model classes implementing toJson()
  * Added toJson and fromJson to MT and Field classes
  * Added toJson and fromJson to the MtSwiftMessage and MxSwiftMessage model
  * Added field 434 in SwiftBlock3Builder

#### 7.10.2 - May 2018
  * Revamped the JSON API implementation using Gson, added missing fromJson methods

#### 7.10.1 - April 2018
  * FIN writer: reverted the trim in tag values introduced in 7.8.9

#### 7.10.0 - April 2018
  * SWIFT Standard release update 2018
  * JRE requirement increased to Java 1.7
  * Dependencies: updated apache commons-lang from 2.6 to 3.7
  * Yearly revision of deprecation phase (see http://www.prowidesoftware.com/resources/deprecation-policy)
  * Added API in SwiftMessage for the SWIFT gpi service: getters and setters for the service type identifier and UETR
  * Added an automatically generated UETR when creating new MT instances for 103, 103 STP, 103 REMIT, 202, 202 COV, 205, or 205 COV
  * Added API in SwiftMessage to set the variant (STP, REMIT, COV)
  * New helper API for block 3 (SwiftBlock3Builder) to ensure only expected fields are added and in proper order

#### 7.9.7 - April 2018
  * Dependencies: added gson 2.8.2
  * Added full IBAN validation including control digits and custom account numbers per country
  * Added SwiftCharset and SwiftCharsetUtils helper API to validate SWIFT related charsets.
  * Added SwiftTagListBlock#getFieldByQualifiers(name, qualifier, conditionalQualifier) to gather generic fields based on qualifiers content
  * Added addTag(index, tag) and setTag(index, tag) in SwiftTagListBlock to insert new field in specific positions
  * Added Field#is(String ...) to test component 1 of fields against a list of possible values
  * Added non-ISO country code XK (Kosovo) to IsoUtils
  * Added API in IsoUtils to add custom codes for countries and currencies
  * Added read-only properties in AbstractSwiftMessage for the message creation year, month and day of moth
  * Added support for custom split char in RJE reader/writer
  * Fixed missing repetitive 35B in MT549
  * Build migrated to Gradle

#### 7.9.6 - December 2017
  * Fixed conversion to XML with compressed parameter true in ConversionService

#### 7.9.5 - December 2017
  * Fixed getValueDisplay in field 50F to strip the starting slash in the account number
  * Added getLabelForLineNumber(String subfieldNumber) in Field50F to return the labels for the structured line identifiers
  * Enhanced getComponentLabel(final int number) in Field50F to return proper dynamic labels based on line number identifiers
  * Added getCorrespondentBIC to SwiftMessage and AbstractSwiftMessage
  * Expanded sender/receiver in MtSwiftMessage and MxSwiftMessage from BIC8 to BIC11 in order to keep branch information in those cached attributes
  * Added checksumBody to AbstractSwiftMessage for proprietary checksum calculated on the body only, as a complement to the existing checksum on the whole message
  * Fixed AbstractSwiftMessage#copyTo(msg) implementation to perform hard copy of list objects (similar to a copy constructor implementation)
  * Expanded precision in getValueDisplay for all numeric fields to preserve the decimal digits present in the original value
  * Implemented SwiftMessage#getUUID and added getUID(Calendar, Long)
  * Implemented SwiftMessageUtils#calculateChecksum as MD5 hash on whole FIN message content and added new checksum for the text block only

#### 7.9.4 - November 2017
  * Internal code maintenance release

#### 7.9.3 - October 2017
  * JRE requirement increased to Java 1.6
  * Added API in BIC to return the distinguished name (DN) for a BIC
  * Added equalsIgnoreCR in Tag to compare values regardless of carriage return character being present or not in new lines
  * Fixed MxParser#parseBusinessApplicationHeaderV01 (it was setting the FinInstnId/Nm as BIC)
  * Removed invalid component in field 86J
  * Fixed order of components in fields 98J and 98K
  * Completed the component labels for all fields
  * Changed field 22C structure into individual components for the <SB-LC> function
  * Enhanced fields parse/serialization to preserve any whitespace in a component

#### 7.9.2 - August 2017
  * Fixed FINWriterVisitor to prevent printing 'null' tag values
  * Deprecated custom resource properties for currency and country codes, in favor of Java nativa API in Currency and Locale
  * Removed package-info.class from target jar to avoid class modifier issue in Java8 runtime
  * Fixed serialization of field 50F to allow the first line without a starting forward slash

#### 7.9.1 - June 2017
  * (Issue #5) Enhanced performance in SwiftParser
  * Removed sequence API for inner loops (non sequence) in MTs 306, 320, 340, 360, 361, 362, 410, 412, 420, 422, 450, 456

#### 7.9.0 - May 2017
  * SWIFT Standard release update 2017 (live 19 November 2017 for MT and 18 November for MX)
  * (Issue #2) maven build issues
  * (Issue #3) Field61 component 5 treated as amount
  * (Issue #4) Field72 structure fixed to allow 6 components at most
  * Field99A implements AmountContainer
  * Field95L implements BICContainer

#### 7.8.9 - May 2017
  * Yearly revision of deprecation phase (see http://www.prowidesoftware.com/resources/deprecation-policy)
  * Added convenient isType(int) to SwiftMessage
  * Fixed amounts() in AmountContainer fields

#### 7.8.8 - March 2017
  * Added hashcode and equals to MxId
  * Added MUR generation in block 3
  * Added a multi-purpose SwiftMessageComparator for MT, as an abstraction of the existing AckMessageComparator
  * Added helper API to remove empty sequences in block 4
  * Added ACK/NAK identifier constants and API in AbstractSwiftMessage
  * Added getDateAsCalendar in MIR/MOR
  * Added MtCategory enum for MT message categories and convenient category API in SwiftMessage
  * Added support for system and service messages in metadata gathered from SwiftMesasge in MtSwiftMessage
  * Added isServiceMessage in SwiftMessage
  * Added static factory method parse to SwiftMessage
  * Added new fields in AbstractSwiftMessage to hold main currency and amount, automatically set for most MTs from fields 32a, 33a, 34a, 19a and 62a
  * Added conversion to and from LT address in SwiftFormatUtils
  * (CR #10) Added comprehensive implementation of MT and Field classes for system messages (category 0)
  * Added custom name for internal loop sequences in MTs 110, 360, 361, 604, 605, 609, 824, 920, 935, 940, 942, 971 and 973
  * Added more options to retrieve information from the status trail in AbstractSwiftMessage
  * Reduced visibility from public to protected for MTs inner sequence classes mutable fields; START, END, TAIL.
  * Fixed analyze and strip API in MxParser to support nested Document elements
  * Fixed MT500 removed invalid fields after GENL linkage sequence
  * Fixed AckMessageComparator to cover all fields in block 2 input and output
  * Fixed getSender and getReceiver for service messages in SwiftMessage
  * Fixed MT600, removed invalid fields 26F, 34G, 31C in sequence A
  * Fixed parse for DATE1 (MMDD) to handle properly leap years
  * Fixed RJEWriter to avoid writing the split character '$' and the end of the file, afterwards the last message
  * Expanded helper API in AckSystemMessage
  * TagListBlock tags field made private instead of package protected
  * Enabled mutability of LogicalTerminalAddress objects, allowing setting the branch from superclass BIC
  * Enhanced parser for fields 11R, 11S and 37H (NPE prevention)
  * Removed invalid generated code for internal loops (non-sequence) in MTs: 110, 201, 360, 361, 559, 604, 605, 609, 824, 920, 935, 940, 942, 971, 973
  * Enhanced from() and to() methods in BusinessHeader to catch more options

#### 7.8.7 - December 2016
  * Fixed getMessageType in MT103_STP, MT102_STP, MT103_REMIT, MT202COV and MT205COV to return the number without the validation flag (as expected per javadoc definition)
  * MT518 fixed fieldset for Field 70
  * MT330 fixed qualifier in Field 22
  * MT513 and MT514 Field 11 moved outside previous fieldset
  * MT541 to MT547 Field 90[A,B] changed to fieldset.
  * MT564 fixed fieldset items in Field93[B,C]
  * MT565 to MT567 Sequence D, fixed field 13
  * MT609 and MT798_763 fixed qualifiers in Field 29
  * When creating MT instances, the validation flag (STP, REMIT, COV) will be automatically created as block 3 field 119 when applies for the created MT
  * Log warning when creating MTnnn objects from invalid message types, for example calling MT103.parse(fin) and passing FIN content for an MT 202
  * Ignore validation flag (STP, REMIT, COV) if it is not valid for the message type, when creating MT object from SwiftMessage (to avoid ClassNotFoundException)
  * Enhanced semantic in AckMessageComparator when a blocks are null or empty (see javadoc for details on how blank blocks are handled in comparison)

#### 7.8.6 - November 2016
  * MxParser; IOB exception prevention in strip methods when XML has empty header or document
  * Prevention for IOB exception in ensureEOLS when converting MT message from model into FIN text
  * Expanded API in SwiftParser with static parse methods for each MT block
  * Expanded API in SwiftWriter to serialize any MT block into its native SWIFT representation, also made visit API in SwiftMessage static

#### 7.8.5 - October 2016
  * Added getSubBlockByTagNames and getSubBlocksByTagNames in SwiftTagListBlock to retrieve subblocks based on comprehensive list or tag names
  * Added API in BusinessHeader to create valid BAH from simple parameters
  * Added API in BIC to get the branch and institution
  * Added API to match message identifier by regex, for example fin.*STP
  * Added API to strip header and document portion of Mx message in XML format
  * Added analizeMessage in MxParser, lightweight API to retrieve structure information from an MX messages
  * Added enumerations for message priority and delivery monitoring in MT block 2
  * Added json() to AbstractMT
  * Added getComponentLabel(int) in Field classes
  * Added updateFrom AbstractMT to MtSwiftMessage
  * Added reference as class attribute in AbstractSwiftMessage (set by subclasses)
  * Added FileFormat attribute to AbstractSwiftMessage for clear identification of content in implementing subclasses
  * Added constructor of MxSwiftMessage from AbstracMX
  * Added API to get BIC codes from DN in Mx messages
  * Added MtId class, analogous to the existing MxId for MX messages
  * SwiftParser parsing of block 4 published as static public method
  * Added AbstractMessage as base class for specific MTnnn and MXmmm model hierarchy
  * Added MessageStandardType with MT and MX values and ServiceIdType for header service id values
  * Added nextSwiftMessage in RJE/PPC readers for system messages support
  * Added valuesNumeric to MT enumeration MtType
  * Added getValueDisplay with optional locale parameter to display formatted field and individual components values
  * Added MTVariant enum and getVariant API in swift messages
  * Added CONDITIONAL_QUALIFIER component number as static class field for all generic fields (fields implementing the GenericField interface)
  * Added BusinessHeader serialization into xml and Element objects
  * Added business header parse from Element object in MxParser
  * Added RJEReader and RJEWriter to create MT message files in RJE format
  * Added PPCWriter to create MT message files in DOS-PPC format (also enhanced API for the existing PPCFileReader)
  * Added path() API in MxNode
  * Added MtType, an enumeration of all available MTnnn implementations
  * Added parse to Field classes to update field components from full value
  * Added append lists of Tag or Field to TagListBlock
  * Added support for attributes in MxNode
  * Added generic setters for attributes in header blocks 1 and 2 using qualified names (#setField)
  * Added write XML method for MX business header
  * Added validName as static method in Field, to validate field names
  * Added getField static API in Field to create new instances with reflection given the field name and value
  * Added reference(msg) to SwiftMessageUtils to get the sender reference from messages that contain a reference field
  * Added SwiftMessageRevision to the swift messages model, to hold and track changes in swift messages
  * Fixed parser for field 98F
  * Fixed field 61 parse allowing EC and ED as credit/debit mark subfield
  * Fixed from() and to() methods in BusinessHeader to return the BIC code for both possible header types
  * FIxed serialization of component 1 in field 50F
  * Fixed parser and serialization in Field98F
  * Fixed SwiftMessage.toJson single quote to double quote in timestamp field
  * Fixed getLabel when used with the parameters combination of a valid mt and a null sequence
  * Fixed getValue in Field61,
  * Added proper implementation for isOptional(component) in Field61
  * Fixed components trim to null in parser for several fields when the component value is not present
  * Fixed separators trim in getLine API
  * Fixed setComponentN(Number) when component is not a SWIFT amount, Number is now serialized as an integer (without decimal separator)
  * Fixed MT parser to allow additional lines in a field start with colon ':'
  * Fixed field 32R second component changed from currency to string to allow codewords ’FOZ’, ’GOZ’, ’GRM’, ’KLO’, ‘LIT’, ’LOT’, ‘OTH’, ‘PND’, ’TAL’, ’TOL’, ‘TON’, ‘TOZ’, ’UNT’
  * Fixed field 33B first component changed from currency to string to allow codeword ’PCT’ used in MT601
  * Fixed API inconsistencies in MtSwiftMessage when updating from SwiftMessage objects.
  * Bugfix MT506 added mandatory field 28E
  * Added missing getters for Sequence E1 in MT300
  * Changed MX messages detection in MxParser to lighter implementation using Stax
  * Normalized Input/Output Outgoing/Incoming API in AbstractMT and SwiftMessage
  * SwiftMessage.toJson changed timestamp format to the recommended ISO 8601
  * MxSwiftMessage meta-data (sender, receiver, reference, identifier) read and set from raw XML content
  * Added support in XmlParser for the field version of Core proprietary XML format for MTs, the parser now reads both formats seamlessly
  * Better header API in MxSwiftMessage to support both ISO and SWIFT business headers
  * Elaborated identifier in MtSwiftMessage, using fin.type.variant instead of just the message type
  * Added comprehensive sequence names into pw_swift_label property files
  * Added translations of pw_swift_label property files to FR, DE and IT (complementing the existent EN, ES and RU files)
  * Completed pw_swift_label property files for all field + mt + sequence combinations
  * Complete application header parsing in MxParser
  * Better application header detection in MxParser based on namespaces
  * Added component labels for field 13K
  * Fields 11R and 11S component 3 split into two independent components.
  * In Field61, component 6 was splitted into two independent components to hold the "transaction type" and the "identification code" as stated in the standard definition for function <SUB-6>
  * Added SwiftParserConfiguration to encapsulate several parsing options, allowing fast parsing of AbstractMT by reading the text block in raw format

#### 7.7.0 - October 2015
  * valueDate in SwiftMessageUtils
  * isType(int...) in SwiftMessage
  * Enhanced the getSequence API in MT classes with support to nested sequences, allowing for ex: getSequenceE1(getSequenceEList().get(n))
  * getLine API for FieldNN classes based on semantic lines number identification
  * Copy constructors for FieldNN classes, performing a deep copy of the components' list
  * MxParser message detection
  * New generic XML model and API, as backbone for MX messages.
  * Headers Blocks: new generic getters in blocks 1 and 2 to retrieve attributes using full qualified names from enums; for example getField(SwiftBlock1Field.LogicalTerminal)
  * Static labels for subfields in FieldNN classes to allow for example getComponent(Field93B.BALANCE)
  * BIC: API to check for live and non-live bics
  * MxParser: parseApplicationHeader and constructors from several sources
  * Added missing labels' API to fields: 36E, 69A, 69C, 69D, 70C, 70D, 70G, 90F, 90J, 92D, 92L, 92M, 92N, 92R
  * Added the ApplicationHeader attribute to AbstractMX
  * Added API to search nodes or content by path or name in the MxNode tree returned by the MxParser
  * Added json() and xml() methods to MT classes
  * Added write to file and output streams to AbstractMT and AbstractMX
  * Added consistent constructors from String, File or InputStream to MTnnn classes
  * Added static parse methods to create MTnnn objects from String, File, InputStream or MtSwiftMessage
  * Added consistent constructors from String, File or InputStream to AbstractSwiftMessage and subclasses MtSwiftMessage and MxSwiftMessage
  * Added static parse methods to create MtSwiftMessage and MxSwiftMessage objects from String, File or InputStream
  * Lib: added read from input streams
  * NPE prevention in SwiftFormatUtils.getCurrency
  * Fixed getSender and getReceiver for MTxxx to return accurate information regardless the message being of type input or output (also to be consistent with analogous methods in SwiftMessage)
  * Added CR and LF to charset z and x at SwiftcharsetUtils
  * Fixed validation of fields 70F, 77S and 77T that unnecessary restricted the allowed amount of lines (not it is unlimited because charset Z allows CRLF).
  * Fixed OutOfBound exception at MxNode findFirst implementation when a node has multiple children
  * Fixed getDescription for Field35B, now returning component 3 instead of 2
  * Better API consistency between MT and MX implementations, with common ways to parse and build.
  * Changed sender and receiver attributes for MtSwiftMessage to hold BIC8 instead of full LT identifiers.
  * Deprecated the use of model message inside MtSwiftMessage
  * Simplified distribution zip with -sources and -javadoc jars

#### 7.6.0 - October 2014
  * New BIC API: isTestAndTraining(), getLogicalTerminalIdentifier(), bic8() and bic11()
  * New model for LT addresses, and its related API in header classes
  * New SwiftMessage API: AbstractMT toMT()
  * New AbstractMT API: getSequence(name), getSequenceList(name)
  * Added builder API: constructors and append methods to add content with chaining support
  * Added missing getValue() implementations to field classes. Example: Field26C
  * Added annotations to MTNNN classes to identify sequence split strategy involved (more traceable code)
  * SRU 2014. Affected MTs: 300, 304, 305, 306, 340, 341, 360, 361, 380, 381, 502, 506, 508, 509, 513, 514, 515, 518, 527, 530, 536, 537, 538, 540, 541, 542, 543, 544, 545, 546, 547, 548, 549, 558, 564, 565, 566, 567, 568, 569, 575, 600, 601, 942
  * Added description and release javadoc comments to MT classes
  * Added MX Generic model support
  * Added MX parse
  * Added MT300.getSequenceE()
  * Minor fix in MT300 sequences structure, B1 and B2 inside B, and named D's subsequence as D1
  * SwiftTagListBlock implements Iterable<Tag>
  * Bugfix SwitTagListBlock.countTagsStarsWith(string,string) was ignoring tagnames in count

#### 7.5.0 - August 2014
  * Added toJson in SwiftMessage and SwiftTagListBlock, SwiftBlock1 and 2
  * Added to SwiftTagListBlock  getFieldByName(String, being)
  * Added to SwiftTagListBlock  getFieldByName(String, being, component2)
  * Added to SwiftTagListBlock  getFieldByNumber(int , being)
  * Added START_TAG and END_TAG constant to Sequence inner classes
  * Added Sequence.newInstance() method
  * Added static method Field.emptyTag()
  * Added to SwiftTagListBlock append(SwiftTagListBlock)
  * Changed SwiftFormatUtils.getNumber(Number) to allow variable amount of decimal parts without the previous limit of two
  * Added support for national clearing system codes in party identifier components: example 52A starting with //AT123
  * JSON serialization: fixed missing quotes escaping and newline
  * in some occasions, getSequenceA() incorrectly returned null instead of empty sequence as stated in javadoc
  * Refactored Field77A to include 20 independent components instead of just one (current implementation is similar to Field79)
  * Deprecated isAnyOf(String ... names) and added isNameAnyOf(String ... names) semantics of method more clear with its name
  * Changed the semantic of getAccount methods to remove starting slashes if any
  * Some javadoc for BICRecord
  * Added serialization timestamp to JSON generation
  * In Field* void set changed to Class set so we can support the code style new Field().setThis().setThat().setThatToo()
  * Added Field.asTag()
  * Added option in XMLWriterVisitor to serialize field instead of tag

#### 7.4.0 - March 2014
  * In BIC added subtype attribute and getBranch method
  * ReaderIterator to read a file from a classpath resource and split its content by the '$' symbol
  * In SwiftMessage new API to check and get linkages sequences
  * In AbstractSwiftMessage new constructor using MTSwiftMessage as parameter
  * In MTSwiftMessage updateFromModel and updateFromFIN using internal attributes
  * Several helper methods to parse field content using SwiftParseUtils
  * Field classes implementation for fields belonging to System and Service Messages (i.e. 451)
  * Resource bundle labels for System and Service Messages fields
  * MOR class to represent the message output reference (inherited from the MIR)
  * SwiftParseUtils: getTokenSecond and getTokenSecondLast with prefix
  * getAll(SwiftMessage) in every FieldNN class
  * getAll(SwiftTagListBlock) in every FieldNN class
  * New constant in Field suitable for import static
  * SwiftTagListBlock: constructors made public
  * SwiftTagListBlock: added filterByNameOrdered(String ...)
  * SwiftTagListBlock: added getFieldsByNumber(int)
  * SwiftTagListBlock: added removeSubBlock(String)
  * SwiftTagListBlock: deprecated int getTagCount(String)
  * SwiftTagListBlock: added int countByName(String)
  * SwiftTagListBlock: deprecated int getTagCount()
  * SwiftTagListBlock: added int countAll()
  * SwiftTagListBlock: added method boolean containsAllOf(String...)
  * Improved toString in SwiftTagListBlock and Tag
  * Javadoc improvements
  * Fixed SwiftBlock1 constructor to allow LTs missing the optional A, B or C identifier (11 characters length); ex. FOOOAR22XXX
  * Fixed getStatusInfo and getPreviousStatus in messages base class that was causing IOB exceptions
  * Issue 39: missing trimToEmpty in getComponent2 in 50H
  * MT207: fixed maximum repetitions of sequence B from 1 to unlimited

#### 7.3.0 - January 2014
  * removed log4j.properties
  * New API: Field.isAnyOf(String...)
  * Added many methods in SwiftTagListBlock in resemblance to String manipulation API
  * SwiftTagListBlock added: getTagsByNumber(int), SwiftTagListBlock removeAfterFirst(String, boolean)
  * Added Tag.startsWith
  * Added Tag.contains
  * Added PPCFileReader iterator to read and split pc connect files

#### 7.2.0 - September 2013
  * Added Field.letterOption
  * Added SwiftTagListBlock.getSubBlockBeforeFirst
  * Added SwiftTagListBlock.filterByName
  * Fixed Field.appendInLines that was causing the getValue of several fields (ex 35B) to start with unexpected EOL
  * Fixed NPE in XMLParser with null value in tags
  * Fixed Avoid usage of double in amount resolver

#### 7.0.0 - August 2013
  * Enhanced messages model with base support for MX messages.
  * New messages meta-data model to handle additional information: Status history, User notes, Properties list.
  * Useful API to SwiftMessage to get: direction, PDE, PDM, UUID, MIR, MUR and getTypeInt
  * Complete FieldNN implementation classes
  * Complete MT helper classes, covering all message types
  * Added model and API to handle Sequences at MT classes, covering all sequences based on 16R/16S boundaries.
  * New API to handle sub blocks: SwiftTagListBlock.removeUntilFirst, SwiftTagListBlock.containsAnyOf
  * Ensuring of SWIFT EOL at ConversionService.getFIN
  * Fixed getValue of several fields to prevent printing of null
  * Fixed getValue of several fields with missing slash separator on optional components
  * Added missing field getters for MT classes with fieldsets: for example 93B at MT564.
  * getValue for Field35B. Thanks to Raghu rathorr@users.sf.net
  * getCalendar bug related to unused format parameter
  * Changed Field26C parser and subfields structure to split the string before the VAR-SEQU into independent components
  * Removed deprecated net.sourceforge classes
  * Removed unimplemented method amounts() in AmountContainer

#### 6.4.0 - March 2013
  * Added visitor API on tag list block
  * New interface to identify and use generic fields (notice DSS methods are not part of non-generic fields)
  * Added API on MT classes to simplify messages creation
  * Comprehensive getters and setter API for field classes using functional names
  * Added PatternContainer interface and implemented in field
  * Better CurrencyContainer API
  * Added API to SwiftFormatUtils to get String components from Calendar using different SWIFT date/time formats
  * Implemented API for CurrencyContainer for all Fields
  * Added MT helper classes for MTs: 518, 549, 800, 801, 802, 824, 600, 601, 604, 605, 606, 607, 608, 609
  * Added Field implementations for 33G, 35U, 86B, 68A, 68B, 68C, 94C, 31F, 37a, 34J, 35H, 31X
  * Added API to simplify messages creation; defaults for header blocks attributes, addField to Block4, setSender at Block1

#### 6.3.0 - October 2012
  * Added MT helper classes for MTs: 500, 501, 502, 503, 504, 505, 506, 507, 508, 509, 510, 565
  * Fixed getAsCalendar for year component of field 77H
  * Fixed parsing of field 50F
  * Added field class for: 26C
  * Support to identify which sequence a tag belongs to
  * Added API to FieldNN classes to get the DSS field
  * Added API to FieldNN classes to get the qualifier and conditional qualifier components
  * Added API to FieldNN classes to determine if field is generic or non generic
  * Field class made abstract
  * FieldNN isOptional: method to check if a given component is optional for the field
  * Field getLabel: support for label exceptions per mt and sequence
  * SwiftParser changes to distinguish the presence of brackets when they are block boundaries or part of an invalid field value
  * Improved parsing of Field35B, first and second components are set only if "ISIN " is present
  * SR2012 update: deprecated fields 23C, 23F. Updated MT300, MT304, MT305 with field changes.
  * Added serialization for: 20E, 29G, 31G, 36E, 50G, 50H, 69B, 69D, 69F, 77H, 90F, 90J, 90K, 92D, 92L, 92M, 92N, 94D, 94G, 95T, 98F
  * Fixed serialization of field 59A

#### 6.2.0 - June 2012
  * Purged and some tunning of parser log
  * Added getField* API con block4
  * Added Tag API: public boolean contains(String ... values)
  * Added more API to get subblocks based on tag number boundaries regardless of letter options
  * Fixed Tag.isNumber to consider the whole number and not just the prefix, isNumber(58) returns true to 58A but not to 5
  * Added Tag.getNumber() API
  * Fixed build to include MTs and FieldNN source codes in the package
  * Fixed parser for fields: 94D, 50H, 50G and 52G
  * Added MT helper classes for MTs: 567, 900, 910, 920, 935, 941, 970, 971, 972, 973, 985, 986
  * Added API for getLabel at Field objects, to retrieve business oriented names from resource bundles

#### 6.1.0 - March 2012
  * Added BICContainer interface
  * Added MT helper classes for MTs: 360, 361, 362, 364, 365, 381, n90, n92, n95, n96, n98, 420, 422, 430, 450, 455, 456, 701, 705, 711, 720, 721, 732, 734, 740, 742, 747, 750, 752, 754, 756, 768
  * Added getValue for Field13E
  * Fixed getValue for Field31R (2nd component is optional)

#### 6.0.0 - February 2012
  * Merged patches from Walter Birch
  * SwiftParser: fix for parse error with malformed tag 72
  * Implemented getValue for Fields: 19B, 31D, 31P, 31R, 39P, 40B, 41D, 92F, 93B, 98E and others with the same parser pattern
  * Changed packages in Hibernate mappings from sourceforge to prowidesoftware
  * Added SwiftMessageUtils class
  * Added date container interface to Fields to better support higher level model expressions
  * Added currency container interface to Fields to better support higher level model expressions
  * SWIFT standard update (Nov 2011)
  * Fixed field parser for 35B
  * Changed SwiftParser log level
  * Build: consistent release in jar, sources and javadocs jars, include dependent jars in lib directory
  * API to create FieldNN objects from Tag objects
  * Fixed field parser for 35B when first component is an ISIN number
  * Added DATE1 support for fields parser (fixes Field61)
  * SwiftMessage API to get sender and receiver addresses from message headers
  * Added MT helper classes for MTs: 101, 104, 105, 107, 110, 111, 112, 200, 201, 204, 205, 205COV, 207, 256, 300, 305, 306, 307, 330, 340, 341, 350, 540, 541, 542, 543, 564, 566
  * MT helper classes 102_not_STP and 103_not_STP with inheritance from defaults MT103 and MT102 classes
  * Added Field implementations for 36E, 69B, 69D, 69F, 90F, 90J, 93B, 93C, 94G, 95T, 95S, 98E, 98F, 98L, 67A, 77J, 92E, 98D, 95S, 50G, 50H, 52G, 31G, 77H
  * TIME3 implementation to format utils
  * Suppress warnings for unused imports in eclipse

#### 6.0.0-RC5 - August 2011
  * Fixed parser for Field20E
  * Added Field implementations for 90K, 92D, 92L, 92M, 92N

#### 6.0.0-RC4 - July 2011
  * Added MT helper classes for MTs (SCORE): 798<743>, 798<745>, 798<760>, 798<761>, 798<762>, 798<763>, 798<764>, 798<766>, 798<767>, 798<769>, 798<779>, 798<788>, 798<789>, 798<790>, 798<791>, 798<793>, 798<794>, 798<799>
  * Added MT helper classes for MTs: 191, 291, 391, 399, 491, 535, 591, 691, 699, 707, 760, 767, 769, 790, 791, 891, 991, 999
  * Added Field implementations for 13E, 20E, 22L, 23X, 24E, 27A, 29D, 29G, 29S, 31R, 39D, 39P, 49H, 49J, 50M, 72C, 77C, 77E, 78B

#### 6.0.0-RC3 - April 2011
  * Added MT helper classes for MTs: 304, 320, 321, 210, 599
  * Added Field implementations for 19B, 32H, 32R, 34E, 37G, 37M, 37R, 38J, 92F, 62A, 62B

#### 6.0.0-RC2 - February 2011
  * Added Field implementation for 15 (A,B,C,D,E,F,G,H,I,J,K,L,M,N)
  * Added MT helper classes for MTs: 300, 400, 410, 412, 416, 499, 544, 545, 546, 547, 548, 700, 710, 730, 799
  * Added Field implementations for 31D, 31P, 40B, 41A, 41D, 45A, 45B, 46A, 46B, 47A, 47B
  * field serialization from components values into SWIFT single string value
  * Removed log4.properties from distribution jar
  * MTs API: fixed field mutiplicity when a field becomes repetitive being present on multiple sequences or at repetitive sequences.
  * Hibernate mappings: removed confusing/commented blocktype mappings at SwiftBlock.hbm.xml
  * Hibernate mappings: package rename

#### 6.0.0-RC1 - October 2010
  * Migrated src code to java 1.5 (binary distribution is still 1.4 compatible by means of http://retroweaver.sourceforge.net/)
  * Java 1.4 compatibility changes
  * normalization of linefeeds to CRLF at Tag creation from XML parsing
  * Removed deprecated API
  * Added new package io with subpackages parser and writer; added new package utils.
  * Renamed all packages to com.prowidesoftware (backward compatibility maintained with facades)
  * Added implementation for MTs 102 not STP, 102 STP, 103 not STP, 103 STP, 195, 199, 202, 202COV, 203, 295, 299, 940, 942, 950
  * Added new SWIFT MT high level generated API, with classes for specific message types
  * New source package for generated swift model
  * Merged project "prowide SWIFT Fields" into "WIFE"
  * Added comparison options to AckMessageComparator
  * Removed old and incorrect charset validator class net.sourceforge.wife.swift.MessageValidator
  * Fix in remove user block method, thanks to Herman's contribution and patience
  * Parser API for (new SwiftParser()).parse(messageToParse);
  * Replaced commons-lang-2.3 -> 2.4
  * Fixed message writer: system messages' block4 generated with inline tags
  * SwiftMessage API to check if it's Straight Through Processing (STP), based on the content of the User Header
  * SwiftMessage API to check if it's a cover payment (COV), based on the content of the User Header
  * SwiftTagListBlock API to check if contains a specific Tag
  * Removed unimplemented and confusing package net.sourceforge.wife.validation
  * Deprecated old and unused validation-related classes
  * Added AckMessageComparator which is useful of identify the ack of a given message.
  * SwiftTagListBlock API to get a sub block given its name or its starting and ending Tag
  * SwiftTagListBlock API to get tags by content, given its exact or partial value
  * Helper methods from Block4 moved to SwiftTagListBlock
  * SwiftTagListBlock is no longer abstract, so it can be used to create instances for subblocks
  * Required JVM upgrade to 1.5
  * Initial update of upload-sf target for release to sourceforge

#### 5.2.0 - February 2009
  * Added missing hashcode and equals
  * Javadocs improvements
  * Revised and tested hibernate mappings
  * Added getBlockType
  * Added length to unparsed text persistence mappings
  * Fixed persistence mapping for block2 inheritance
  * Updated hibernate libs to version 3.2.6
  * Added isOutput
  * isInput made concrete, not abstract
  * Added abstract isInput() method to SwiftBlock2 for safer casting subblocks when input/output is unknown

#### 5.1.0 - July 2007
  * Migrated logging to java logging api
  * Removed SwiftBlock's deprecated methods.
  * Moved some common methods in SwiftBlock2Input/SwiftBlock2Output to parent class SwiftBlock2.
  * Upgraded commons-lang to version 2.3
  * Improved persistence mapping.
  * Move persistence (helper) package to wife-test project.
  * Minor javadoc fixes.
  * Fixed some warnings.

#### 5.0.0 - June 2007
  * Improved Hibernate mapping for simplified and more efficient data base schema.
  * Added support for unparsed text to model, persistence mapping and conversion services (needed for some MT0xx for example).
  * XML to SwiftMessage parsing methods moved from ConversionService to XMLParser in "parser" package.
  * New package created for parser classes "net.sourceforge.wife.swift.parser".
  * Made abstract intermediate classes of blocks object hierarchy.
  * Added support for user custom blocks in model, persistence mapping and conversion services.
  * Improved overall test cases coverage and source/resources structure.
  * Fixed some warnings.
  * Swift Parser enhancements; don't throw exception on unrecognized data, but preserve an internal list of errors.
  * Added reference to current message in parser, so it can take decisions based on parsed data.
  * Added constant for possible values for application id to SwiftBlock1.
  * Updated dependency: hsqldb 1.8.0.4 -> hsqldb 1.8.0.7.
  * Updated dependency: hibernate 3.1.3 -> hibernate 3.2.3.ga.

#### 4.0.0 - April 2007
  * Moving to junit 4 - some new tests are being written with junit4, this should make testing some features singificantly easier.
  * Move size and isEmpty methods to subclasses.
  * Improved deprecated exception messages and javadoc.
  * Added useful getter for the MIR field in Block 2 output.
  * Added support for optional fields in Block 2 input.
  * Method specific to each block moved to each block class, when possible compatibility methods were left in old places, marked as deprecated to provide a smoother migration path.
  * Removed deprecated API in SwiftBlock.
  * Adapted parser to new model refactor.
  * More javadoc in parser.
  * Improved xml writer (more clean tabs and EOL).
  * Refactored and fixed XML parsing for blocks 3 and 5.
  * Fixed build.xml to include resources in generated jar files.
  * Improved javadoc and validations in fin writer.
  * Completed basic internal XML parsing.
  * Added more tests for XML conversion.
  * Implemented XML conversion parsing for all blocks (except 4).
  * Updated passing test in conversion service.

#### 3.4.0 - March 2007
  * Added license header to source files.
  * Minor fixes in build system.
  * Enhanced IBAN validation routine.
  * Added numerous tests for IBAN validation.
  * Added JSValidationUnit backed by Rhino, to support easy extension of validations.
  * Made all loggers private static transient final.
  * Enhanced overview documentation.
  * Javadoc updates.
  * Code clean up.
  * Added many tag specific validation units targeting MT103 validation.
  * Removed ant junit fork since it broke in ant 1.7.

#### 3.3.0 - January 2007
  * Initiated MT103 validation rule.
  * Validation framework core classes written.
  * Utility classes for validation.
  * Removed old and deprecated/replaces writer component.
  * Dependencies clean up, ant downloads less libs now.
  * Added Currency ISO Codes (needed for validations).
  * VF: implemented TagExists and ConditionalTagPresence validation units.
  * Started implementation of validation units.
  * Initial implementation of BIC validation.
  * Initial implementation of IBAN validation.
  * Added ISO Countries for IBAN validation.
  * Fixed issue in writer with block5 as mentioned in bug 1601122.
  * Fixed issue 1595631.

#### 3.2.0 - 2006
  * Parser logging information cleanup.
  * Migrating to log4j 1.2.8 for better compatibility (issued with trace method on some servers).
  * Fixed build to properly include current timestamp in dist target when property release.name is not set.
  * Fixed bug in parser/writer integration which included double block number when using the writer with an object of a just parsed message(1595589).
  * Updated code to fix issue mentioned in https://sourceforge.net/forum/message.php?msg_id=4001538.

#### 3.1.1 - 2006
  * Small fixes for java 1.4 compatibility.

#### 3.1.0 - 2006
  * Fixes to compile for java 1.4 by default.
  * Fixed test for bug 1540294, typo in block number.
  * Use system EOL in XML writer.
  * Added compile timestamp to manifest in created jars.

#### 3.0.0 - 2006
  * Build: Added release.name property to manifest.
  * Build: added selection of tests known to fail and those known to pass.
  * Fixed persistence mapping.
  * Improved build and added control to exclude tests that are know to fail.
  * Model simplification: SwiftBlockN classes are being removed in favor of base class SwiftBlock removed list of blocks in message which was confusing when not all blocks present.
  * SwiftBlock (base class) and subclasses are mapped and persisted ok, either the base class or the subclasses.
  * Added many tests for Hibernate persistence of SwiftMessage hierarchy.
  * Added XML Visitor to write a swift message to an XML representation.
  * Added ConversionService class which encapsulates many services conveniently.

#### 2.0.0 - 2006
  * New parser component highly tested on production and unit tests.
  * Writer component usable. while it has many limitations, it can be used as it is now.
  * Work in progress swift message persistence mapping.
  * Work in progress swift expression <-> regular expression conversion.<|MERGE_RESOLUTION|>--- conflicted
+++ resolved
@@ -1,13 +1,9 @@
 # Prowide Core - CHANGELOG
 
-<<<<<<< HEAD
+#### 10.1.14 - SNAPSHOT
+  * Deprecated unnecessary methods in the SafeXmlUtils class
+
 #### 10.1.13 - December 2023
-=======
-#### 9.4.15 - SNAPSHOT
-  * Deprecated unnecessary methods in the SafeXmlUtils class
-
-#### 9.4.14 - December 2023
->>>>>>> fb9759d9
   * (PW-1718) Changed the getComponentLabel(component) in Field59F to be dynamic based on the line identifiers (similar to existing API in Field50F)
 
 #### 10.1.12 - November 2023
