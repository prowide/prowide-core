# Prowide Core - CHANGELOG

<<<<<<< HEAD
#### 10.33 - SNAPSHOT
  * Adding a new entry to SchemeConstantsR class

#### 10.3.2 - June 2025
  * Fix: Updated components for Field 13W
=======
#### 10.2.9 - June 2025
  * (PW-2541) Updated the narrative resolver, format field 70 (used in field 70), to allow multiple lines and using // as codeword separator (/CODEWORD1/text///CODEWORD2/text) 

#### 10.2.8 - June 2025
  * Fix: Enhanced the `DefaultMtMetadataStrategy` to prevent NPE when the message headers are malformed
>>>>>>> 185e932a

#### 10.3.1 - June 2025
  * (PW-2055) Fixed the default message metadata extraction for ACK/NAK to set the service message block 1 BIC as receiver, not as sender
  * (PW-2055) Enhanced the `SwiftMessageUtils` extractors to support the service 21 message type (ACK/NAK)
  * Fix: Enhanced the `DefaultMtMetadataStrategy` to prevent NPE when the message headers are malformed

#### 10.3.0 - May 2025
  * SWIFT Standard release update 2025 (live 22 November 2025)
  * Yearly revision of the deprecation phase (see https://dev.prowidesoftware.com/SRU2024/getting-started/deprecation/)
  * Dependency update: commons-lang3 -> 3.17.0
  * Dependency update: gson -> 2.13.1
  * Changed field 70 narrative resolver to use the free format parser, code/narrative appearing anywhere, not just at the beginning of a line
  * (PW-2371) Added a `uetr` field in the `AbstractSwiftMessage` to store the message's unique end-to-end transaction reference (UETR)

#### 10.2.6 - April 2025
  * (CU-86b49rvw4) Updated label for Fields 14[P,Q,R]/16W/29[Q,W]
  * (PW-2239) BIC Branch check for all upper and lower case
  * (PW-2239) Notify Test and Training BIC usage in DN.

#### 10.2.5 - December 2024
  * Update apache-commons-lang3 from 3.14.0 to 3.17.0 fixing derived apache-text dependency vulnerabilities 
  * Minor thread safety fix in the `PropertyLoaded` class, used by the `SafeXmlUtils`
  * Gradle wrapper update to 8.12

#### 10.2.4 - November 2024
  * Rolling back SHA-256 checksum algorithm to MD5 in the MT message model

#### 10.2.3 - November 2024
  * (PW-2040) Updated the BBAN validation data file to the IBAN REGISTRY Jul 2024 release 
  * (PW-2006) Fixed `getMUR` and `setMUR` in `SwiftMessage` to prioritize field 108 in block 4 over block 3 for system messages (category 0)
  * Added new `MtSequenceEnum` with all the available inner sequences of specific MT schemas
  * Added `isSystemMessage()` to SwiftMessage to check if the message is a category 0 message (010. 011, etc...)

#### 10.2.2 - October 2024
  * Added new `FieldEnum` with all the available field names
  * Code security improvements as per CodeQL recommendations

#### 10.2.1 - June 2024
  * (PW-1913) Added IBAN validation for Egypt local account structure
  * Restore deprecated method in MT210 class

#### 10.2.0 - May 2024
  * SWIFT Standard release update 2024 (live 16 November 2025)
  * Yearly revision of deprecation phase (see https://dev.prowidesoftware.com/SRU2024/getting-started/deprecation/)
  * Dependency update: commons-lang3 -> 3.14.0
  * Dependency update: gson -> 2.11.0

#### 10.1.15 - May 2024
  * (PW-1862) Added NarrativeFragment class for detailed line information in StructuredNarrative fragments
  * Fixed SwiftMessage getPDE(): return empty value instead of null when codeword exists and has no value
  * Added isPercentage() helper method to field 37K

#### 10.1.14 - March 2024
  * (PW-1812) Updated the narrative resolver, format 2 (used in field 72 for example), to allow empty values as part of the narrative fragment
  * Updated validators for BIC, country, and currency constraints to utilize keywords for i18n-compatible messages
  * Deprecated unnecessary methods in the SafeXmlUtils class

#### 10.1.13 - December 2023
  * (PW-1718) Changed the getComponentLabel(component) in Field59F to be dynamic based on the line identifiers (similar to existing API in Field50F)

#### 10.1.12 - November 2023
  * (PW-1697) Fixed validation/parse pattern in field 29O
  * (PW-1697) MT306 changes in field 30I
  * Added DistinguishedName with Builder in order to encapsulate the BIC branch name logic 

#### 10.1.11 - November 2023
  * (PW-1697) Fixed validation pattern in fields 14[H,K,L,M,N,O] and 29J

#### 10.1.10 - November 2023
  * (PW-1695) Fixed a stack overflow in the fields fromJson implementation when a malformed JSON input contains empty field names
  * (PW-1688) Added missing field labels for SRU2023 changes in the pw_swift_*.properties file

#### 10.1.9 - October 2023
  * (PW-1675) update to Field 31R to support also two date components as requested by SCORE messages
  * Added 36B and 36D getters to MT543

#### 10.1.8 - October 2023
  * (PW-1659) Field 24G deprecated Name and Address for Narrative

#### 10.1.7 - October 2023
  * Added default methods for sender, receiver, and identifier extraction to the MessageExtractionStrategy
  * Added JSON to the `FileFormat` enumeration

#### 10.1.6 - September 2023
  * (PW-1478) Fixed Field 44J parse and getValue to enable proper data preservation when the field contains multiline content

#### 10.1.5 - September 2023
  * Added support for an optional `pw-swift-core.properties` to customize the behavior of the SafeXmlUtils class

#### 10.1.4 - September 2023
  * (PW-1478) Field 44J parse and getValue fix

#### 10.1.3 - August 2023
  * (PW-1478) Field 44J format fixed to allow multiline

#### 10.1.2 - August 2023
  * (PW-1461) Remove deprecation of field 31R model since is it used back in SRU2023
  * (PW-1405) Trim original String payload when creating an AbstractSwiftMessage

#### 10.1.1 - July 2023
  * (GH-163) Remove unnecessary padding in sender and receiver in AbstractMT#creeate(number, sender, receiver) method
  * (PW-1323) Fixing getValue method for pattern issue in Field44J

#### 10.1.0 - June 2023
  * Migration to Java 11
  * Migration to Jakarta EE 10
  * (PW-1323) Fixing getValue method for pattern issue in Field44J
  * (PW-1323) Fixing missing pattern issue in Field44J

#### 9.4.0 - May 2023
  * SWIFT Standard release update 2023 (live 19 November 2023)
  * Yearly revision of deprecation phase (see https://dev.prowidesoftware.com/SRU2022/getting-started/deprecation/)

#### 9.3.15 - May 2023
  * (PW-1341) Avoid log pollution with exception stacktrace in Field#formatAccount method
  * (PW-1264) Added distinguishedName(boolean includeDefaultBranch) method to BIC in order to return default branch name

#### 9.3.14 - March 2023
  * (PW-1182) Fixed MT internal Loops API, when strategy is GENERATED_FIXED_WITH_OPTIONAL_TAIL and the tail part contains repetitive fields, such as MT920
  * (PW-1241) Added addUnstructuredStrict method to Narrative in order to strictly wrap unstructured input

#### 9.3.13 - March 2023
  * Deprecated all fields that are only used in SCORE messages and not in the general MT standard as they will eventually be removed from the library

#### 9.3.12 - February 2023
  * (PW-1109) Changed Narrative Resolver to validate minimum codeword length of 1 char
  * (GH-148) Fixed parser of Field61 amount component when number starts with the decimal comma (implicit zero in amount lower than 1)
  * Added getComponent(String componentName) to retrieve the component based on the name instead of the number
  * Added componentNameToNumber(String componentName) to retrieve the component number based on the component name

#### 9.3.11 - January 2023
  * (PW-1152) Preserve line breaks when creating NarrativeContainer fields from JSON with legacy structure: narrative1, narrative2, etc...
  * Fixed duplicate elements when serializing NarrativeContainer fields into JSON 

#### 9.3.10 - January 2023
  * (PW-1150) Added field model class for 31M (required in SCORE MT798_753)
  * (PW-1150) Added field model class for 71E (required in SCORE MT798_755 and MT798_757)

#### 9.3.9 - December 2022
  * (PW-1078) StructuredNarrative: Fixed parser to treat the optional [3!a13d] part as a unit block, both currency and amount present or missing

#### 9.3.8 - November 2022
  * (GH-127) Enhanced field JSON serialization to include detailed structure when the field is a NarrativeContainer 

#### 9.3.7 - November 2022
  * (PW-1101) Fix field 35C labels to match the FIN xsd: Identification Of Instrument, Description Of Instrument

#### 9.3.6 - November 2022
  * (PW-1086) Fixed typo in field 36D accessors
  * (PW-1078) StructuredNarrative: Added getBankCode() methods in order to allow direct access to data (used in SCORE messages)
  * (GH-88) Added missing constants for ISO 15022 codes 
  * MT540 and MT548 added missing getter for Field99C
  * Added removeRepeatedBoundaries method in order to remove repeated tag boundaries

#### 9.3.5 - October 2022
  * SRU2022 updates review: field 35C validation pattern changed to <VAR-SEQU-5>

#### 9.3.4 - September 2022
  * Added getCADETL method for "CADETL" separator sequences
  * (GH-119) MT566: Fixed repetitions of sequence USECU/FIA that is not repetitive
  * Added sequence getters using the boundary field qualifier, for example getSequenceGENL() as equivalent to the existing getSequenceA()

#### 9.3.3 - August 2022
  * (PW-1015) Added field model classes for 47E, 49D and 49F (required in SCORE MT798_774)

#### 9.3.2 - July 2022
  * (PW-977) Changed the MT203 and MT210 inner structure from regular sequence to inner loop named Loop1
  * Added Loop1 getter API to MTs: 110, 201, 203, 210, 410, 412, 420, 422, 450, 456, 604, 605, 801, 920, 973

#### 9.3.1 - July 2022
  * (PW-976) Added new MonetaryAmountContainer interface for fields having both an Amount and Currency
  * (PW-969) Modified field 12E, 12K and 12R labels
  * (PW-969) Added an optional narrative component to field 12R (required when the field is used in SCORE messages)
  * (PW-898) Changed the heuristic to retrieve sequence B1 from MT300 and MT304 to be more efficient even if the message structure is invalid
  * (PW-867) Enhanced the parsing of party fields A, B and D, to be more strict when splitting the /D/ or /C/ prefix from the account
  * Enhanced MtId constructor with regex matching
  * Added method namespaceURI() in the MtId class to return for example "urn:swift:xsd:fin.103.2021" for the MT103

#### 9.3.0 - May 2022
  * SWIFT Standard release update 2022 (live 20 November 2022)
  * Yearly revision of deprecation phase (see http://www.prowidesoftware.com/resources/deprecation-policy)
  * Updated gson dependency to 2.9.0

#### 9.2.13 - April 2022
  * (PW-892) Fixed AbstractMT#create when the message type number is less than 100
  * Added a convenient String message() method in the SwiftMessage object to get the FIN serialization of the message
  * Fixed error in Field 94G getValue

#### 9.2.12 - March 2022
  * (GH-103) fixed invalid ConstraintValidator annotation on CurrencyValidator
  * (GH-95) patterns getters are now non-final to avoid overwriting; static constants have been deprecated
  * RJE and PPC readers, added a constructor with explicit charset (same in swift parser from input stream)
  * Validate.notNull -> Objects.requireNonNull
  * Spotbugs code review

#### 9.2.11 - January 2022
  * Added LineWrapper (utils) to replace Apache's WordUtils.wrap and thus the commons-text dependency
  * Added convenient method in the envelop message MT798 to get the sub-message type as a SwiftMessage
  * Added a copy constructor to the Tag class

#### 9.2.10 - January 2022
  * (PW-815) Fixed getValue in field 12H (SCORE) where narrative is optional
  * (GH-89) MT530: Fixed repetition of sequence C ADDINFO
  * Updated dependency: gson:2.8.8 -> gson:2.8.9
  * Java 11 and 17 compatibility updates
  * Added plugins for automatic versioning and code quality reporting

#### 9.2.9 - December 2021
  * (GH-78) Fixed MT537#getSequenceBList where sequence B delimiter "STAT" overlaps with C3 and D1a1B1a delimiters
  * (GH-74) Fixed parser for Field48 and similar cases to avoid trimming content when the component contains also the slash separator as part of the value
  * (GH-62) Added com.prowidesoftware.core as automatic module name in the MANIFEST for JPMS support
  * Fields getComponentLabel is now public, returning the specific label for each field component
  * Fixed bug in PartyIdentifierUtils.getPartyIdentifier
  * Fixes in field component names and optional status
  * Fixes in field parsing
  * Incompatible change in field 71N (changed from 7 Narrative lines to Code + 6 Narrative lines)
  * Incompatible change for field 11T to have two lines (MT new-line DATE + TIME)
  * Fixed Structured Narrative parsing to return an empty Narrative object with null string values

#### 9.2.8 - November 2021
  * (PW-764) Added new variant values (RFDD, ISLFIN)
  * (PW-703) Block 2 parser: lenient parser to avoid duplicate error when exception on invalid Input/Output indicator
  * (CR-23) Enhanced getValueDisplay for fields (no decimal separator for numbers that are not amounts)

#### 9.2.7 - October 2021
  * Field 98D, 98E and 98G: removed invalid get{Component4|Sign}AsCurrency and set{Component4|Sign}(Currency) as no currency applies to these fields
  * Fields 94L and 85L: separated component 2 (Legal Entity Identifier) into two (Legal Entity Identifier Code and Legal Entity Identifier Number). Kept get/setLegalEntityIdentifier for backwards compatibility
  * Field 94H: second component now has get{name}AsBIC and set{name}(BIC) methods
  * Field 56B: now inherits from OptionBPartyField (to have get/setPartyIdentifier)
  * Field 26C: separated component 5 into 5 (Denomination) and 6 (Form) for compatibility with Swift. Kept get/setDenominationForm for backwards compatibility
  * Field 26A: now has 2 components (Number 1 and Number 2) for compatibility with Swift. get/setNumber is kept for backwards compatibility
  * Field 23: fixed getValue and parse to properly handle missing intermediate fields
  * Field 14S: has 4 new compatibility methods: getRateSource/setRateSource for Source and Number components and getTimeAndLocation/setTimeAndLocation for Time and Location components
  * Field 12: component is now of expected to have a numeric type
  * Code cleanup for Fields and Date|BIC|Amount|Currency Container
  * Added support for BigDecimal and Long component types (instead of just Number) in several fields
  * Fixed display text generation for fields having a date with pattern MMDD (only the month was included in the text)
  * OptionAPartyField: added set/getPartyIdentifier (for components 1 and 2) and renamed BIC to IdentifierCode. Affects fields 42A, 51A, 52A, 53A, 54A, 55A, 56A, 57A, 58A, 81A, 82A, 83A, 84A, 85A, 86A, 87A, 88A, 89A, 91A and 96A
  * OptionDPartyField: added set/getPartyIdentifier (for components 1 and 2). Affects fields 42D, 50D, 51D, 52D, 53D, 54D, 55D, 56D, 57D, 58D, 81D, 82D, 83D, 84D, 85D, 86D, 87D, 88D, 89D, 91D and 96D
  * OptionBPartyField: added set/getPartyIdentifier (for components 1 and 2). Affects fields 52B, 53B, 54B, 55B, 57B, 58B, 82B, 84B, 85B, 86B, 87B and 88B
  * Prepared Option A, B and D classes to support the PartyIdentifier interface with methods getPartyIdentifier and setPartyIdentifier
  * Enhanced Block2 creation by enriching Block Type to "O" or "I".
  * (PW-746) Fixed MT reference extraction for 20C in categories other than 5, and with MUR as fallback option
  * (CR-23) Added SwiftMessage#getMOR
  * Updated dependency: Apache Commons Lang 3.8.1 -> 3.12.0
  * Updated dependency: Apache Commons Text 1.6 -> 1.9
  * Updated dependency: Gson 2.8.2 -> 2.8.8

#### 9.2.6 - October 2021
  * (GH-60) Enhanced parser for field 98C
  * (PW-703) Enhanced SwiftParser in order to validate "Input" or "Output" Block 2 type
  * Enhanced the MtId to automatically extract the variant from String identifiers such as "fin.103.STP" or "202.COV"

#### 9.2.5 - September 2021
  * (PW-664) Parser enhancement to be lenient on LF before block identifier

#### 9.2.4 - August 2021
  * MultiLineField: preserve starting component separator when getting lines with offset

#### 9.2.3 - August 2021
  * Added user assigned country codes (example "XE") as valid codes in the IsoUtils country validation
  * Added field classes for SCORE messages: 11T, 12[S,R], 25G, 31[J,K,T], 34[D,K,L,M,S,T,U,X,V,W], 49[J,K,L] (to be used in the proprietary payload of the MT798 envelop)
  * MT564: Minor scheme fix, 92a TAXR and WITL can be repeated in CASHMOVE (E2)

#### 9.2.2 - July 2021
  * (PW-627) fixed Narrative.builder() to compute "//" size in the lines wrapping
  * (PW-581) the MultiLineField API now preserves any starting and trailing spaces in field lines
  * MT565: fixed repetition of sequence B2 (multiple to single)
  * MT548: Minor scheme fix, added letter option "C" in field "98C:SCTS" in sequence "C1a1B1"

#### 9.2.1 - June 2021
  * Added "ignore block 3" and "ignore priority" options to the SwiftMessageComparator
  * Added field classes for SCORE messages: 12[H,K,L], 20E, 25F, 29[D,F], 31R, 78B (to be used in the proprietary payload of the MT798 envelop)
  * Enhanced parser for LogicalTerminalAddress when the parameter has 9 characters
  * (PW-534) allowed null value for the Tag constructor

#### 9.2.0 - May 2021
  * SWIFT Standard release update 2021 (live 21 November 2021)
  * Yearly revision of deprecation phase (see http://www.prowidesoftware.com/resources/deprecation-policy)
  * Fixed the getSequence API in MT classes when the sequence boundary field is repetitive, in some scenarios produced invalid results
  * (PW-519) Field92H: Added "Rate Status" accessors
  * (PW-519) Field92J: Replaced "Narrative" accessors by "Rate Status" accessors

#### 9.1.4 - April 2021
  * Fixed getConditionalQualifier in fields 69C, 69D and 92H
  * Fixed field 41D isOptional(component) method
  * (PW-510) Fixed parser of field 90L
  * (PW-508) Fixed validator pattern in field 98K
  * Added MultiLineField interface implementation to fields: 45C, 45L and 49Z
  * Removed MultiLineField interface implementation to field 77H since its value is always a single line
  * (PW-501) Added getNarrative(deli), getNameAndAddress(deli) and similar getters in Field classes to get a concatenation of the relevant components with a specific delimiter
  * (PW-501) Fixed the getNarrative(), getNameAndAddress() and similar getters in Field classes to do a simple join of the relevant components, without CRLF and without components value trim
  * (PW-505) Fixed SwiftFormatUtils#decimalsInAmount(BigDecimal)
  * NPE prevention in AbstractMT.getFields() when the parsed FIN content is invalid
  * Added UETRUtils to generate the GPI unique end-to-end transaction reference, mandatory for several payment messages
  * Added customizable strategies to set the MtSwiftMessage metadata fields: reference, main amount, value date, etc...
  * Added field classes for SCORE messages: 13E, 21S, 21T, 27A, 29P, 29S, 29U, 49Z (to be used in the proprietary payload of the MT798 envelop)
  * (PW-451) Added backward compatible implementation in setComponent* and SetNarrative* API of narrative container fields: 29A, 37N, 70, 71B, 71D, 72Z, 72, 73A, 73, 74, 75, 76, 77A, 77B, 77D, 77
  * (PW-445) Added backward compatible fromJson for narrative container fields: 29A, 37N, 45B, 46B, 49M, 49N, 70, 71B, 71D, 72Z, 72, 73A, 73, 74, 75, 76, 77A, 77B, 77D, 77J, 77
  * Added Direction to the SwiftBlock2Field enumeration
  * Added more message type cases to the SwiftMessageUtils valueDate
  * Minor fixes in MT530 model: fields B/22F and C/90[A,B]

#### 9.1.3 - December 2020
  * Changed SwiftMessage#isGpi() to be true for: 103, 199, 299, 192, 196, 202COV or 205COV (mandatory outgoing GPI types)
  * Removed the indexes from the AbstractSwiftMessage JPA mapping (can be created directly in the DB as needed)
  * Added options in the MT message comparator to ignore the LT identifier or test flag when comparing header LT addresses
  * Added asTestBic in BIC to create a test BIC by setting the second component of the location to zero
  * Added API in the SwiftBlock2Output to set the MIR date and receiver date time fields from Calendar object

#### 9.1.2 - October 2020
  * Fixed set of MUR when an MtSwiftMessage is created from an acknowledge (service 21 message)
  * Changed AbstractSwiftMessage JPA mapping to EAGER load the status trail and the properties
  * Added a new MessageDirection enum as alternative to the legacy MessageIOType

#### 9.1.1 - September 2020
  * Fixed parser for fields 94L and 95L
  * Added MurMessageComparator to match ACKs based on the MUR
  * Changed the SwiftMessage#getMUR to retrieve field 108 from either block 3 or block 4 (system messages)
  * Enhanced the AckMessageComparator to still match on differences in block 2 optional fields or block 4 EOL characters
  * Minor refactor in MtSwiftMessage update from model (SwiftMessage)
  * Added a trim to the content parsed from the RJE reader
  * Fixed setPdm in MtSwiftMessage that was over writing the pde field
  * Minor changes in the MtSwiftMessage to avoid log warnings when setting metadata from message model
  * Added convenient field getters in the ServiceMessage21 (ACK/NAK) model class and made the getMtId() return "gpa.021"

#### 9.1.0 - May 2020
  * SWIFT Standard release update 2020 (live 22 November 2020)
  * Yearly revision of deprecation phase (see http://www.prowidesoftware.com/resources/deprecation-policy)
  * Enhanced components namings in field 98[DEGH]
  * Added rich API to parse and build narrative fields: 29A, 37N, 45B, 46B, 49M, 49N, 70, 71B, 71D, 72Z, 72, 73A, 73, 74, 75, 76, 77A, 77B, 77D, 77J, 77
  * Mx related classes moved to the prowide-iso20022 project (open source since October 2020)

#### 8.0.2 - April 2019
  * Added IBAN validation for Seychelles
  * Added field setters API in the SwiftBlock5
  * Added SwiftBlock5Field enumeration with commonly used block 5 trailer fields
  * (CR #235) Added SafeXmlUtils to disallow XXE in all XML parsing code
  * Fixed parser for fields 70[C,D,E,G], 94E, 95V when first line second component contains slashes
  * Changed default root element for Mx from message to RequestPayload
  * Fixed month day parsing in SwiftFormatUtils for leap years
  * Added MxParser#containsLegacyHeader() to check weather the message uses the legacy SWIFT header or the ISO business header
  * Added MtSwiftMessage constructor from AbstractMT
  * Fixed parser to preserve trailing lines in field values, even if the lines are empty (empty trailing lines were trimmed before)
  * (CR #203) Enhanced parser for party fields, explicit /D/ and /C/ is parsed as mark, otherwise any content following the / is parsed as account
  * Fixed field 108 order and overwrite if exist logic in SwiftBlock3#generateMUR
  * (CR #207) Added optional parameter in SwiftWriter and FINWriterVisitor to control whether field values should be trimmed

#### 8.0.1 - October 2019
  * Added SwiftMessageUtils#currencyAmount to retrieve the main currency and amount from a message
  * (CR #192) Fixed ConversionService#getFIN(SwiftMessage) to avoid altering the message parameter when removing empty blocks
  * Added an optional SwiftWriter#writeMessage with ignoreEmptyBlocks parameter
  * SwiftMessage#setUserBlocks(List) made public
  * Removed the trim to field values in the XML to enable consistent round trip conversion between FIN and XML
  * Explicit UTF-8 encoding was added where necessary to ensure portability
  * Added MultiLineField implementation to 45D, 49G, 49M and 49N

#### 8.0.0 - May 2019
  * JRE requirement increased to Java 1.8
  * SWIFT Standard release update 2019 (live 17 November 2019)
  * Yearly revision of deprecation phase (see http://www.prowidesoftware.com/resources/deprecation-policy)
  * Added common hierarchy for option J party fields

#### 7.10.4 - May 2019
  * Updated dependencies: apache-commons-lang 3.7 -> 3.8.1
  * Updated dependencies: apache-text 1.3 -> 1.6
  * Added copy constructors to MT header blocks
  * Added setDate(Calendar) to MIR object
  * (Issue #25) Fixed padding in PPCWriter
  * Added helper API SwiftTagListBlock#splitByTagName to get sub-blocks by field boundary
  * Fixed IOB exception in SwiftBlock2Output#setMIR in lenient mode
  * SwiftParser#tagStarts changed to protected to allow overwriting in custom parsers for non-compliant messages
  * Moved getMessageType from MtSwiftMessage to parent class AbstractSwiftMessage
  * Added getVariant and getMtId to MtSwiftMessage; added getMxId to MxSwiftMessage
  * Added setMUR in SwiftMessage
  * Added helper method in SwiftWriter to ensure break lines of any String has CRLF
  * Added setSignature and getSignature to SwiftMessage and AbstractMT to set and retrieve MDG tag in S block (LAU computation available in Prowide Integrator)
  * Added propertyValue to AbstractSwiftMessage to check if a property is set with a given value
  * Changed IsoUtils implementation to use Currency.getAvailableCurrencies() in the initialization
  * Deprecated AckSystemMessage in favor of ServiceMessage21
  * Fixed negative index bug in AbstractSwiftMessage#getPreviousStatusInfo when message has less than two statuses in the trail
  * Fixed getLines API in Fields that in some cases was trimming the first line starting slash from the result
  * Fixed eventual NPE produced in MxSwiftMessage#updateFromMessage() when creating MxSwiftMessage from XML document
  * Fixed column length for "variant" in MxSwiftMessage persistence mapping
  * Added a fields() method in SwiftTagListBlock to get all block Tag objects as Field objects
  * Added API to field 50F and 59F to get structured content for the line numbers

#### 7.10.3 - October 2018
  * License changed from LGPL to the more permissive Apache License 2.0
  * Fixed serialization of field 48
  * Completed SwiftMessageUtils#currencyAmount for missing MTs
  * Fixed NPE in SwiftBlock4.removeEmptySequences with fields 15A as sequence boundary
  * (Issue #15) MxParser.java typo analiseMessage -> analyseMessage
  * Added getFields() to MT classes
  * Added bean validation annotations for BIC, IBAN, ISO country and currency
  * Enhanced the BIC internal model to allow accessor for all subfields
  * Enhanced the BIC validation with enum to report the specific validation problem found
  * Changed the default SwiftParser behavior to lenient, meaning by default it will not throw any IllegalArgumentException when headers size is invalid
  * Fixed FIN writer to preserve trailing spaces in tag value
  * Added JPA annotations to the SWIFT model intended for persistence (AbstractSwiftMessage and subclasses)
  * Removed the old Hibernate XML mapping AbstractSwiftMessage.hbm.xml (in favor of generic JPA annotations in model)
  * Added SwiftTagListBlock#removeSubBlocks to remove all instances of a given subblock
  * (Issue #13) Fixed SwifttagListBlock#removeSubBlock
  * Added JsonSerializable interface to all model classes implementing toJson()
  * Added toJson and fromJson to MT and Field classes
  * Added toJson and fromJson to the MtSwiftMessage and MxSwiftMessage model
  * Added field 434 in SwiftBlock3Builder

#### 7.10.2 - May 2018
  * Revamped the JSON API implementation using Gson, added missing fromJson methods

#### 7.10.1 - April 2018
  * FIN writer: reverted the trim in tag values introduced in 7.8.9

#### 7.10.0 - April 2018
  * SWIFT Standard release update 2018
  * JRE requirement increased to Java 1.7
  * Dependencies: updated apache commons-lang from 2.6 to 3.7
  * Yearly revision of deprecation phase (see http://www.prowidesoftware.com/resources/deprecation-policy)
  * Added API in SwiftMessage for the SWIFT gpi service: getters and setters for the service type identifier and UETR
  * Added an automatically generated UETR when creating new MT instances for 103, 103 STP, 103 REMIT, 202, 202 COV, 205, or 205 COV
  * Added API in SwiftMessage to set the variant (STP, REMIT, COV)
  * New helper API for block 3 (SwiftBlock3Builder) to ensure only expected fields are added and in proper order

#### 7.9.7 - April 2018
  * Dependencies: added gson 2.8.2
  * Added full IBAN validation including control digits and custom account numbers per country
  * Added SwiftCharset and SwiftCharsetUtils helper API to validate SWIFT related charsets.
  * Added SwiftTagListBlock#getFieldByQualifiers(name, qualifier, conditionalQualifier) to gather generic fields based on qualifiers content
  * Added addTag(index, tag) and setTag(index, tag) in SwiftTagListBlock to insert new field in specific positions
  * Added Field#is(String ...) to test component 1 of fields against a list of possible values
  * Added non-ISO country code XK (Kosovo) to IsoUtils
  * Added API in IsoUtils to add custom codes for countries and currencies
  * Added read-only properties in AbstractSwiftMessage for the message creation year, month and day of moth
  * Added support for custom split char in RJE reader/writer
  * Fixed missing repetitive 35B in MT549
  * Build migrated to Gradle

#### 7.9.6 - December 2017
  * Fixed conversion to XML with compressed parameter true in ConversionService

#### 7.9.5 - December 2017
  * Fixed getValueDisplay in field 50F to strip the starting slash in the account number
  * Added getLabelForLineNumber(String subfieldNumber) in Field50F to return the labels for the structured line identifiers
  * Enhanced getComponentLabel(final int number) in Field50F to return proper dynamic labels based on line number identifiers
  * Added getCorrespondentBIC to SwiftMessage and AbstractSwiftMessage
  * Expanded sender/receiver in MtSwiftMessage and MxSwiftMessage from BIC8 to BIC11 in order to keep branch information in those cached attributes
  * Added checksumBody to AbstractSwiftMessage for proprietary checksum calculated on the body only, as a complement to the existing checksum on the whole message
  * Fixed AbstractSwiftMessage#copyTo(msg) implementation to perform hard copy of list objects (similar to a copy constructor implementation)
  * Expanded precision in getValueDisplay for all numeric fields to preserve the decimal digits present in the original value
  * Implemented SwiftMessage#getUUID and added getUID(Calendar, Long)
  * Implemented SwiftMessageUtils#calculateChecksum as MD5 hash on whole FIN message content and added new checksum for the text block only

#### 7.9.4 - November 2017
  * Internal code maintenance release

#### 7.9.3 - October 2017
  * JRE requirement increased to Java 1.6
  * Added API in BIC to return the distinguished name (DN) for a BIC
  * Added equalsIgnoreCR in Tag to compare values regardless of carriage return character being present or not in new lines
  * Fixed MxParser#parseBusinessApplicationHeaderV01 (it was setting the FinInstnId/Nm as BIC)
  * Removed invalid component in field 86J
  * Fixed order of components in fields 98J and 98K
  * Completed the component labels for all fields
  * Changed field 22C structure into individual components for the <SB-LC> function
  * Enhanced fields parse/serialization to preserve any whitespace in a component

#### 7.9.2 - August 2017
  * Fixed FINWriterVisitor to prevent printing 'null' tag values
  * Deprecated custom resource properties for currency and country codes, in favor of Java nativa API in Currency and Locale
  * Removed package-info.class from target jar to avoid class modifier issue in Java8 runtime
  * Fixed serialization of field 50F to allow the first line without a starting forward slash

#### 7.9.1 - June 2017
  * (Issue #5) Enhanced performance in SwiftParser
  * Removed sequence API for inner loops (non sequence) in MTs 306, 320, 340, 360, 361, 362, 410, 412, 420, 422, 450, 456

#### 7.9.0 - May 2017
  * SWIFT Standard release update 2017 (live 19 November 2017 for MT and 18 November for MX)
  * (Issue #2) maven build issues
  * (Issue #3) Field61 component 5 treated as amount
  * (Issue #4) Field72 structure fixed to allow 6 components at most
  * Field99A implements AmountContainer
  * Field95L implements BICContainer

#### 7.8.9 - May 2017
  * Yearly revision of deprecation phase (see http://www.prowidesoftware.com/resources/deprecation-policy)
  * Added convenient isType(int) to SwiftMessage
  * Fixed amounts() in AmountContainer fields

#### 7.8.8 - March 2017
  * Added hashcode and equals to MxId
  * Added MUR generation in block 3
  * Added a multi-purpose SwiftMessageComparator for MT, as an abstraction of the existing AckMessageComparator
  * Added helper API to remove empty sequences in block 4
  * Added ACK/NAK identifier constants and API in AbstractSwiftMessage
  * Added getDateAsCalendar in MIR/MOR
  * Added MtCategory enum for MT message categories and convenient category API in SwiftMessage
  * Added support for system and service messages in metadata gathered from SwiftMesasge in MtSwiftMessage
  * Added isServiceMessage in SwiftMessage
  * Added static factory method parse to SwiftMessage
  * Added new fields in AbstractSwiftMessage to hold main currency and amount, automatically set for most MTs from fields 32a, 33a, 34a, 19a and 62a
  * Added conversion to and from LT address in SwiftFormatUtils
  * (CR #10) Added comprehensive implementation of MT and Field classes for system messages (category 0)
  * Added custom name for internal loop sequences in MTs 110, 360, 361, 604, 605, 609, 824, 920, 935, 940, 942, 971 and 973
  * Added more options to retrieve information from the status trail in AbstractSwiftMessage
  * Reduced visibility from public to protected for MTs inner sequence classes mutable fields; START, END, TAIL.
  * Fixed analyze and strip API in MxParser to support nested Document elements
  * Fixed MT500 removed invalid fields after GENL linkage sequence
  * Fixed AckMessageComparator to cover all fields in block 2 input and output
  * Fixed getSender and getReceiver for service messages in SwiftMessage
  * Fixed MT600, removed invalid fields 26F, 34G, 31C in sequence A
  * Fixed parse for DATE1 (MMDD) to handle properly leap years
  * Fixed RJEWriter to avoid writing the split character '$' and the end of the file, afterwards the last message
  * Expanded helper API in AckSystemMessage
  * TagListBlock tags field made private instead of package protected
  * Enabled mutability of LogicalTerminalAddress objects, allowing setting the branch from superclass BIC
  * Enhanced parser for fields 11R, 11S and 37H (NPE prevention)
  * Removed invalid generated code for internal loops (non-sequence) in MTs: 110, 201, 360, 361, 559, 604, 605, 609, 824, 920, 935, 940, 942, 971, 973
  * Enhanced from() and to() methods in BusinessHeader to catch more options

#### 7.8.7 - December 2016
  * Fixed getMessageType in MT103_STP, MT102_STP, MT103_REMIT, MT202COV and MT205COV to return the number without the validation flag (as expected per javadoc definition)
  * MT518 fixed fieldset for Field 70
  * MT330 fixed qualifier in Field 22
  * MT513 and MT514 Field 11 moved outside previous fieldset
  * MT541 to MT547 Field 90[A,B] changed to fieldset.
  * MT564 fixed fieldset items in Field93[B,C]
  * MT565 to MT567 Sequence D, fixed field 13
  * MT609 and MT798_763 fixed qualifiers in Field 29
  * When creating MT instances, the validation flag (STP, REMIT, COV) will be automatically created as block 3 field 119 when applies for the created MT
  * Log warning when creating MTnnn objects from invalid message types, for example calling MT103.parse(fin) and passing FIN content for an MT 202
  * Ignore validation flag (STP, REMIT, COV) if it is not valid for the message type, when creating MT object from SwiftMessage (to avoid ClassNotFoundException)
  * Enhanced semantic in AckMessageComparator when a blocks are null or empty (see javadoc for details on how blank blocks are handled in comparison)

#### 7.8.6 - November 2016
  * MxParser; IOB exception prevention in strip methods when XML has empty header or document
  * Prevention for IOB exception in ensureEOLS when converting MT message from model into FIN text
  * Expanded API in SwiftParser with static parse methods for each MT block
  * Expanded API in SwiftWriter to serialize any MT block into its native SWIFT representation, also made visit API in SwiftMessage static

#### 7.8.5 - October 2016
  * Added getSubBlockByTagNames and getSubBlocksByTagNames in SwiftTagListBlock to retrieve subblocks based on comprehensive list or tag names
  * Added API in BusinessHeader to create valid BAH from simple parameters
  * Added API in BIC to get the branch and institution
  * Added API to match message identifier by regex, for example fin.*STP
  * Added API to strip header and document portion of Mx message in XML format
  * Added analizeMessage in MxParser, lightweight API to retrieve structure information from an MX messages
  * Added enumerations for message priority and delivery monitoring in MT block 2
  * Added json() to AbstractMT
  * Added getComponentLabel(int) in Field classes
  * Added updateFrom AbstractMT to MtSwiftMessage
  * Added reference as class attribute in AbstractSwiftMessage (set by subclasses)
  * Added FileFormat attribute to AbstractSwiftMessage for clear identification of content in implementing subclasses
  * Added constructor of MxSwiftMessage from AbstracMX
  * Added API to get BIC codes from DN in Mx messages
  * Added MtId class, analogous to the existing MxId for MX messages
  * SwiftParser parsing of block 4 published as static public method
  * Added AbstractMessage as base class for specific MTnnn and MXmmm model hierarchy
  * Added MessageStandardType with MT and MX values and ServiceIdType for header service id values
  * Added nextSwiftMessage in RJE/PPC readers for system messages support
  * Added valuesNumeric to MT enumeration MtType
  * Added getValueDisplay with optional locale parameter to display formatted field and individual components values
  * Added MTVariant enum and getVariant API in swift messages
  * Added CONDITIONAL_QUALIFIER component number as static class field for all generic fields (fields implementing the GenericField interface)
  * Added BusinessHeader serialization into xml and Element objects
  * Added business header parse from Element object in MxParser
  * Added RJEReader and RJEWriter to create MT message files in RJE format
  * Added PPCWriter to create MT message files in DOS-PPC format (also enhanced API for the existing PPCFileReader)
  * Added path() API in MxNode
  * Added MtType, an enumeration of all available MTnnn implementations
  * Added parse to Field classes to update field components from full value
  * Added append lists of Tag or Field to TagListBlock
  * Added support for attributes in MxNode
  * Added generic setters for attributes in header blocks 1 and 2 using qualified names (#setField)
  * Added write XML method for MX business header
  * Added validName as static method in Field, to validate field names
  * Added getField static API in Field to create new instances with reflection given the field name and value
  * Added reference(msg) to SwiftMessageUtils to get the sender reference from messages that contain a reference field
  * Added SwiftMessageRevision to the swift messages model, to hold and track changes in swift messages
  * Fixed parser for field 98F
  * Fixed field 61 parse allowing EC and ED as credit/debit mark subfield
  * Fixed from() and to() methods in BusinessHeader to return the BIC code for both possible header types
  * FIxed serialization of component 1 in field 50F
  * Fixed parser and serialization in Field98F
  * Fixed SwiftMessage.toJson single quote to double quote in timestamp field
  * Fixed getLabel when used with the parameters combination of a valid mt and a null sequence
  * Fixed getValue in Field61,
  * Added proper implementation for isOptional(component) in Field61
  * Fixed components trim to null in parser for several fields when the component value is not present
  * Fixed separators trim in getLine API
  * Fixed setComponentN(Number) when component is not a SWIFT amount, Number is now serialized as an integer (without decimal separator)
  * Fixed MT parser to allow additional lines in a field start with colon ':'
  * Fixed field 32R second component changed from currency to string to allow codewords ’FOZ’, ’GOZ’, ’GRM’, ’KLO’, ‘LIT’, ’LOT’, ‘OTH’, ‘PND’, ’TAL’, ’TOL’, ‘TON’, ‘TOZ’, ’UNT’
  * Fixed field 33B first component changed from currency to string to allow codeword ’PCT’ used in MT601
  * Fixed API inconsistencies in MtSwiftMessage when updating from SwiftMessage objects.
  * Bugfix MT506 added mandatory field 28E
  * Added missing getters for Sequence E1 in MT300
  * Changed MX messages detection in MxParser to lighter implementation using Stax
  * Normalized Input/Output Outgoing/Incoming API in AbstractMT and SwiftMessage
  * SwiftMessage.toJson changed timestamp format to the recommended ISO 8601
  * MxSwiftMessage meta-data (sender, receiver, reference, identifier) read and set from raw XML content
  * Added support in XmlParser for the field version of Core proprietary XML format for MTs, the parser now reads both formats seamlessly
  * Better header API in MxSwiftMessage to support both ISO and SWIFT business headers
  * Elaborated identifier in MtSwiftMessage, using fin.type.variant instead of just the message type
  * Added comprehensive sequence names into pw_swift_label property files
  * Added translations of pw_swift_label property files to FR, DE and IT (complementing the existent EN, ES and RU files)
  * Completed pw_swift_label property files for all field + mt + sequence combinations
  * Complete application header parsing in MxParser
  * Better application header detection in MxParser based on namespaces
  * Added component labels for field 13K
  * Fields 11R and 11S component 3 split into two independent components.
  * In Field61, component 6 was splitted into two independent components to hold the "transaction type" and the "identification code" as stated in the standard definition for function <SUB-6>
  * Added SwiftParserConfiguration to encapsulate several parsing options, allowing fast parsing of AbstractMT by reading the text block in raw format

#### 7.7.0 - October 2015
  * valueDate in SwiftMessageUtils
  * isType(int...) in SwiftMessage
  * Enhanced the getSequence API in MT classes with support to nested sequences, allowing for ex: getSequenceE1(getSequenceEList().get(n))
  * getLine API for FieldNN classes based on semantic lines number identification
  * Copy constructors for FieldNN classes, performing a deep copy of the components' list
  * MxParser message detection
  * New generic XML model and API, as backbone for MX messages.
  * Headers Blocks: new generic getters in blocks 1 and 2 to retrieve attributes using full qualified names from enums; for example getField(SwiftBlock1Field.LogicalTerminal)
  * Static labels for subfields in FieldNN classes to allow for example getComponent(Field93B.BALANCE)
  * BIC: API to check for live and non-live bics
  * MxParser: parseApplicationHeader and constructors from several sources
  * Added missing labels' API to fields: 36E, 69A, 69C, 69D, 70C, 70D, 70G, 90F, 90J, 92D, 92L, 92M, 92N, 92R
  * Added the ApplicationHeader attribute to AbstractMX
  * Added API to search nodes or content by path or name in the MxNode tree returned by the MxParser
  * Added json() and xml() methods to MT classes
  * Added write to file and output streams to AbstractMT and AbstractMX
  * Added consistent constructors from String, File or InputStream to MTnnn classes
  * Added static parse methods to create MTnnn objects from String, File, InputStream or MtSwiftMessage
  * Added consistent constructors from String, File or InputStream to AbstractSwiftMessage and subclasses MtSwiftMessage and MxSwiftMessage
  * Added static parse methods to create MtSwiftMessage and MxSwiftMessage objects from String, File or InputStream
  * Lib: added read from input streams
  * NPE prevention in SwiftFormatUtils.getCurrency
  * Fixed getSender and getReceiver for MTxxx to return accurate information regardless the message being of type input or output (also to be consistent with analogous methods in SwiftMessage)
  * Added CR and LF to charset z and x at SwiftcharsetUtils
  * Fixed validation of fields 70F, 77S and 77T that unnecessary restricted the allowed amount of lines (not it is unlimited because charset Z allows CRLF).
  * Fixed OutOfBound exception at MxNode findFirst implementation when a node has multiple children
  * Fixed getDescription for Field35B, now returning component 3 instead of 2
  * Better API consistency between MT and MX implementations, with common ways to parse and build.
  * Changed sender and receiver attributes for MtSwiftMessage to hold BIC8 instead of full LT identifiers.
  * Deprecated the use of model message inside MtSwiftMessage
  * Simplified distribution zip with -sources and -javadoc jars

#### 7.6.0 - October 2014
  * New BIC API: isTestAndTraining(), getLogicalTerminalIdentifier(), bic8() and bic11()
  * New model for LT addresses, and its related API in header classes
  * New SwiftMessage API: AbstractMT toMT()
  * New AbstractMT API: getSequence(name), getSequenceList(name)
  * Added builder API: constructors and append methods to add content with chaining support
  * Added missing getValue() implementations to field classes. Example: Field26C
  * Added annotations to MTNNN classes to identify sequence split strategy involved (more traceable code)
  * SRU 2014. Affected MTs: 300, 304, 305, 306, 340, 341, 360, 361, 380, 381, 502, 506, 508, 509, 513, 514, 515, 518, 527, 530, 536, 537, 538, 540, 541, 542, 543, 544, 545, 546, 547, 548, 549, 558, 564, 565, 566, 567, 568, 569, 575, 600, 601, 942
  * Added description and release javadoc comments to MT classes
  * Added MX Generic model support
  * Added MX parse
  * Added MT300.getSequenceE()
  * Minor fix in MT300 sequences structure, B1 and B2 inside B, and named D's subsequence as D1
  * SwiftTagListBlock implements Iterable<Tag>
  * Bugfix SwitTagListBlock.countTagsStarsWith(string,string) was ignoring tagnames in count

#### 7.5.0 - August 2014
  * Added toJson in SwiftMessage and SwiftTagListBlock, SwiftBlock1 and 2
  * Added to SwiftTagListBlock  getFieldByName(String, being)
  * Added to SwiftTagListBlock  getFieldByName(String, being, component2)
  * Added to SwiftTagListBlock  getFieldByNumber(int , being)
  * Added START_TAG and END_TAG constant to Sequence inner classes
  * Added Sequence.newInstance() method
  * Added static method Field.emptyTag()
  * Added to SwiftTagListBlock append(SwiftTagListBlock)
  * Changed SwiftFormatUtils.getNumber(Number) to allow variable amount of decimal parts without the previous limit of two
  * Added support for national clearing system codes in party identifier components: example 52A starting with //AT123
  * JSON serialization: fixed missing quotes escaping and newline
  * in some occasions, getSequenceA() incorrectly returned null instead of empty sequence as stated in javadoc
  * Refactored Field77A to include 20 independent components instead of just one (current implementation is similar to Field79)
  * Deprecated isAnyOf(String ... names) and added isNameAnyOf(String ... names) semantics of method more clear with its name
  * Changed the semantic of getAccount methods to remove starting slashes if any
  * Some javadoc for BICRecord
  * Added serialization timestamp to JSON generation
  * In Field* void set changed to Class set so we can support the code style new Field().setThis().setThat().setThatToo()
  * Added Field.asTag()
  * Added option in XMLWriterVisitor to serialize field instead of tag

#### 7.4.0 - March 2014
  * In BIC added subtype attribute and getBranch method
  * ReaderIterator to read a file from a classpath resource and split its content by the '$' symbol
  * In SwiftMessage new API to check and get linkages sequences
  * In AbstractSwiftMessage new constructor using MTSwiftMessage as parameter
  * In MTSwiftMessage updateFromModel and updateFromFIN using internal attributes
  * Several helper methods to parse field content using SwiftParseUtils
  * Field classes implementation for fields belonging to System and Service Messages (i.e. 451)
  * Resource bundle labels for System and Service Messages fields
  * MOR class to represent the message output reference (inherited from the MIR)
  * SwiftParseUtils: getTokenSecond and getTokenSecondLast with prefix
  * getAll(SwiftMessage) in every FieldNN class
  * getAll(SwiftTagListBlock) in every FieldNN class
  * New constant in Field suitable for import static
  * SwiftTagListBlock: constructors made public
  * SwiftTagListBlock: added filterByNameOrdered(String ...)
  * SwiftTagListBlock: added getFieldsByNumber(int)
  * SwiftTagListBlock: added removeSubBlock(String)
  * SwiftTagListBlock: deprecated int getTagCount(String)
  * SwiftTagListBlock: added int countByName(String)
  * SwiftTagListBlock: deprecated int getTagCount()
  * SwiftTagListBlock: added int countAll()
  * SwiftTagListBlock: added method boolean containsAllOf(String...)
  * Improved toString in SwiftTagListBlock and Tag
  * Javadoc improvements
  * Fixed SwiftBlock1 constructor to allow LTs missing the optional A, B or C identifier (11 characters length); ex. FOOOAR22XXX
  * Fixed getStatusInfo and getPreviousStatus in messages base class that was causing IOB exceptions
  * Issue 39: missing trimToEmpty in getComponent2 in 50H
  * MT207: fixed maximum repetitions of sequence B from 1 to unlimited

#### 7.3.0 - January 2014
  * removed log4j.properties
  * New API: Field.isAnyOf(String...)
  * Added many methods in SwiftTagListBlock in resemblance to String manipulation API
  * SwiftTagListBlock added: getTagsByNumber(int), SwiftTagListBlock removeAfterFirst(String, boolean)
  * Added Tag.startsWith
  * Added Tag.contains
  * Added PPCFileReader iterator to read and split pc connect files

#### 7.2.0 - September 2013
  * Added Field.letterOption
  * Added SwiftTagListBlock.getSubBlockBeforeFirst
  * Added SwiftTagListBlock.filterByName
  * Fixed Field.appendInLines that was causing the getValue of several fields (ex 35B) to start with unexpected EOL
  * Fixed NPE in XMLParser with null value in tags
  * Fixed Avoid usage of double in amount resolver

#### 7.0.0 - August 2013
  * Enhanced messages model with base support for MX messages.
  * New messages meta-data model to handle additional information: Status history, User notes, Properties list.
  * Useful API to SwiftMessage to get: direction, PDE, PDM, UUID, MIR, MUR and getTypeInt
  * Complete FieldNN implementation classes
  * Complete MT helper classes, covering all message types
  * Added model and API to handle Sequences at MT classes, covering all sequences based on 16R/16S boundaries.
  * New API to handle sub blocks: SwiftTagListBlock.removeUntilFirst, SwiftTagListBlock.containsAnyOf
  * Ensuring of SWIFT EOL at ConversionService.getFIN
  * Fixed getValue of several fields to prevent printing of null
  * Fixed getValue of several fields with missing slash separator on optional components
  * Added missing field getters for MT classes with fieldsets: for example 93B at MT564.
  * getValue for Field35B. Thanks to Raghu rathorr@users.sf.net
  * getCalendar bug related to unused format parameter
  * Changed Field26C parser and subfields structure to split the string before the VAR-SEQU into independent components
  * Removed deprecated net.sourceforge classes
  * Removed unimplemented method amounts() in AmountContainer

#### 6.4.0 - March 2013
  * Added visitor API on tag list block
  * New interface to identify and use generic fields (notice DSS methods are not part of non-generic fields)
  * Added API on MT classes to simplify messages creation
  * Comprehensive getters and setter API for field classes using functional names
  * Added PatternContainer interface and implemented in field
  * Better CurrencyContainer API
  * Added API to SwiftFormatUtils to get String components from Calendar using different SWIFT date/time formats
  * Implemented API for CurrencyContainer for all Fields
  * Added MT helper classes for MTs: 518, 549, 800, 801, 802, 824, 600, 601, 604, 605, 606, 607, 608, 609
  * Added Field implementations for 33G, 35U, 86B, 68A, 68B, 68C, 94C, 31F, 37a, 34J, 35H, 31X
  * Added API to simplify messages creation; defaults for header blocks attributes, addField to Block4, setSender at Block1

#### 6.3.0 - October 2012
  * Added MT helper classes for MTs: 500, 501, 502, 503, 504, 505, 506, 507, 508, 509, 510, 565
  * Fixed getAsCalendar for year component of field 77H
  * Fixed parsing of field 50F
  * Added field class for: 26C
  * Support to identify which sequence a tag belongs to
  * Added API to FieldNN classes to get the DSS field
  * Added API to FieldNN classes to get the qualifier and conditional qualifier components
  * Added API to FieldNN classes to determine if field is generic or non generic
  * Field class made abstract
  * FieldNN isOptional: method to check if a given component is optional for the field
  * Field getLabel: support for label exceptions per mt and sequence
  * SwiftParser changes to distinguish the presence of brackets when they are block boundaries or part of an invalid field value
  * Improved parsing of Field35B, first and second components are set only if "ISIN " is present
  * SR2012 update: deprecated fields 23C, 23F. Updated MT300, MT304, MT305 with field changes.
  * Added serialization for: 20E, 29G, 31G, 36E, 50G, 50H, 69B, 69D, 69F, 77H, 90F, 90J, 90K, 92D, 92L, 92M, 92N, 94D, 94G, 95T, 98F
  * Fixed serialization of field 59A

#### 6.2.0 - June 2012
  * Purged and some tunning of parser log
  * Added getField* API con block4
  * Added Tag API: public boolean contains(String ... values)
  * Added more API to get subblocks based on tag number boundaries regardless of letter options
  * Fixed Tag.isNumber to consider the whole number and not just the prefix, isNumber(58) returns true to 58A but not to 5
  * Added Tag.getNumber() API
  * Fixed build to include MTs and FieldNN source codes in the package
  * Fixed parser for fields: 94D, 50H, 50G and 52G
  * Added MT helper classes for MTs: 567, 900, 910, 920, 935, 941, 970, 971, 972, 973, 985, 986
  * Added API for getLabel at Field objects, to retrieve business oriented names from resource bundles

#### 6.1.0 - March 2012
  * Added BICContainer interface
  * Added MT helper classes for MTs: 360, 361, 362, 364, 365, 381, n90, n92, n95, n96, n98, 420, 422, 430, 450, 455, 456, 701, 705, 711, 720, 721, 732, 734, 740, 742, 747, 750, 752, 754, 756, 768
  * Added getValue for Field13E
  * Fixed getValue for Field31R (2nd component is optional)

#### 6.0.0 - February 2012
  * Merged patches from Walter Birch
  * SwiftParser: fix for parse error with malformed tag 72
  * Implemented getValue for Fields: 19B, 31D, 31P, 31R, 39P, 40B, 41D, 92F, 93B, 98E and others with the same parser pattern
  * Changed packages in Hibernate mappings from sourceforge to prowidesoftware
  * Added SwiftMessageUtils class
  * Added date container interface to Fields to better support higher level model expressions
  * Added currency container interface to Fields to better support higher level model expressions
  * SWIFT standard update (Nov 2011)
  * Fixed field parser for 35B
  * Changed SwiftParser log level
  * Build: consistent release in jar, sources and javadocs jars, include dependent jars in lib directory
  * API to create FieldNN objects from Tag objects
  * Fixed field parser for 35B when first component is an ISIN number
  * Added DATE1 support for fields parser (fixes Field61)
  * SwiftMessage API to get sender and receiver addresses from message headers
  * Added MT helper classes for MTs: 101, 104, 105, 107, 110, 111, 112, 200, 201, 204, 205, 205COV, 207, 256, 300, 305, 306, 307, 330, 340, 341, 350, 540, 541, 542, 543, 564, 566
  * MT helper classes 102_not_STP and 103_not_STP with inheritance from defaults MT103 and MT102 classes
  * Added Field implementations for 36E, 69B, 69D, 69F, 90F, 90J, 93B, 93C, 94G, 95T, 95S, 98E, 98F, 98L, 67A, 77J, 92E, 98D, 95S, 50G, 50H, 52G, 31G, 77H
  * TIME3 implementation to format utils
  * Suppress warnings for unused imports in eclipse

#### 6.0.0-RC5 - August 2011
  * Fixed parser for Field20E
  * Added Field implementations for 90K, 92D, 92L, 92M, 92N

#### 6.0.0-RC4 - July 2011
  * Added MT helper classes for MTs (SCORE): 798<743>, 798<745>, 798<760>, 798<761>, 798<762>, 798<763>, 798<764>, 798<766>, 798<767>, 798<769>, 798<779>, 798<788>, 798<789>, 798<790>, 798<791>, 798<793>, 798<794>, 798<799>
  * Added MT helper classes for MTs: 191, 291, 391, 399, 491, 535, 591, 691, 699, 707, 760, 767, 769, 790, 791, 891, 991, 999
  * Added Field implementations for 13E, 20E, 22L, 23X, 24E, 27A, 29D, 29G, 29S, 31R, 39D, 39P, 49H, 49J, 50M, 72C, 77C, 77E, 78B

#### 6.0.0-RC3 - April 2011
  * Added MT helper classes for MTs: 304, 320, 321, 210, 599
  * Added Field implementations for 19B, 32H, 32R, 34E, 37G, 37M, 37R, 38J, 92F, 62A, 62B

#### 6.0.0-RC2 - February 2011
  * Added Field implementation for 15 (A,B,C,D,E,F,G,H,I,J,K,L,M,N)
  * Added MT helper classes for MTs: 300, 400, 410, 412, 416, 499, 544, 545, 546, 547, 548, 700, 710, 730, 799
  * Added Field implementations for 31D, 31P, 40B, 41A, 41D, 45A, 45B, 46A, 46B, 47A, 47B
  * field serialization from components values into SWIFT single string value
  * Removed log4.properties from distribution jar
  * MTs API: fixed field mutiplicity when a field becomes repetitive being present on multiple sequences or at repetitive sequences.
  * Hibernate mappings: removed confusing/commented blocktype mappings at SwiftBlock.hbm.xml
  * Hibernate mappings: package rename

#### 6.0.0-RC1 - October 2010
  * Migrated src code to java 1.5 (binary distribution is still 1.4 compatible by means of http://retroweaver.sourceforge.net/)
  * Java 1.4 compatibility changes
  * normalization of linefeeds to CRLF at Tag creation from XML parsing
  * Removed deprecated API
  * Added new package io with subpackages parser and writer; added new package utils.
  * Renamed all packages to com.prowidesoftware (backward compatibility maintained with facades)
  * Added implementation for MTs 102 not STP, 102 STP, 103 not STP, 103 STP, 195, 199, 202, 202COV, 203, 295, 299, 940, 942, 950
  * Added new SWIFT MT high level generated API, with classes for specific message types
  * New source package for generated swift model
  * Merged project "prowide SWIFT Fields" into "WIFE"
  * Added comparison options to AckMessageComparator
  * Removed old and incorrect charset validator class net.sourceforge.wife.swift.MessageValidator
  * Fix in remove user block method, thanks to Herman's contribution and patience
  * Parser API for (new SwiftParser()).parse(messageToParse);
  * Replaced commons-lang-2.3 -> 2.4
  * Fixed message writer: system messages' block4 generated with inline tags
  * SwiftMessage API to check if it's Straight Through Processing (STP), based on the content of the User Header
  * SwiftMessage API to check if it's a cover payment (COV), based on the content of the User Header
  * SwiftTagListBlock API to check if contains a specific Tag
  * Removed unimplemented and confusing package net.sourceforge.wife.validation
  * Deprecated old and unused validation-related classes
  * Added AckMessageComparator which is useful of identify the ack of a given message.
  * SwiftTagListBlock API to get a sub block given its name or its starting and ending Tag
  * SwiftTagListBlock API to get tags by content, given its exact or partial value
  * Helper methods from Block4 moved to SwiftTagListBlock
  * SwiftTagListBlock is no longer abstract, so it can be used to create instances for subblocks
  * Required JVM upgrade to 1.5
  * Initial update of upload-sf target for release to sourceforge

#### 5.2.0 - February 2009
  * Added missing hashcode and equals
  * Javadocs improvements
  * Revised and tested hibernate mappings
  * Added getBlockType
  * Added length to unparsed text persistence mappings
  * Fixed persistence mapping for block2 inheritance
  * Updated hibernate libs to version 3.2.6
  * Added isOutput
  * isInput made concrete, not abstract
  * Added abstract isInput() method to SwiftBlock2 for safer casting subblocks when input/output is unknown

#### 5.1.0 - July 2007
  * Migrated logging to java logging api
  * Removed SwiftBlock's deprecated methods.
  * Moved some common methods in SwiftBlock2Input/SwiftBlock2Output to parent class SwiftBlock2.
  * Upgraded commons-lang to version 2.3
  * Improved persistence mapping.
  * Move persistence (helper) package to wife-test project.
  * Minor javadoc fixes.
  * Fixed some warnings.

#### 5.0.0 - June 2007
  * Improved Hibernate mapping for simplified and more efficient data base schema.
  * Added support for unparsed text to model, persistence mapping and conversion services (needed for some MT0xx for example).
  * XML to SwiftMessage parsing methods moved from ConversionService to XMLParser in "parser" package.
  * New package created for parser classes "net.sourceforge.wife.swift.parser".
  * Made abstract intermediate classes of blocks object hierarchy.
  * Added support for user custom blocks in model, persistence mapping and conversion services.
  * Improved overall test cases coverage and source/resources structure.
  * Fixed some warnings.
  * Swift Parser enhancements; don't throw exception on unrecognized data, but preserve an internal list of errors.
  * Added reference to current message in parser, so it can take decisions based on parsed data.
  * Added constant for possible values for application id to SwiftBlock1.
  * Updated dependency: hsqldb 1.8.0.4 -> hsqldb 1.8.0.7.
  * Updated dependency: hibernate 3.1.3 -> hibernate 3.2.3.ga.

#### 4.0.0 - April 2007
  * Moving to junit 4 - some new tests are being written with junit4, this should make testing some features singificantly easier.
  * Move size and isEmpty methods to subclasses.
  * Improved deprecated exception messages and javadoc.
  * Added useful getter for the MIR field in Block 2 output.
  * Added support for optional fields in Block 2 input.
  * Method specific to each block moved to each block class, when possible compatibility methods were left in old places, marked as deprecated to provide a smoother migration path.
  * Removed deprecated API in SwiftBlock.
  * Adapted parser to new model refactor.
  * More javadoc in parser.
  * Improved xml writer (more clean tabs and EOL).
  * Refactored and fixed XML parsing for blocks 3 and 5.
  * Fixed build.xml to include resources in generated jar files.
  * Improved javadoc and validations in fin writer.
  * Completed basic internal XML parsing.
  * Added more tests for XML conversion.
  * Implemented XML conversion parsing for all blocks (except 4).
  * Updated passing test in conversion service.

#### 3.4.0 - March 2007
  * Added license header to source files.
  * Minor fixes in build system.
  * Enhanced IBAN validation routine.
  * Added numerous tests for IBAN validation.
  * Added JSValidationUnit backed by Rhino, to support easy extension of validations.
  * Made all loggers private static transient final.
  * Enhanced overview documentation.
  * Javadoc updates.
  * Code clean up.
  * Added many tag specific validation units targeting MT103 validation.
  * Removed ant junit fork since it broke in ant 1.7.

#### 3.3.0 - January 2007
  * Initiated MT103 validation rule.
  * Validation framework core classes written.
  * Utility classes for validation.
  * Removed old and deprecated/replaces writer component.
  * Dependencies clean up, ant downloads less libs now.
  * Added Currency ISO Codes (needed for validations).
  * VF: implemented TagExists and ConditionalTagPresence validation units.
  * Started implementation of validation units.
  * Initial implementation of BIC validation.
  * Initial implementation of IBAN validation.
  * Added ISO Countries for IBAN validation.
  * Fixed issue in writer with block5 as mentioned in bug 1601122.
  * Fixed issue 1595631.

#### 3.2.0 - 2006
  * Parser logging information cleanup.
  * Migrating to log4j 1.2.8 for better compatibility (issued with trace method on some servers).
  * Fixed build to properly include current timestamp in dist target when property release.name is not set.
  * Fixed bug in parser/writer integration which included double block number when using the writer with an object of a just parsed message(1595589).
  * Updated code to fix issue mentioned in https://sourceforge.net/forum/message.php?msg_id=4001538.

#### 3.1.1 - 2006
  * Small fixes for java 1.4 compatibility.

#### 3.1.0 - 2006
  * Fixes to compile for java 1.4 by default.
  * Fixed test for bug 1540294, typo in block number.
  * Use system EOL in XML writer.
  * Added compile timestamp to manifest in created jars.

#### 3.0.0 - 2006
  * Build: Added release.name property to manifest.
  * Build: added selection of tests known to fail and those known to pass.
  * Fixed persistence mapping.
  * Improved build and added control to exclude tests that are know to fail.
  * Model simplification: SwiftBlockN classes are being removed in favor of base class SwiftBlock removed list of blocks in message which was confusing when not all blocks present.
  * SwiftBlock (base class) and subclasses are mapped and persisted ok, either the base class or the subclasses.
  * Added many tests for Hibernate persistence of SwiftMessage hierarchy.
  * Added XML Visitor to write a swift message to an XML representation.
  * Added ConversionService class which encapsulates many services conveniently.

#### 2.0.0 - 2006
  * New parser component highly tested on production and unit tests.
  * Writer component usable. while it has many limitations, it can be used as it is now.
  * Work in progress swift message persistence mapping.
  * Work in progress swift expression <-> regular expression conversion.<|MERGE_RESOLUTION|>--- conflicted
+++ resolved
@@ -1,18 +1,12 @@
 # Prowide Core - CHANGELOG
 
-<<<<<<< HEAD
-#### 10.33 - SNAPSHOT
+#### 10.3.3 - SNAPSHOT
+  * (PW-2541) Updated the narrative resolver, format field 70 (used in field 70), to allow multiple lines and using // as codeword separator (/CODEWORD1/text///CODEWORD2/text)
   * Adding a new entry to SchemeConstantsR class
+  * Fix: Enhanced the `DefaultMtMetadataStrategy` to prevent NPE when the message headers are malformed
 
 #### 10.3.2 - June 2025
   * Fix: Updated components for Field 13W
-=======
-#### 10.2.9 - June 2025
-  * (PW-2541) Updated the narrative resolver, format field 70 (used in field 70), to allow multiple lines and using // as codeword separator (/CODEWORD1/text///CODEWORD2/text) 
-
-#### 10.2.8 - June 2025
-  * Fix: Enhanced the `DefaultMtMetadataStrategy` to prevent NPE when the message headers are malformed
->>>>>>> 185e932a
 
 #### 10.3.1 - June 2025
   * (PW-2055) Fixed the default message metadata extraction for ACK/NAK to set the service message block 1 BIC as receiver, not as sender
