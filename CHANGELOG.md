--- conflicted
+++ resolved
@@ -1,12 +1,8 @@
 # Prowide Core - CHANGELOG
 
-<<<<<<< HEAD
 #### 10.1.14 - SNAPSHOT
-=======
-#### 9.4.15 - SNAPSHOT
   * (PW-1812) Updated the narrative resolver, format 2 (used in field 72 for example), to allow empty values as part of the narrative fragment
   * Updated validators for BIC, country, and currency constraints to utilize keywords for i18n-compatible messages
->>>>>>> 1b569268
   * Deprecated unnecessary methods in the SafeXmlUtils class
 
 #### 10.1.13 - December 2023
