--- conflicted
+++ resolved
@@ -1,15 +1,11 @@
 # Prowide Core - CHANGELOG
 
-<<<<<<< HEAD
-#### 10.1.14 - March 2024
-=======
-#### 9.4.16 - May 2024
+#### 10.1.15 - May 2024
   * (PW-1862) Added NarrativeFragment class for detailed line information in StructuredNarrative fragments
   * Fixed SwiftMessage getPDE(): return empty value instead of null when codeword exists and has no value
   * Added isPercentage() helper method to field 37K
 
-#### 9.4.15 - March 2024
->>>>>>> cb01bcf1
+#### 10.1.14 - March 2024
   * (PW-1812) Updated the narrative resolver, format 2 (used in field 72 for example), to allow empty values as part of the narrative fragment
   * Updated validators for BIC, country, and currency constraints to utilize keywords for i18n-compatible messages
   * Deprecated unnecessary methods in the SafeXmlUtils class
