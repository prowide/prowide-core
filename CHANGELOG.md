--- conflicted
+++ resolved
@@ -1,14 +1,10 @@
 # Prowide Core - CHANGELOG
 
-<<<<<<< HEAD
-#### 9.5.6 - SNAPSHOT
+#### 10.2.6 - SNAPSHOT
   * (PW-2239) BIC Branch check for all upper and lower case
   * (PW-2239) Notify Test and Training BIC usage in DN.
 
-#### 9.5.5 - December 2024
-=======
 #### 10.2.5 - December 2024
->>>>>>> 4f3c3863
   * Update apache-commons-lang3 from 3.14.0 to 3.17.0 fixing derived apache-text dependency vulnerabilities 
   * Minor thread safety fix in the `PropertyLoaded` class, used by the `SafeXmlUtils`
   * Gradle wrapper update to 8.12
