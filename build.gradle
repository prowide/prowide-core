buildscript {
    repositories {
        mavenCentral()
        gradlePluginPortal()
    }
    dependencies {
        classpath 'ru.vyarus:gradle-quality-plugin:5.0.0'
        classpath 'pl.allegro.tech.build:axion-release-plugin:1.14.5' // starting with version 15.* requires Java 11
        classpath 'io.github.gradle-nexus:publish-plugin:2.0.0'
        classpath 'com.diffplug.spotless:spotless-plugin-gradle:6.13.0' // above this version requires Java 11
    }
}
apply plugin: 'pl.allegro.tech.build.axion-release'
apply plugin: 'java-library-distribution'
apply plugin: 'maven-publish'
apply plugin: 'signing'
apply plugin: 'jacoco'
apply plugin: 'idea'
apply plugin: 'eclipse'
apply plugin: 'ru.vyarus.quality'
apply plugin: 'io.github.gradle-nexus.publish-plugin'

archivesBaseName = 'pw-swift-core'
group 'com.prowidesoftware'

project.ext {
    SRU = 'SRU2025'
}

scmVersion {
    tag {
        prefix.set("${SRU}")
        versionSeparator.set('-')
    }
}

//project.version = "${SRU}-${scmVersion.version}"
<<<<<<< HEAD
project.version = "SRU2025-9.6.4"
=======
project.version = "SRU2025-10.3.6"
>>>>>>> 236e1b04

java {
    toolchain {
        languageVersion.set(JavaLanguageVersion.of(8))
    }
}

tasks.withType(JavaCompile).configureEach {
    options.encoding = 'UTF-8'
    doFirst {
        println 'Compiling with ' + getJavaCompiler().get().getMetadata().getInstallationPath()
    }
}

repositories {
    mavenCentral()
}

dependencies {
    implementation 'org.apache.commons:commons-lang3:3.17.0'
    implementation 'com.google.code.gson:gson:2.13.1'

    compileOnly 'javax.persistence:javax.persistence-api:2.2'
    compileOnly 'javax.xml.bind:jaxb-api:2.3.1'
    compileOnly 'javax.validation:validation-api:2.0.1.Final'

    testImplementation 'javax.validation:validation-api:2.0.1.Final'
    testImplementation 'javax.persistence:javax.persistence-api:2.2'
    testImplementation 'com.networknt:json-schema-validator:1.5.8'
    testImplementation 'org.junit.jupiter:junit-jupiter:5.11.4'
    testImplementation 'org.assertj:assertj-core:3.27.2'
    testImplementation 'org.xmlunit:xmlunit-core:2.10.0'
    testImplementation 'org.xmlunit:xmlunit-matchers:2.10.0'
    testImplementation 'org.xmlunit:xmlunit-assertj:2.10.0'
}

sourceSets.main.java.srcDirs = ['src/main/java', 'src/generated/java']

test {
    useJUnitPlatform()
}

tasks.withType(Jar).configureEach {
    manifest.attributes(
            'Specification-Title': 'Prowide Core',
            'Specification-Version': project.version,
            'Specification-Vendor': "${SRU}",
            'Implementation-Title': 'Prowide Core',
            'Implementation-Version': project.version,
            'Implementation-Vendor': 'www.prowidesoftware.com',
            'Built-OS': System.getProperty('os.name'),
            'Source-Compatibility': project.sourceCompatibility,
            'Target-Compatibility': project.targetCompatibility,
            'Built-Date': new Date().format("yyyy-MM-dd"),
            'Automatic-Module-Name': 'com.prowidesoftware.core'
    )
}

tasks.register('sourcesJar', Jar) {
    dependsOn classes
    archiveClassifier = 'sources'
    from sourceSets.main.allSource
}

static def formattedDate() {
    new Date().format('dd MMM yyyy')
}

javadoc {
    failOnError true
    options.overview = "overview.html"
    options.header = "${version}"
    options.windowTitle = "Prowide Core API Reference"
    options.footer="${SRU}, generated ${formattedDate()}"

    // this will fail when the option is not available (older JDK)
    options.addBooleanOption("-allow-script-in-comments", true)

    options.bottom = '<script src="//static.getclicky.com/js"></script><script>try{ clicky.init(101039278); }catch(e){}</script>'
    exclude "**/internal/**"

    options.addStringOption('Xdoclint:none', '-quiet')
}

tasks.register('javadocJar', Jar) {
    dependsOn javadoc
    archiveClassifier = 'javadoc'
    from javadoc.destinationDir
}

artifacts {
    archives javadocJar, sourcesJar
}

project.ext {
    nexusRepo = project.version.endsWith('-SNAPSHOT') ? 'maven-snapshots' : 'maven-releases'
}

publishing {
    publications {
        mavenJava(MavenPublication) {
            versionMapping {
                usage('java-api') {
                    fromResolutionOf('runtimeClasspath')
                }
                usage('java-runtime') {
                    fromResolutionResult()
                }
            }
            afterEvaluate {
                from components.java
                artifactId = 'pw-swift-core'
                groupId = 'com.prowidesoftware'
                version = "${version}"
                pom {
                    name = 'Prowide Core'
                    description = 'Prowide Library for SWIFT messages'
                    url = 'https://www.prowidesoftware.com'
                    scm {
                        url = 'https://github.com/prowide/prowide-core.git'
                        connection = 'git@github.com:prowide/prowide-core.git'
                    }
                    inceptionYear = '2006'
                    licenses {
                        license {
                            name = 'Apache License Version 2.0'
                            url = 'https://www.apache.org/licenses/LICENSE-2.0'
                            distribution = 'repo'
                        }
                    }
                    developers {
                        developer {
                            id = 'zubri'
                            name = 'Sebastian Zubrinic'
                            email = 'sebastian@prowidesoftware.com'
                        }
                    }
                    organization {
                        name = 'Prowide'
                        url = 'https://www.prowidesoftware.com'
                    }
                }
            }
        }
    }

    // Prowide repo releases
    if (project.hasProperty('prowideRepo')) {
        repositories {
            maven {
                url "${project.prowideRepo}/repository/${nexusRepo}/"
                credentials {
                    username "${project.prowideRepoUser}"
                    password "${project.prowideRepoPass}"
                }
            }
        }
    } else {
        project.logger.info('Prowide publishing disabled because repository properties are undefined')
    }
}
jar.finalizedBy generatePomFileForMavenJavaPublication

tasks.withType(GenerateModuleMetadata).configureEach {
    // to avoid metadata in the generated pom.xml files
    enabled = false
}

// OSS Sonatype releases
signing {
    required { project.hasProperty('SONATYPE_RELEASE') }
    sign publishing.publications.mavenJava
}
java {
    withJavadocJar()
    withSourcesJar()
}

// Zip GitHub releases
distributions {
    main {
        contents {
            from javadocJar
            from sourcesJar
            into ('lib') {
                from (project.configurations.runtimeClasspath)
            }
            from files('LICENSE.txt')
            from files('CHANGELOG.md')
            from ("$buildDir/publications/mavenJava/pom-default.xml") {
                rename ".*", "pom.xml"
            }
        }
    }
}

distTar.enabled = false

distZip {
    dependsOn generatePomFileForMavenJavaPublication
    duplicatesStrategy = DuplicatesStrategy.EXCLUDE
}

tasks.register('generateChecksums') {
    dependsOn jar, sourcesJar, javadocJar, generatePomFileForMavenJavaPublication
    description 'Generates MD5 and SHA1 checksums for artifacts and POM'
    doLast {
        def filesToChecksum = [
                "${buildDir}/libs/${project.archivesBaseName}-${project.version}.jar",
                "${buildDir}/libs/${project.archivesBaseName}-${project.version}-sources.jar",
                "${buildDir}/libs/${project.archivesBaseName}-${project.version}-javadoc.jar",
                "${buildDir}/publications/mavenJava/pom-default.xml"
        ]

        filesToChecksum.each { filePath ->
            def file = file(filePath)
            if (file.exists()) {
                // Generate MD5
                def md5Digest = java.security.MessageDigest.getInstance('MD5')
                file.withInputStream { stream ->
                    byte[] buffer = new byte[8192]
                    int read
                    while ((read = stream.read(buffer)) > 0) {
                        md5Digest.update(buffer, 0, read)
                    }
                }
                def md5Checksum = md5Digest.digest().encodeHex().toString()
                new File("${file}.md5").text = md5Checksum

                // Generate SHA1
                def sha1Digest = java.security.MessageDigest.getInstance('SHA1')
                file.withInputStream { stream ->
                    byte[] buffer = new byte[8192]
                    int read
                    while ((read = stream.read(buffer)) > 0) {
                        sha1Digest.update(buffer, 0, read)
                    }
                }
                def sha1Checksum = sha1Digest.digest().encodeHex().toString()
                new File("${file}.sha1").text = sha1Checksum
            } else {
                throw new GradleException("File not found: ${filePath}")
            }
        }
    }
}

// Alternative (manual) upload artifact for Maven Central Repository
tasks.register('bundle', Zip) {
    dependsOn build, signMavenJavaPublication, generateChecksums
    onlyIf {
        project.hasProperty('SONATYPE_RELEASE')
    }
    description 'Creates the bundle.zip for Maven Central distribution with Maven Repository Layout'

    def baseName = "${project.archivesBaseName}-${project.version}"
    def mavenPath = "com/prowidesoftware/${project.archivesBaseName}/${project.version}/"

    into(mavenPath) {
        from("${buildDir}/libs/${baseName}.jar") { rename { "${baseName}.jar" } }
        from("${buildDir}/libs/${baseName}-sources.jar") { rename { "${baseName}-sources.jar" } }
        from("${buildDir}/libs/${baseName}-javadoc.jar") { rename { "${baseName}-javadoc.jar" } }
        from("${buildDir}/libs/${baseName}.jar.asc") { rename { "${baseName}.jar.asc" } }
        from("${buildDir}/libs/${baseName}-sources.jar.asc") { rename { "${baseName}-sources.jar.asc" } }
        from("${buildDir}/libs/${baseName}-javadoc.jar.asc") { rename { "${baseName}-javadoc.jar.asc" } }
        from("${buildDir}/libs/${baseName}.jar.md5") { rename { "${baseName}.jar.md5" } }
        from("${buildDir}/libs/${baseName}-sources.jar.md5") { rename { "${baseName}-sources.jar.md5" } }
        from("${buildDir}/libs/${baseName}-javadoc.jar.md5") { rename { "${baseName}-javadoc.jar.md5" } }
        from("${buildDir}/libs/${baseName}.jar.sha1") { rename { "${baseName}.jar.sha1" } }
        from("${buildDir}/libs/${baseName}-sources.jar.sha1") { rename { "${baseName}-sources.jar.sha1" } }
        from("${buildDir}/libs/${baseName}-javadoc.jar.sha1") { rename { "${baseName}-javadoc.jar.sha1" } }
        from("${buildDir}/publications/mavenJava/pom-default.xml") { rename { "${baseName}.pom" } }
        from("${buildDir}/publications/mavenJava/pom-default.xml.asc") { rename { "${baseName}.pom.asc" } }
        from("${buildDir}/publications/mavenJava/pom-default.xml.md5") { rename { "${baseName}.pom.md5" } }
        from("${buildDir}/publications/mavenJava/pom-default.xml.sha1") { rename { "${baseName}.pom.sha1" } }
    }
    archiveFileName.set('bundle.zip')
}

tasks.withType(Test).configureEach {
    doFirst {
        println 'Running test on ' + getJavaLauncher().get().getMetadata().getInstallationPath()
    }
}

tasks.register('testOn11', Test) {
    javaLauncher = javaToolchains.launcherFor {
        languageVersion = JavaLanguageVersion.of(11)
    }
}

tasks.register('testOn17', Test) {
    javaLauncher = javaToolchains.launcherFor {
        languageVersion = JavaLanguageVersion.of(17)
    }
}

tasks.register('testOn21', Test) {
    javaLauncher = javaToolchains.launcherFor {
        languageVersion = JavaLanguageVersion.of(21)
    }
}

jacocoTestReport {
    reports {
        xml.required.set(true)
        csv.required.set(false)
        html.required.set(false)
    }

    // exclude generated code
    afterEvaluate {
        getClassDirectories().setFrom(classDirectories.files.collect {
            fileTree(dir: it, exclude: [
                '**/SchemeConstants**',
                '**/mt0xx/**',
                '**/mt1xx/**',
                '**/mt2xx/**',
                '**/mt3xx/**',
                '**/mt4xx/**',
                '**/mt5xx/**',
                '**/mt6xx/**',
                '**/mt7xx/**',
                '**/mt8xx/**',
                '**/mt9xx/**'
            ])
        })
    }
}

test.finalizedBy jacocoTestReport

quality {
    strict = false
    // we limit this to spotbugs for the moment
    checkstyle = false
    codenarc = false
    cpd = false
    pmd = false
    spotbugsEffort = 'min'
    spotbugsMaxRank = 8
}

apply plugin: 'com.diffplug.spotless'

spotless {
    java {
        target '**/src/main/java/**/*.java', '**/src/test/java/**/*.java'
        palantirJavaFormat()
    }
}

test.finalizedBy(spotlessCheck)<|MERGE_RESOLUTION|>--- conflicted
+++ resolved
@@ -35,11 +35,7 @@
 }
 
 //project.version = "${SRU}-${scmVersion.version}"
-<<<<<<< HEAD
-project.version = "SRU2025-9.6.4"
-=======
-project.version = "SRU2025-10.3.6"
->>>>>>> 236e1b04
+project.version = "SRU2025-9.6.5"
 
 java {
     toolchain {
