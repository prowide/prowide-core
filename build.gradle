apply plugin: 'java-library-distribution'
apply plugin: 'maven-publish'
apply plugin: 'jacoco'
apply plugin: 'idea'
apply plugin: 'eclipse'

archivesBaseName = 'pw-swift-core'

def SRU = "2021"

<<<<<<< HEAD
version "SRU${SRU}-9.2.5"
=======
version "SRU${SRU}-9.1.8-SNAPSHOT"
>>>>>>> 1ffae691
group 'com.prowidesoftware'
	
sourceCompatibility = '1.8'
targetCompatibility = '1.8'
	
tasks.withType(JavaCompile) {
	options.fork = true
	if (project.hasProperty('JDK8_HOME')) {
		options.forkOptions.executable = "$JDK8_HOME/bin/javac"
	}
	options.encoding = 'UTF-8'
}
	
repositories {
    mavenCentral()
}
	
dependencies {
	implementation 'org.apache.commons:commons-lang3:3.8.1'
	implementation 'org.apache.commons:commons-text:1.6'
	implementation 'com.google.code.gson:gson:2.8.2'

	compileOnly 'javax.persistence:javax.persistence-api:2.2'
	compileOnly group: 'javax.validation', name: 'validation-api', version: '2.0.1.Final'
	testImplementation('org.junit.jupiter:junit-jupiter:5.7.2')
	testImplementation group: 'org.assertj', name: 'assertj-core', version: '3.20.2'
	testImplementation group: 'org.xmlunit', name: 'xmlunit-core', version: '2.8.2'
	testImplementation group: 'org.xmlunit', name: 'xmlunit-matchers', version: '2.8.2'
	testImplementation group: 'org.xmlunit', name: 'xmlunit-assertj', version: '2.8.2'
}

sourceSets.main.java.srcDirs = ['src/main/java', 'src/generated/java']

test {
	useJUnitPlatform()
}

tasks.withType(Jar) {
	manifest.attributes(
			'Specification-Title': 'Prowide Core',
			'Specification-Version': project.version,
			'Specification-Vendor': "SRU${SRU}",
			'Implementation-Title': 'Prowide Core',
			'Implementation-Version': project.version,
			'Implementation-Vendor': 'www.prowidesoftware.com',
			'Built-OS': System.getProperty('os.name'),
			'Source-Compatibility': project.sourceCompatibility,
			'Target-Compatibility': project.targetCompatibility,
			'Built-Date': new Date().format("yyyy-MM-dd")
	)
}

task sourcesJar(type: Jar, dependsOn: classes) {
	archiveClassifier = 'sources'
	from sourceSets.main.allSource
}

def formattedDate() { 
	new Date().format('dd MMM yyyy') 
}

javadoc {
	failOnError true
	options.overview = "overview.html"
	options.header = "${version}"
	options.windowTitle = "Prowide Core API Reference"
	options.footer="SRU${SRU}, generated ${formattedDate()}"
	
	// this will fail when the option is not available (older JDK)
	options.addBooleanOption("-allow-script-in-comments", true)
    
	options.bottom = '<script src="//static.getclicky.com/js"></script><script>try{ clicky.init(101039278); }catch(e){}</script>'
	exclude "**/internal/**"

	options.addStringOption('Xdoclint:none', '-quiet')
}

task javadocJar(type: Jar, dependsOn: javadoc) {
	archiveClassifier = 'javadoc'
    from javadoc.destinationDir
}

publishing {
	publications {
		mavenJava(MavenPublication) {
			versionMapping {
				usage('java-api') {
					fromResolutionOf('runtimeClasspath')
				}
				usage('java-runtime') {
					fromResolutionResult()
				}
			}
			afterEvaluate {
				from components.java
				artifactId = 'pw-swift-core'
				groupId = 'com.prowidesoftware'
				version = "${version}"
				pom {
					name = 'Prowide Core'
					description = 'Prowide Library for SWIFT messages'
					url = 'http://www.prowidesoftware.com'
					scm {
						url = 'https://github.com/prowide/prowide-core.git'
						connection = 'git@github.com:prowide/prowide-core.git'
					}
					inceptionYear = '2006'
					licenses {
						license {
							name = 'Apache License Version 2.0'
							url = 'https://www.apache.org/licenses/LICENSE-2.0'
							distribution = 'repo'
						}
					}
					developers {
						developer {
							id = 'zubri'
							name = 'Sebastian Zubrinic'
							email = 'sebastian@prowidesoftware.com'
						}
					}
					organization {
						name = 'Prowide'
						url = 'http://www.prowidesoftware.com'
					}
				}
			}
			//pom.withXml {
			//	replaceDependencyVersion(asNode(), 'pw-swift-integrator-sdk', rootProject.version)
			//}
		}
	}
}
jar.finalizedBy generatePomFileForMavenJavaPublication

// to avoid metadata in the generated pom.xml files
tasks.withType(GenerateModuleMetadata) {
	enabled = false
}

distributions {
	main {
		contents {
			from javadocJar
			from sourcesJar
			into ('lib') {
				from (project.configurations.runtimeClasspath)
			}
			from files('LICENSE.txt')
			from files('CHANGELOG.txt')
			from ("$buildDir/publications/mavenJava/pom-default.xml") {
				rename ".*", "pom.xml"
			}
		}
	}
}

distTar.enabled = false

distZip {
    dependsOn generatePomFileForMavenJavaPublication
	doLast {
		if (!project.hasProperty('JDK8_HOME')) {
			println "*** WARNING: For releases an explicit JDK8_HOME variable must be set in gradle.properties ***"
		}
	}
	duplicatesStrategy = DuplicatesStrategy.EXCLUDE
}

jacocoTestReport {
    reports {
        xml.enabled true
        csv.enabled false
        html.enabled false
    }
    
	// exclude generated code
	afterEvaluate {
		getClassDirectories().setFrom(classDirectories.files.collect {
			fileTree(dir: it, exclude: [
				'**/SchemeConstants**',
				'**/mt0xx/**',
				'**/mt1xx/**',
				'**/mt2xx/**',
				'**/mt3xx/**',
				'**/mt4xx/**',
				'**/mt5xx/**',
				'**/mt6xx/**',
				'**/mt7xx/**',
				'**/mt8xx/**',
				'**/mt9xx/**'
			])
		})
	}
}

test.finalizedBy jacocoTestReport

task bundle(type: Zip, dependsOn: build) {
	description 'Creates the bundle.jar for Maven Central distribution'
	from jar
	from sourcesJar
	from javadocJar
	from ("$buildDir/publications/mavenJava/pom-default.xml") {
		rename ".*", "pom.xml"
	}
	archiveName 'bundle.zip'
}<|MERGE_RESOLUTION|>--- conflicted
+++ resolved
@@ -8,11 +8,7 @@
 
 def SRU = "2021"
 
-<<<<<<< HEAD
-version "SRU${SRU}-9.2.5"
-=======
-version "SRU${SRU}-9.1.8-SNAPSHOT"
->>>>>>> 1ffae691
+version "SRU${SRU}-9.2.6-SNAPSHOT"
 group 'com.prowidesoftware'
 	
 sourceCompatibility = '1.8'
