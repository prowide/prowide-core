--- conflicted
+++ resolved
@@ -54,13 +54,8 @@
 }
 
 dependencies {
-<<<<<<< HEAD
     implementation 'org.apache.commons:commons-lang3:3.19.0'
-    implementation 'com.google.code.gson:gson:2.11.0'
-=======
-    implementation 'org.apache.commons:commons-lang3:3.17.0'
     implementation 'com.google.code.gson:gson:2.13.2'
->>>>>>> f9811544
 
     // jakarta is only used for annotations, we do not add it as implementation dependency on purpose to avoid forcing
     // users to use jakarta jars in their project when they might not even be using JPA or JAXB at all
