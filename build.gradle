--- conflicted
+++ resolved
@@ -8,11 +8,7 @@
 
 def SRU = "2021"
 
-<<<<<<< HEAD
 version "SNAPSHOT-SRU${SRU}-9.2.3"
-=======
-version "SNAPSHOT-SRU${SRU}-9.1.7"
->>>>>>> ff833efd
 group 'com.prowidesoftware'
 	
 sourceCompatibility = '1.8'
