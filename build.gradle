buildscript {
    repositories {
        mavenCentral()
        gradlePluginPortal()
    }
    dependencies {
        classpath 'ru.vyarus:gradle-quality-plugin:5.0.0'
        classpath 'pl.allegro.tech.build:axion-release-plugin:1.18.18'
        classpath 'io.github.gradle-nexus:publish-plugin:2.0.0'
        classpath 'com.diffplug.spotless:spotless-plugin-gradle:7.0.3'
    }
}
apply plugin: 'pl.allegro.tech.build.axion-release'
apply plugin: 'java-library-distribution'
apply plugin: 'maven-publish'
apply plugin: 'signing'
apply plugin: 'jacoco'
apply plugin: 'idea'
apply plugin: 'eclipse'
apply plugin: 'ru.vyarus.quality'
apply plugin: 'io.github.gradle-nexus.publish-plugin'

archivesBaseName = 'pw-swift-core'
group 'com.prowidesoftware'

project.ext {
    SRU = 'SRU2025'
}

scmVersion {
    versionCreator('simple')
    tag {
        prefix = SRU
        versionSeparator = '-'
    }
}
project.version = "${SRU}-${scmVersion.version}"

java {
    toolchain {
        languageVersion.set(JavaLanguageVersion.of(11))
    }
}

tasks.withType(JavaCompile).configureEach {
    options.encoding = 'UTF-8'
    doFirst {
        println 'Compiling with ' + getJavaCompiler().get().getMetadata().getInstallationPath()
    }
}

repositories {
    mavenCentral()
}

dependencies {
    implementation 'org.apache.commons:commons-lang3:3.17.0'
<<<<<<< HEAD
    implementation 'com.google.code.gson:gson:2.13.2'
=======
    implementation 'com.google.code.gson:gson:2.13.1'
>>>>>>> a6add853

    // jakarta is only used for annotations, we do not add it as implementation dependency on purpose to avoid forcing
    // users to use jakarta jars in their project when they might not even be using JPA or JAXB at all
    compileOnly 'jakarta.persistence:jakarta.persistence-api:3.1.0' // jakarta 3.1 is Jakarta EE 10, jakarta 3.2 would imply migration to Jakarta EE 11
    compileOnly 'jakarta.xml.bind:jakarta.xml.bind-api:4.0.2'
    compileOnly 'jakarta.validation:jakarta.validation-api:3.1.1'

    testImplementation 'com.networknt:json-schema-validator:1.5.8'
    testImplementation 'jakarta.persistence:jakarta.persistence-api:3.1.0'
    testImplementation 'jakarta.validation:jakarta.validation-api:3.1.1'
    testImplementation 'org.junit.jupiter:junit-jupiter:5.12.2'
    testImplementation 'org.junit.platform:junit-platform-launcher:1.12.2'
    testImplementation 'org.assertj:assertj-core:3.27.2'
    testImplementation 'org.xmlunit:xmlunit-core:2.10.0'
    testImplementation 'org.xmlunit:xmlunit-matchers:2.10.0'
    testImplementation 'org.xmlunit:xmlunit-assertj:2.10.0'
}

sourceSets.named('main') {
    java {
        setSrcDirs(['src/main/java', 'src/generated/java'])
    }
}

test {
    useJUnitPlatform()
}

tasks.withType(Jar).configureEach {
    manifest.attributes(
        'Specification-Title': 'Prowide Core',
        'Specification-Version': project.version,
        'Specification-Vendor': "${SRU}",
        'Implementation-Title': 'Prowide Core',
        'Implementation-Version': project.version,
        'Implementation-Vendor': 'www.prowidesoftware.com',
        'Built-OS': System.getProperty('os.name'),
        'Source-Compatibility': JavaVersion.VERSION_11,
        'Target-Compatibility': JavaVersion.VERSION_11,
        'Built-Date': new Date().format("yyyy-MM-dd"),
        'Automatic-Module-Name': 'com.prowidesoftware.core'
    )
}

tasks.register('sourcesJar', Jar) {
    dependsOn classes
    archiveClassifier = 'sources'
    from sourceSets.main.allSource
}

static def formattedDate() {
    new Date().format('dd MMM yyyy')
}

javadoc {
    failOnError true
    options.overview = "overview.html"
    options.header = "${version}"
    options.windowTitle = "Prowide Core API Reference"
    options.footer="${SRU}, generated ${formattedDate()}"

    // this will fail when the option is not available (older JDK)
    options.addBooleanOption("-allow-script-in-comments", true)

    options.bottom = '<script src="//static.getclicky.com/js"></script><script>try{ clicky.init(101039278); }catch(e){}</script>'
    exclude "**/internal/**"

    options.addStringOption('Xdoclint:none', '-quiet')
}

tasks.register('javadocJar', Jar) {
    dependsOn javadoc
    archiveClassifier = 'javadoc'
    from javadoc.destinationDir
}

artifacts {
    archives javadocJar, sourcesJar
}

project.ext {
    nexusRepo = project.version.endsWith('-SNAPSHOT') ? 'maven-snapshots' : 'maven-releases'
}

publishing {
    publications {
        mavenJava(MavenPublication) {
            versionMapping {
                usage('java-api') {
                    fromResolutionOf('runtimeClasspath')
                }
                usage('java-runtime') {
                    fromResolutionResult()
                }
            }
            afterEvaluate {
                from components.java
                artifactId = 'pw-swift-core'
                groupId = 'com.prowidesoftware'
                version = "${version}"
                pom {
                    name = 'Prowide Core'
                    description = 'Prowide Library for SWIFT messages'
                    url = 'https://www.prowidesoftware.com'
                    scm {
                        url = 'https://github.com/prowide/prowide-core.git'
                        connection = 'git@github.com:prowide/prowide-core.git'
                    }
                    inceptionYear = '2006'
                    licenses {
                        license {
                            name = 'Apache License Version 2.0'
                            url = 'https://www.apache.org/licenses/LICENSE-2.0'
                            distribution = 'repo'
                        }
                    }
                    developers {
                        developer {
                            id = 'zubri'
                            name = 'Sebastian Zubrinic'
                            email = 'sebastian@prowidesoftware.com'
                        }
                    }
                    organization {
                        name = 'Prowide'
                        url = 'https://www.prowidesoftware.com'
                    }
                }
            }
        }
    }

    // Prowide repo releases
    if (project.hasProperty('prowideRepo')) {
        repositories {
            maven {
                url "${project.prowideRepo}/repository/${nexusRepo}/"
                credentials {
                    username "${project.prowideRepoUser}"
                    password "${project.prowideRepoPass}"
                }
            }
        }
    } else {
        project.logger.info('Prowide publishing disabled because repository properties are undefined')
    }
}
jar.finalizedBy generatePomFileForMavenJavaPublication

tasks.withType(GenerateModuleMetadata).configureEach {
    // to avoid metadata in the generated pom.xml files
    enabled = false
}

// OSS Sonatype releases
signing {
    required { project.hasProperty('SONATYPE_RELEASE') }
    sign publishing.publications.mavenJava
}
java {
    withJavadocJar()
    withSourcesJar()
}

// Zip GitHub releases
distributions {
    main {
        contents {
            from javadocJar
            from sourcesJar
            into ('lib') {
                from (project.configurations.runtimeClasspath)
            }
            from files('LICENSE.txt')
            from files('CHANGELOG.md')
            from ("$buildDir/publications/mavenJava/pom-default.xml") {
                rename ".*", "pom.xml"
            }
        }
    }
}

distTar.enabled = false

distZip {
    dependsOn generatePomFileForMavenJavaPublication
    duplicatesStrategy = DuplicatesStrategy.EXCLUDE
}

tasks.register('generateChecksums') {
    dependsOn jar, sourcesJar, javadocJar, generatePomFileForMavenJavaPublication
    description 'Generates MD5 and SHA1 checksums for artifacts and POM'
    doLast {
        def filesToChecksum = [
                "${buildDir}/libs/${project.archivesBaseName}-${project.version}.jar",
                "${buildDir}/libs/${project.archivesBaseName}-${project.version}-sources.jar",
                "${buildDir}/libs/${project.archivesBaseName}-${project.version}-javadoc.jar",
                "${buildDir}/publications/mavenJava/pom-default.xml"
        ]

        filesToChecksum.each { filePath ->
            def file = file(filePath)
            if (file.exists()) {
                // Generate MD5
                def md5Digest = java.security.MessageDigest.getInstance('MD5')
                file.withInputStream { stream ->
                    byte[] buffer = new byte[8192]
                    int read
                    while ((read = stream.read(buffer)) > 0) {
                        md5Digest.update(buffer, 0, read)
                    }
                }
                def md5Checksum = md5Digest.digest().encodeHex().toString()
                new File("${file}.md5").text = md5Checksum

                // Generate SHA1
                def sha1Digest = java.security.MessageDigest.getInstance('SHA1')
                file.withInputStream { stream ->
                    byte[] buffer = new byte[8192]
                    int read
                    while ((read = stream.read(buffer)) > 0) {
                        sha1Digest.update(buffer, 0, read)
                    }
                }
                def sha1Checksum = sha1Digest.digest().encodeHex().toString()
                new File("${file}.sha1").text = sha1Checksum
            } else {
                throw new GradleException("File not found: ${filePath}")
            }
        }
    }
}

// Alternative (manual) upload artifact for Maven Central Repository
tasks.register('bundle', Zip) {
    dependsOn build, signMavenJavaPublication, generateChecksums
    onlyIf {
        project.hasProperty('SONATYPE_RELEASE')
    }
    description 'Creates the bundle.zip for Maven Central distribution with Maven Repository Layout'

    def baseName = "${project.archivesBaseName}-${project.version}"
    def mavenPath = "com/prowidesoftware/${project.archivesBaseName}/${project.version}/"

    into(mavenPath) {
        from("${buildDir}/libs/${baseName}.jar") { rename { "${baseName}.jar" } }
        from("${buildDir}/libs/${baseName}-sources.jar") { rename { "${baseName}-sources.jar" } }
        from("${buildDir}/libs/${baseName}-javadoc.jar") { rename { "${baseName}-javadoc.jar" } }
        from("${buildDir}/libs/${baseName}.jar.asc") { rename { "${baseName}.jar.asc" } }
        from("${buildDir}/libs/${baseName}-sources.jar.asc") { rename { "${baseName}-sources.jar.asc" } }
        from("${buildDir}/libs/${baseName}-javadoc.jar.asc") { rename { "${baseName}-javadoc.jar.asc" } }
        from("${buildDir}/libs/${baseName}.jar.md5") { rename { "${baseName}.jar.md5" } }
        from("${buildDir}/libs/${baseName}-sources.jar.md5") { rename { "${baseName}-sources.jar.md5" } }
        from("${buildDir}/libs/${baseName}-javadoc.jar.md5") { rename { "${baseName}-javadoc.jar.md5" } }
        from("${buildDir}/libs/${baseName}.jar.sha1") { rename { "${baseName}.jar.sha1" } }
        from("${buildDir}/libs/${baseName}-sources.jar.sha1") { rename { "${baseName}-sources.jar.sha1" } }
        from("${buildDir}/libs/${baseName}-javadoc.jar.sha1") { rename { "${baseName}-javadoc.jar.sha1" } }
        from("${buildDir}/publications/mavenJava/pom-default.xml") { rename { "${baseName}.pom" } }
        from("${buildDir}/publications/mavenJava/pom-default.xml.asc") { rename { "${baseName}.pom.asc" } }
        from("${buildDir}/publications/mavenJava/pom-default.xml.md5") { rename { "${baseName}.pom.md5" } }
        from("${buildDir}/publications/mavenJava/pom-default.xml.sha1") { rename { "${baseName}.pom.sha1" } }
    }
    archiveFileName.set('bundle.zip')
}

tasks.withType(Test).configureEach {
    doFirst {
        println 'Running test on ' + getJavaLauncher().get().getMetadata().getInstallationPath()
    }
}

tasks.register('testOn17', Test) {
    javaLauncher = javaToolchains.launcherFor {
        languageVersion = JavaLanguageVersion.of(17)
    }
}

tasks.register('testOn21', Test) {
    javaLauncher = javaToolchains.launcherFor {
        languageVersion = JavaLanguageVersion.of(21)
    }
}

jacocoTestReport {
    reports {
        xml.required.set(true)
        csv.required.set(false)
        html.required.set(false)
    }

    // exclude generated code
    afterEvaluate {
        getClassDirectories().setFrom(classDirectories.files.collect {
            fileTree(dir: it, exclude: [
                '**/SchemeConstants**',
                '**/mt0xx/**',
                '**/mt1xx/**',
                '**/mt2xx/**',
                '**/mt3xx/**',
                '**/mt4xx/**',
                '**/mt5xx/**',
                '**/mt6xx/**',
                '**/mt7xx/**',
                '**/mt8xx/**',
                '**/mt9xx/**'
            ])
        })
    }
}

test.finalizedBy jacocoTestReport

quality {
    strict = false
    // we limit this to spotbugs for the moment
    checkstyle = false
    codenarc = false
    cpd = false
    pmd = false
    spotbugsEffort = 'min'
    spotbugsMaxRank = 8
}

apply plugin: 'com.diffplug.spotless'

spotless {
    java {
        target '**/src/main/java/**/*.java', '**/src/test/java/**/*.java'
        palantirJavaFormat()
    }
}

test.finalizedBy(spotlessCheck)<|MERGE_RESOLUTION|>--- conflicted
+++ resolved
@@ -55,11 +55,7 @@
 
 dependencies {
     implementation 'org.apache.commons:commons-lang3:3.17.0'
-<<<<<<< HEAD
     implementation 'com.google.code.gson:gson:2.13.2'
-=======
-    implementation 'com.google.code.gson:gson:2.13.1'
->>>>>>> a6add853
 
     // jakarta is only used for annotations, we do not add it as implementation dependency on purpose to avoid forcing
     // users to use jakarta jars in their project when they might not even be using JPA or JAXB at all
