buildscript {
    repositories {
        mavenCentral()
        gradlePluginPortal()
    }
    dependencies {
        classpath 'ru.vyarus:gradle-quality-plugin:4.9.0'
        classpath 'pl.allegro.tech.build:axion-release-plugin:1.15.1'
        classpath 'io.github.gradle-nexus:publish-plugin:1.3.0'
        classpath 'com.diffplug.spotless:spotless-plugin-gradle:6.23.3'
    }
}
apply plugin: 'pl.allegro.tech.build.axion-release'
apply plugin: 'java-library-distribution'
apply plugin: 'maven-publish'
apply plugin: 'signing'
apply plugin: 'jacoco'
apply plugin: 'idea'
apply plugin: 'eclipse'
apply plugin: 'ru.vyarus.quality'
apply plugin: 'io.github.gradle-nexus.publish-plugin'

archivesBaseName = 'pw-swift-core'
group 'com.prowidesoftware'

project.ext {
    SRU = 'SRU2024'
}

scmVersion {
    tag {
        prefix.set("${SRU}")
        versionSeparator.set('-')
    }
}
project.version = "${SRU}-${scmVersion.version}"
//project.version = "${SRU}-9.5.0"

tasks.withType(JavaCompile) {
    options.encoding = 'UTF-8'
    java {
        toolchain {
            languageVersion.set(JavaLanguageVersion.of(11))
        }
    }
    doFirst {
        println 'Compiling with ' + getJavaCompiler().get().getMetadata().getInstallationPath()
    }
}

repositories {
    mavenCentral()
}

dependencies {
    implementation 'org.apache.commons:commons-lang3:3.14.0'
    implementation 'com.google.code.gson:gson:2.11.0'

<<<<<<< HEAD
    // jakarta is only used for annotations, we do not add it as implementation dependency on purpose to avoid forcing
    // users to use jakarta jars in their project when they might not event be using JPA or JAXB at all
    compileOnly 'jakarta.persistence:jakarta.persistence-api:3.1.0'
    compileOnly 'jakarta.xml.bind:jakarta.xml.bind-api:4.0.0'
    compileOnly 'jakarta.validation:jakarta.validation-api:3.0.2'

    testImplementation 'jakarta.persistence:jakarta.persistence-api:3.1.0'
    testImplementation 'jakarta.validation:jakarta.validation-api:3.1.0'
=======
    compileOnly 'javax.persistence:javax.persistence-api:2.2'
    compileOnly 'javax.xml.bind:jaxb-api:2.3.1'
    compileOnly 'javax.validation:validation-api:2.0.1.Final'

    testImplementation 'javax.validation:validation-api:2.0.1.Final'
    testImplementation 'javax.persistence:javax.persistence-api:2.2'
>>>>>>> 8fd4d07a
    testImplementation 'org.junit.jupiter:junit-jupiter:5.10.2'
    testImplementation 'org.assertj:assertj-core:3.25.3'
    testImplementation 'org.xmlunit:xmlunit-core:2.10.0'
    testImplementation 'org.xmlunit:xmlunit-matchers:2.9.0'
    testImplementation 'org.xmlunit:xmlunit-assertj:2.9.0'
}

sourceSets.named('main') {
    java {
        setSrcDirs(['src/main/java', 'src/generated/java'])
    }
}

test {
    useJUnitPlatform()
}

tasks.withType(Jar) {
    manifest.attributes(
        'Specification-Title': 'Prowide Core',
        'Specification-Version': project.version,
        'Specification-Vendor': "${SRU}",
        'Implementation-Title': 'Prowide Core',
        'Implementation-Version': project.version,
        'Implementation-Vendor': 'www.prowidesoftware.com',
        'Built-OS': System.getProperty('os.name'),
        'Source-Compatibility': JavaVersion.VERSION_11,
        'Target-Compatibility': JavaVersion.VERSION_11,
        'Built-Date': new Date().format("yyyy-MM-dd"),
        'Automatic-Module-Name': 'com.prowidesoftware.core'
    )
}

tasks.register('sourcesJar', Jar) {
    dependsOn classes
    archiveClassifier = 'sources'
    from sourceSets.main.allSource
}

def formattedDate() {
    new Date().format('dd MMM yyyy')
}

javadoc {
    failOnError true
    options.overview = "overview.html"
    options.header = "${version}"
    options.windowTitle = "Prowide Core API Reference"
    options.footer="${SRU}, generated ${formattedDate()}"

    // this will fail when the option is not available (older JDK)
    options.addBooleanOption("-allow-script-in-comments", true)

    options.bottom = '<script src="//static.getclicky.com/js"></script><script>try{ clicky.init(101039278); }catch(e){}</script>'
    exclude "**/internal/**"

    options.addStringOption('Xdoclint:none', '-quiet')
}

tasks.register('javadocJar', Jar) {
    dependsOn javadoc
    archiveClassifier = 'javadoc'
    from javadoc.destinationDir
}

artifacts {
    archives javadocJar, sourcesJar
}

project.ext {
    nexusRepo = project.version.endsWith('-SNAPSHOT') ? 'maven-snapshots' : 'maven-releases'
}

publishing {
    publications {
        mavenJava(MavenPublication) {
            versionMapping {
                usage('java-api') {
                    fromResolutionOf('runtimeClasspath')
                }
                usage('java-runtime') {
                    fromResolutionResult()
                }
            }
            afterEvaluate {
                from components.java
                artifactId = 'pw-swift-core'
                groupId = 'com.prowidesoftware'
                version = "${version}"
                pom {
                    name = 'Prowide Core'
                    description = 'Prowide Library for SWIFT messages'
                    url = 'http://www.prowidesoftware.com'
                    scm {
                        url = 'https://github.com/prowide/prowide-core.git'
                        connection = 'git@github.com:prowide/prowide-core.git'
                    }
                    inceptionYear = '2006'
                    licenses {
                        license {
                            name = 'Apache License Version 2.0'
                            url = 'https://www.apache.org/licenses/LICENSE-2.0'
                            distribution = 'repo'
                        }
                    }
                    developers {
                        developer {
                            id = 'zubri'
                            name = 'Sebastian Zubrinic'
                            email = 'sebastian@prowidesoftware.com'
                        }
                    }
                    organization {
                        name = 'Prowide'
                        url = 'http://www.prowidesoftware.com'
                    }
                }
            }
        }
    }

    // Prowide repo releases
    if (project.hasProperty('prowideRepo')) {
        repositories {
            maven {
                url "${project.prowideRepo}/repository/${nexusRepo}/"
                credentials {
                    username "${project.prowideRepoUser}"
                    password "${project.prowideRepoPass}"
                }
            }
        }
    } else {
        project.logger.info('Prowide publishing disabled because repository properties are undefined')
    }
}
jar.finalizedBy generatePomFileForMavenJavaPublication

tasks.withType(GenerateModuleMetadata) {
    // to avoid metadata in the generated pom.xml files
    enabled = false
}

// OSS Sonatype releases
signing {
    required { project.hasProperty('SONATYPE_RELEASE') }
    sign publishing.publications.mavenJava
}
java {
    withJavadocJar()
    withSourcesJar()
}
nexusPublishing {
    repositories {
        sonatype()
    }
}

// Zip GitHub releases
distributions {
    main {
        contents {
            from javadocJar
            from sourcesJar
            into ('lib') {
                from (project.configurations.runtimeClasspath)
            }
            from files('LICENSE.txt')
            from files('CHANGELOG.md')
            from ("$buildDir/publications/mavenJava/pom-default.xml") {
                rename ".*", "pom.xml"
            }
        }
    }
}

distTar.enabled = false

distZip {
    dependsOn generatePomFileForMavenJavaPublication
    duplicatesStrategy = DuplicatesStrategy.EXCLUDE
}

// Alternative (manual) staging upload to OSS Sonatype
tasks.register('bundle', Jar) {
    dependsOn build
    onlyIf {
        project.hasProperty('SONATYPE_RELEASE')
    }
    description 'Creates the bundle.jar for Maven Central distribution'
    from jar
    from sourcesJar
    from javadocJar
    from ("$buildDir/publications/mavenJava/pom-default.xml") {
        rename ".*", "pom.xml"
    }
    from ("$buildDir/publications/mavenJava/pom-default.xml.asc") {
        rename ".*", "pom.xml.asc"
    }
    from ("$buildDir/libs") {
        include '*.asc'
    }
    archiveFileName.set('bundle.jar')
}

tasks.withType(Test) {
    doFirst {
        println 'Running test on ' + getJavaLauncher().get().getMetadata().getInstallationPath()
    }
}

task('testOn11', type: Test) {
    javaLauncher = javaToolchains.launcherFor {
        languageVersion = JavaLanguageVersion.of(11)
    }
}

task('testOn17', type: Test) {
    javaLauncher = javaToolchains.launcherFor {
        languageVersion = JavaLanguageVersion.of(17)
    }
}

jacocoTestReport {
    reports {
        xml {
            required.set(true)
        }
        csv {
            required.set(false)
        }
        html {
            required.set(false)
        }
    }

    // exclude generated code
    afterEvaluate {
        getClassDirectories().setFrom(classDirectories.files.collect {
            fileTree(dir: it, exclude: [
                '**/SchemeConstants**',
                '**/mt0xx/**',
                '**/mt1xx/**',
                '**/mt2xx/**',
                '**/mt3xx/**',
                '**/mt4xx/**',
                '**/mt5xx/**',
                '**/mt6xx/**',
                '**/mt7xx/**',
                '**/mt8xx/**',
                '**/mt9xx/**'
            ])
        })
    }
}

test.finalizedBy jacocoTestReport

quality {
    strict = false
    // we limit this to spotbugs for the moment
    checkstyle = false
    codenarc = false
    cpd = false
    pmd = false
    spotbugsEffort = 'min'
    spotbugsMaxRank = 8
}

apply plugin: 'com.diffplug.spotless'

spotless {
    java {
        target '**/src/main/java/**/*.java', '**/src/test/java/**/*.java'
        palantirJavaFormat()
    }
}

test.finalizedBy(spotlessCheck)<|MERGE_RESOLUTION|>--- conflicted
+++ resolved
@@ -56,7 +56,6 @@
     implementation 'org.apache.commons:commons-lang3:3.14.0'
     implementation 'com.google.code.gson:gson:2.11.0'
 
-<<<<<<< HEAD
     // jakarta is only used for annotations, we do not add it as implementation dependency on purpose to avoid forcing
     // users to use jakarta jars in their project when they might not event be using JPA or JAXB at all
     compileOnly 'jakarta.persistence:jakarta.persistence-api:3.1.0'
@@ -65,14 +64,6 @@
 
     testImplementation 'jakarta.persistence:jakarta.persistence-api:3.1.0'
     testImplementation 'jakarta.validation:jakarta.validation-api:3.1.0'
-=======
-    compileOnly 'javax.persistence:javax.persistence-api:2.2'
-    compileOnly 'javax.xml.bind:jaxb-api:2.3.1'
-    compileOnly 'javax.validation:validation-api:2.0.1.Final'
-
-    testImplementation 'javax.validation:validation-api:2.0.1.Final'
-    testImplementation 'javax.persistence:javax.persistence-api:2.2'
->>>>>>> 8fd4d07a
     testImplementation 'org.junit.jupiter:junit-jupiter:5.10.2'
     testImplementation 'org.assertj:assertj-core:3.25.3'
     testImplementation 'org.xmlunit:xmlunit-core:2.10.0'
