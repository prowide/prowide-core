apply plugin: 'java-library-distribution'
apply plugin: 'maven-publish'
apply plugin: 'jacoco'
apply plugin: 'idea'
apply plugin: 'eclipse'

archivesBaseName = 'pw-swift-core'

def SRU = "2021"

<<<<<<< HEAD
version "SRU${SRU}-9.2.4"
=======
version "SRU${SRU}-9.1.7"
>>>>>>> c3261846
group 'com.prowidesoftware'
	
sourceCompatibility = '1.8'
targetCompatibility = '1.8'
	
tasks.withType(JavaCompile) {
	options.fork = true
	if (project.hasProperty('JDK8_HOME')) {
		options.forkOptions.executable = "$JDK8_HOME/bin/javac"
	}
	options.encoding = 'UTF-8'
}
	
repositories {
    mavenCentral()
}
	
dependencies {
	implementation 'org.apache.commons:commons-lang3:3.8.1'
	implementation 'org.apache.commons:commons-text:1.6'
	implementation 'com.google.code.gson:gson:2.8.2'

	compileOnly 'javax.persistence:javax.persistence-api:2.2'
	compileOnly group: 'javax.validation', name: 'validation-api', version: '2.0.1.Final'
	testImplementation('org.junit.jupiter:junit-jupiter:5.7.2')
	testImplementation group: 'org.assertj', name: 'assertj-core', version: '3.20.2'
	testImplementation group: 'org.xmlunit', name: 'xmlunit-core', version: '2.8.2'
	testImplementation group: 'org.xmlunit', name: 'xmlunit-matchers', version: '2.8.2'
	testImplementation group: 'org.xmlunit', name: 'xmlunit-assertj', version: '2.8.2'
}

sourceSets.main.java.srcDirs = ['src/main/java', 'src/generated/java']

test {
	useJUnitPlatform()
}

tasks.withType(Jar) {
	manifest.attributes(
			'Specification-Title': 'Prowide Core',
			'Specification-Version': project.version,
			'Specification-Vendor': "SRU${SRU}",
			'Implementation-Title': 'Prowide Core',
			'Implementation-Version': project.version,
			'Implementation-Vendor': 'www.prowidesoftware.com',
			'Built-OS': System.getProperty('os.name'),
			'Source-Compatibility': project.sourceCompatibility,
			'Target-Compatibility': project.targetCompatibility,
			'Built-Date': new Date().format("yyyy-MM-dd")
	)
}

task sourcesJar(type: Jar, dependsOn: classes) {
	archiveClassifier = 'sources'
	from sourceSets.main.allSource
}

def formattedDate() { 
	new Date().format('dd MMM yyyy') 
}

javadoc {
	failOnError true
	options.overview = "overview.html"
	options.header = "${version}"
	options.windowTitle = "Prowide Core API Reference"
	options.footer="SRU${SRU}, generated ${formattedDate()}"
	
	// this will fail when the option is not available (older JDK)
	options.addBooleanOption("-allow-script-in-comments", true)
    
	options.bottom = '<script src="//static.getclicky.com/js"></script><script>try{ clicky.init(101039278); }catch(e){}</script>'
	exclude "**/internal/**"

	options.addStringOption('Xdoclint:none', '-quiet')
}

task javadocJar(type: Jar, dependsOn: javadoc) {
	archiveClassifier = 'javadoc'
    from javadoc.destinationDir
}

publishing {
	publications {
		mavenJava(MavenPublication) {
			versionMapping {
				usage('java-api') {
					fromResolutionOf('runtimeClasspath')
				}
				usage('java-runtime') {
					fromResolutionResult()
				}
			}
			afterEvaluate {
				from components.java
				artifactId = 'pw-swift-core'
				groupId = 'com.prowidesoftware'
				version = "${version}"
				pom {
					name = 'Prowide Core'
					description = 'Prowide Library for SWIFT messages'
					url = 'http://www.prowidesoftware.com'
					scm {
						url = 'https://github.com/prowide/prowide-core.git'
						connection = 'git@github.com:prowide/prowide-core.git'
					}
					inceptionYear = '2006'
					licenses {
						license {
							name = 'Apache License Version 2.0'
							url = 'https://www.apache.org/licenses/LICENSE-2.0'
							distribution = 'repo'
						}
					}
					developers {
						developer {
							id = 'zubri'
							name = 'Sebastian Zubrinic'
							email = 'sebastian@prowidesoftware.com'
						}
					}
					organization {
						name = 'Prowide'
						url = 'http://www.prowidesoftware.com'
					}
				}
			}
			//pom.withXml {
			//	replaceDependencyVersion(asNode(), 'pw-swift-integrator-sdk', rootProject.version)
			//}
		}
	}
}
jar.finalizedBy generatePomFileForMavenJavaPublication

// to avoid metadata in the generated pom.xml files
tasks.withType(GenerateModuleMetadata) {
	enabled = false
}

distributions {
	main {
		contents {
			from javadocJar
			from sourcesJar
			into ('lib') {
				from (project.configurations.runtimeClasspath)
			}
			from files('LICENSE.txt')
			from files('CHANGELOG.txt')
			from ("$buildDir/publications/mavenJava/pom-default.xml") {
				rename ".*", "pom.xml"
			}
		}
	}
}

distTar.enabled = false

distZip {
    dependsOn generatePomFileForMavenJavaPublication
	doLast {
		if (!project.hasProperty('JDK8_HOME')) {
			println "*** WARNING: For releases an explicit JDK8_HOME variable must be set in gradle.properties ***"
		}
	}
	duplicatesStrategy = DuplicatesStrategy.EXCLUDE
}

jacocoTestReport {
    reports {
        xml.enabled true
        csv.enabled false
        html.enabled false
    }
    
	// exclude generated code
	afterEvaluate {
		getClassDirectories().setFrom(classDirectories.files.collect {
			fileTree(dir: it, exclude: [
				'**/SchemeConstants**',
				'**/mt0xx/**',
				'**/mt1xx/**',
				'**/mt2xx/**',
				'**/mt3xx/**',
				'**/mt4xx/**',
				'**/mt5xx/**',
				'**/mt6xx/**',
				'**/mt7xx/**',
				'**/mt8xx/**',
				'**/mt9xx/**'
			])
		})
	}
}

test.finalizedBy jacocoTestReport

task bundle(type: Zip, dependsOn: build) {
	description 'Creates the bundle.jar for Maven Central distribution'
	from jar
	from sourcesJar
	from javadocJar
	from ("$buildDir/publications/mavenJava/pom-default.xml") {
		rename ".*", "pom.xml"
	}
	archiveName 'bundle.zip'
}<|MERGE_RESOLUTION|>--- conflicted
+++ resolved
@@ -8,11 +8,7 @@
 
 def SRU = "2021"
 
-<<<<<<< HEAD
-version "SRU${SRU}-9.2.4"
-=======
-version "SRU${SRU}-9.1.7"
->>>>>>> c3261846
+version "SRU${SRU}-9.2.5"
 group 'com.prowidesoftware'
 	
 sourceCompatibility = '1.8'
