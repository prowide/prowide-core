/*
 * Copyright 2006-2023 Prowide
 *
 * Licensed under the Apache License, Version 2.0 (the "License");
 * you may not use this file except in compliance with the License.
 * You may obtain a copy of the License at
 *
 *     http://www.apache.org/licenses/LICENSE-2.0
 *
 * Unless required by applicable law or agreed to in writing, software
 * distributed under the License is distributed on an "AS IS" BASIS,
 * WITHOUT WARRANTIES OR CONDITIONS OF ANY KIND, either express or implied.
 * See the License for the specific language governing permissions and
 * limitations under the License.
 */
package com.prowidesoftware.swift.io;

import com.prowidesoftware.deprecation.ProwideDeprecated;
import com.prowidesoftware.deprecation.TargetYear;
import com.prowidesoftware.swift.model.mt.AbstractMT;
import java.io.*;
import java.nio.charset.Charset;
import java.util.Objects;

/**
 * Helper API to write MT messages into DOS-PCC files.
 *
 * @author sebastian
 * @see AbstractWriter
 * @since 7.8
 */
/*
 * sebastian ago 2016:
 * According to documentation all messages must be precede with its ack.
 * TODO: Use SwiftMessageFactory to create and prepend the ACK here
 */
public class PPCWriter extends AbstractWriter {
    private static final int SECTOR = 512;

    /**
     * Constructs a PPCWriter to write content into a given Writer instance.
     *
     */
    public PPCWriter(final Writer writer) {
        super(writer);
    }

    /**
     * @deprecated Use constructor signature with {@link Charset} parameter instead
     */
    @Deprecated
    @ProwideDeprecated(
<<<<<<< HEAD
            phase4 = TargetYear.SRU2024,
=======
            phase3 = TargetYear.SRU2023,
>>>>>>> 7128536c
            comment = "Use constructor signature with Charset parameter instead")
    public PPCWriter(final File file) throws FileNotFoundException {
        super(file);
    }

    /**
     * @deprecated Use constructor signature with {@link Charset} parameter instead
     */
    @Deprecated
    @ProwideDeprecated(
<<<<<<< HEAD
            phase4 = TargetYear.SRU2024,
=======
            phase3 = TargetYear.SRU2023,
>>>>>>> 7128536c
            comment = "Use constructor signature with Charset parameter instead")
    public PPCWriter(final String filename) throws FileNotFoundException {
        super(filename);
    }

    /**
     * Constructs a {@link PPCWriter} to write content into a file using the specified charset.
     *
     * @param _file file to write to
     * @param _charset charset
     */
    public PPCWriter(final File _file, final Charset _charset) throws FileNotFoundException {
        super(_file, _charset);
    }

    /**
     * @deprecated Use constructor signature with {@link Charset} parameter instead
     */
    @Deprecated
    @ProwideDeprecated(
<<<<<<< HEAD
            phase4 = TargetYear.SRU2024,
=======
            phase3 = TargetYear.SRU2023,
>>>>>>> 7128536c
            comment = "Use constructor signature with Charset parameter instead")
    public PPCWriter(final OutputStream stream) {
        super(stream);
    }

    /**
     * Constructs a {@link PPCWriter} to write content to the specified output stream using the specified charset.
     *
     * @param _stream stream to write to
     * @param _charset charset
     */
    public PPCWriter(final OutputStream _stream, final Charset _charset) {
        super(_stream, _charset);
    }

    /**
     * Writes the message into the writer in DOS-PPC format
     *
     * @param msg    message to write
     * @throws IOException if an I/O error occurs
     */
    public static void write(final AbstractMT msg, final Writer writer) throws IOException {
        Objects.requireNonNull(msg, "message to write cannot be null");
        write(msg.message(), writer);
    }

    /**
     * Writes the message content into the writer in DOS-PPC format
     *
     * @param msg    SWIFT MT content to write
     * @throws IOException if an I/O error occurs
     */
    /*
     * According to the specification content should be written in 8-bit ASCII
     * We use Java default, UTF-8, that is compatible for SWIFT message content.
     */
    public static void write(final String msg, final Writer writer) throws IOException {
        Objects.requireNonNull(writer, "writer has not been initialized");
        Objects.requireNonNull(msg, "message to write cannot be null");
        writer.write(PPCReader.BEGIN);
        writer.write(msg);
        writer.write(PPCReader.END);

        // pad to fill sector length
        int length = msg.length() + 2;
        int pad = requiredPadding(length);
        for (int i = 0; i < pad; i++) {
            writer.write(PPCReader.EMPTY);
        }
    }

    /**
     * Computes the padding to match the sector multiple
     * Thanks https://github.com/safet-habibija for the fix
     *
     * @param length current message length
     * @return number of empty characters to append as padding
     */
    private static int requiredPadding(int length) {
        return (SECTOR - length % SECTOR) % SECTOR;
    }

    /**
     * Writes the message content into the internal writer in DOS-PPC format.
     *
     * @param msg SWIFT MT content to write
     * @throws IOException if an I/O error occurs
     */
    public void write(final String msg) throws IOException {
        write(msg, super.writer);
    }

    /**
     * Writes the message into the internal writer in DOS-PPC format
     *
     * @param msg message to write
     * @throws IOException if an I/O error occurs
     */
    public void write(final AbstractMT msg) throws IOException {
        write(msg, this.writer);
    }
}<|MERGE_RESOLUTION|>--- conflicted
+++ resolved
@@ -50,11 +50,7 @@
      */
     @Deprecated
     @ProwideDeprecated(
-<<<<<<< HEAD
             phase4 = TargetYear.SRU2024,
-=======
-            phase3 = TargetYear.SRU2023,
->>>>>>> 7128536c
             comment = "Use constructor signature with Charset parameter instead")
     public PPCWriter(final File file) throws FileNotFoundException {
         super(file);
@@ -65,11 +61,7 @@
      */
     @Deprecated
     @ProwideDeprecated(
-<<<<<<< HEAD
             phase4 = TargetYear.SRU2024,
-=======
-            phase3 = TargetYear.SRU2023,
->>>>>>> 7128536c
             comment = "Use constructor signature with Charset parameter instead")
     public PPCWriter(final String filename) throws FileNotFoundException {
         super(filename);
@@ -90,11 +82,7 @@
      */
     @Deprecated
     @ProwideDeprecated(
-<<<<<<< HEAD
             phase4 = TargetYear.SRU2024,
-=======
-            phase3 = TargetYear.SRU2023,
->>>>>>> 7128536c
             comment = "Use constructor signature with Charset parameter instead")
     public PPCWriter(final OutputStream stream) {
         super(stream);
