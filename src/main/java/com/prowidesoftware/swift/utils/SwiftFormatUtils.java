/*
 * Copyright 2006-2021 Prowide
 *
 * Licensed under the Apache License, Version 2.0 (the "License");
 * you may not use this file except in compliance with the License.
 * You may obtain a copy of the License at
 *
 *     http://www.apache.org/licenses/LICENSE-2.0
 *
 * Unless required by applicable law or agreed to in writing, software
 * distributed under the License is distributed on an "AS IS" BASIS,
 * WITHOUT WARRANTIES OR CONDITIONS OF ANY KIND, either express or implied.
 * See the License for the specific language governing permissions and
 * limitations under the License.
 */
package com.prowidesoftware.swift.utils;

import com.prowidesoftware.deprecation.DeprecationUtils;
import com.prowidesoftware.deprecation.ProwideDeprecated;
import com.prowidesoftware.deprecation.TargetYear;
import com.prowidesoftware.swift.model.BIC;
import com.prowidesoftware.swift.model.LogicalTerminalAddress;
import com.prowidesoftware.swift.model.MIR;
import com.prowidesoftware.swift.model.MOR;
import org.apache.commons.lang3.StringUtils;
import org.apache.commons.lang3.time.DateFormatUtils;

import java.math.BigDecimal;
import java.text.DecimalFormat;
import java.text.DecimalFormatSymbols;
import java.text.ParseException;
import java.text.SimpleDateFormat;
import java.time.Year;
import java.util.Calendar;
import java.util.Currency;
import java.util.Date;
import java.util.GregorianCalendar;

/**
 * This class provides methods to convert field components to objects.
 * It handles for example; dates, currencies and general functions defined in the SWIFT standard.
 * <ul>
 * 		<li>DATE1 MMDD</li>
 * 		<li>DATE2 YYMMDD</li>
 * 		<li>DATE3 YYMM</li>
 * 		<li>DATE4 YYYYMMDD</li>
 * 		<li>YEAR YYYY</li>
 * 		<li>AMOUNT ###,### (digits with comma as decimal separator)</li>
 * 		<li>TIME2 HHmmss</li>
 * 		<li>TIME3 HH[mm]</li>
 * 		<li>BOOL Y/N</li>
 * 		<li>DATETIME YYYYMMDDHHMM</li>
 * 		<li>DATETIME with short year YYMMDDHHMM</li>
 * 		<li>DAYTIME DDHHMM</li>
 * 		<li>MONTHDAY MMDD</li>
 * 		<li>MIR</li>
 * 		<li>MOR</li>
 * </ul>
 *
 * @author sebastian
 * @since 6.0
 */
public class SwiftFormatUtils {
    private static final transient java.util.logging.Logger log = java.util.logging.Logger.getLogger(SwiftFormatUtils.class.getName());

    // Suppress default constructor for noninstantiability
    private SwiftFormatUtils() {
        throw new AssertionError();
    }

    /**
     * Parses a DATE2 string (accept dates in format YYMMDD) into a Calendar object.
     *
     * @param strDate string to parse
     * @return parsed date or null if the argument did not matched the expected date format
     */
    public static Calendar getDate2(final String strDate) {
        if ((strDate != null) && (strDate.length() == 6)) {
            return getCalendar(strDate, "yyMMdd");
        } else {
            return null;
        }
    }

    /**
     * Parses a Calendar object into a DATE2 string.
     *
     * @param date Calendar to parse
     * @return parsed date or null if the calendar is null
     */
    public static String getDate2(final Calendar date) {
        return getCalendar(date, "yyMMdd");
    }

    /**
     * Parses a DATE1 string (accept dates in format MMDD) into a Calendar object.
     *
     * @param strDate string to parse
     * @return parsed date or null if the argument did not matched the expected date format
     * @see #getMonthDay(String)
     */
    public static Calendar getDate1(final String strDate) {
        return getMonthDay(strDate);
    }

    /**
     * returns true if the the current year is a leap year
     *
     * @since 7.8.8
     * @deprecated use Year.now().isLeap() instead
     */
<<<<<<< HEAD
    @ProwideDeprecated(phase3 = TargetYear.SRU2022)
    public static final boolean isLeapYear() {
        DeprecationUtils.phase2(SwiftFormatUtils.class, "isLeapYear()", "use Year.now().isLeap() instead");
=======
    @ProwideDeprecated(phase2 = TargetYear.SRU2021)
    public static boolean isLeapYear() {
>>>>>>> ff833efd
        return Year.now().isLeap();
    }

    /**
     * returns true if the parameter year is a leap year
     *
     * @since 7.8.8
     */
    public static boolean isLeapYear(int year) {
        Calendar cal = Calendar.getInstance();
        cal.set(Calendar.YEAR, year);
        return cal.getActualMaximum(Calendar.DAY_OF_YEAR) > 365;
    }

    /**
     * Parses a Calendar object into a DATE1 string.
     *
     * @param date Calendar to parse
     * @return parsed date or null if the calendar is null
     * @see #getMonthDay(Calendar)
     * @since 6.4
     */
    public static String getDate1(final Calendar date) {
        return getMonthDay(date);
    }

    /**
     * Parses a DATE3 string (accept dates in format YYMM) into a Calendar object.
     *
     * @param strDate string to parse
     * @return parsed date or null if the argument did not matched the expected date format
     */
    public static Calendar getDate3(final String strDate) {
        if ((strDate != null) && (strDate.length() == 4)) {
            return getCalendar(strDate, "yyMM");
        } else {
            return null;
        }
    }

    /**
     * Parses a Calendar object into a DATE1 string.
     *
     * @param date Calendar to parse
     * @return parsed date or null if the calendar is null
     * @since 6.4
     */
    public static String getDate3(final Calendar date) {
        return getCalendar(date, "yyMM");
    }

    /**
     * Parses a DATE4 string (accept dates in format YYYYMMDD) into a Calendar object.
     *
     * @param strDate string to parse
     * @return parsed date or null if the argument did not matched the expected date format
     */
    public static Calendar getDate4(final String strDate) {
        if ((strDate != null) && (strDate.length() == 8)) {
            return getCalendar(strDate, "yyyyMMdd");
        } else {
            return null;
        }
    }

    /**
     * Parses a Calendar object into a DATE1 string.
     *
     * @param date Calendar to parse
     * @return parsed date or null if the calendar is null
     * @since 6.4
     */
    public static String getDate4(final Calendar date) {
        return getCalendar(date, "yyyyMMdd");
    }

    /**
     * Parses a YEAR string (accept dates in format YYYY) into a Calendar object.
     *
     * @param strDate string to parse
     * @return parsed date or null if the argument did not matched the expected date format
     */
    public static Calendar getYear(final String strDate) {
        if ((strDate != null) && (strDate.length() == 4)) {
            return getCalendar(strDate, "yyyy");
        } else {
            return null;
        }
    }

    /**
     * Parses a Calendar object into a YYYY string.
     *
     * @param date Calendar to parse
     * @return parsed date or null if the calendar is null
     * @since 6.4
     */
    public static String getYear(final Calendar date) {
        return getCalendar(date, "yyyy");
    }

    /**
     * Parses a value into a java Number (BigDecimal) using the comma for decimal separator.
     *
     * @param amount to parse
     * @return Number of the parsed amount or null if the number could not be parsed
     */
    public static Number getNumber(final String amount) {
        Number number = null;
        if (amount != null) {
            try {
                final DecimalFormatSymbols symbols = new DecimalFormatSymbols();
                symbols.setDecimalSeparator(',');
                final DecimalFormat df = new DecimalFormat("00.##", symbols);
                df.setParseBigDecimal(true);
                number = df.parse(amount);
            } catch (final ParseException e) {
                log.log(java.util.logging.Level.WARNING, "Error parsing number", e);
            }
        }
        return number;
    }

    /**
     * Parses a Number into a SWIFT string number ####,## with truncated zero decimals and mandatory decimal separator.
     * <ul>
     * 	<li>Example: 1234.00 -&gt; 1234,</li>
     * 	<li>Example: 1234 -&gt; 1234,</li>
     * 	<li>Example: 1234.56 -&gt; 1234,56</li>
     * </ul>
     *
     * @param number to parse
     * @return Number of the parsed amount or null if the number is null
     */
    public static String getNumber(final Number number) {
        if (number != null) {
            final DecimalFormatSymbols symbols = new DecimalFormatSymbols();
            symbols.setDecimalSeparator(',');
            final DecimalFormat df = new DecimalFormat("0.##########", symbols);
            df.setParseBigDecimal(true);
            df.setDecimalSeparatorAlwaysShown(true);
            final String formatted = df.format(number);
            return StringUtils.replaceChars(formatted, '.', ',');
        }
        return null;
    }

    /**
     * Converts the given time into a Calendar.
     * Only the time information is set, the date will be the default 1/1/70
     *
     * @param hhmm hour and minutes
     * @return a Calendar set with the given hour and minutes
     */
    public static Calendar getHhmm(final String hhmm) {
        if ((hhmm != null) && (hhmm.length() == 4)) {
            return getCalendar(hhmm, "HHmm");
        } else {
            return null;
        }
    }

    private static Calendar getCalendar(final String value, final String format) {
        if (value != null) {
            try {
                final SimpleDateFormat sdf = new SimpleDateFormat(format);
                sdf.setLenient(false);
                final Date d = sdf.parse(value);
                final Calendar cal = new GregorianCalendar();
                cal.setTime(d);
                return cal;
            } catch (final ParseException e) {
                log.log(java.util.logging.Level.WARNING, "Could not parse '" + value + "' with pattern '" + format + "'");
            }
        }
        return null;
    }

    /**
     * @since 6.4
     */
    private static String getCalendar(final Calendar date, final String format) {
        if (date != null) {
            return DateFormatUtils.format(date.getTime(), format);
        }
        return null;
    }

    /**
     * Converts the given time into a Calendar.
     * Only the time information is set, the date will be the default 1/1/70
     *
     * @param hhmmss hour, minutes and seconds
     * @return a Calendar set with the given hour, minutes and seconds
     */
    public static Calendar getTime2(final String hhmmss) {
        if ((hhmmss != null) && (hhmmss.length() == 6)) {
            return getCalendar(hhmmss, "HHmmss");
        } else {
            return null;
        }
    }

    /**
     * Parses a Calendar object into a TIME2 string.
     *
     * @param date Calendar to parse
     * @return parsed time or null if the calendar is null
     * @since 6.4
     */
    public static String getTime2(final Calendar date) {
        return getCalendar(date, "HHmmss");
    }

    /**
     * Converts the given time into a Calendar.
     * Only the time information is set, the date will be the default 1/1/70
     *
     * @param hhmmss hour, minutes and seconds
     * @return a Calendar set with the given hour, or and hour and minutes
     */
    public static Calendar getTime3(final String hhmmss) {
        if (hhmmss != null) {
            if (hhmmss.length() == 2) {
                return getCalendar(hhmmss, "HH");
            } else if (hhmmss.length() == 4) {
                return getCalendar(hhmmss, "HHmm");
            }
        }
        return null;
    }

    /**
     * Parses a Calendar object into a TIME3 string.
     *
     * @param date Calendar to parse
     * @return parsed time or null if the calendar is null
     * @since 6.4
     */
    public static String getTime3(final Calendar date) {
        return getCalendar(date, "HHmm");
    }

    /**
     * @param string with a single character
     * @return the Character for the given string
     */
    public static Character getSign(final String string) {
        if (StringUtils.isNotEmpty(string)) {
            return Character.valueOf(string.charAt(0));
        }
        return null;
    }

    /**
     * @param string with an offset
     * @return a Calendar set with hour and minutes from the offset
     */
    public static Calendar getOffset(final String string) {
        return getHhmm(string);
    }

    /**
     * Parses a Calendar object into a offset string.
     *
     * @param date Calendar to parse
     * @return parsed time or null if the calendar is null
     * @since 6.4
     */
    public static String getOffset(final Calendar date) {
        return getCalendar(date, "HHmm");
    }

    /**
     * Returns the <code>Currency</code> instance for the given currency code.
     *
     * @param code string with a currency code
     * @return a Currency initialized from the parameter code or null if parameter code is null
     * @throws IllegalArgumentException if currencyCode is not a supported ISO 4217 code.
     */
    public static Currency getCurrency(final String code) {
        if (code != null) {
            return Currency.getInstance(code);
        } else {
            return null;
        }
    }

    /**
     * Gets the currency code from the parameter Currency.
     *
     * @param currency Currency to use
     * @return the string with the currency code
     * @since 6.4
     */
    public static String getCurrency(final Currency currency) {
        return currency.getCurrencyCode();
    }

    /**
     * @param code string with a BIC code
     * @return a BIC initialized from the parameter code
     */
    public static BIC getBIC(final String code) {
        return new BIC(code);
    }

    /**
     * Gets the code from the parameter BIC.
     * If branch is present, returns a BIC11, otherwise returns a BIC8.
     *
     * @param bic BIC to use
     * @return the string with the BIC code
     * @since 6.4
     */
    public static String getBIC(final BIC bic) {
        if (StringUtils.isBlank(bic.getBranch())) {
            return bic.getBic8();
        } else {
            return bic.getBic11();
        }
    }

    /**
     * Gets the given string as boolean.
     *
     * @param string code to use where the expected values are "Y" or "N"
     * @return true for "Y", false for "N", and null otherwise
     * @since 7.4
     */
    public static Boolean getBoolean(final String string) {
        if (StringUtils.equals("Y", string)) {
            return Boolean.TRUE;
        } else if (StringUtils.equals("N", string)) {
            return Boolean.FALSE;
        } else {
            return null;
        }
    }

    /**
     * Parses a Boolean object into a string.
     *
     * @param bool Boolean to parse
     * @return parsed boolean converted to "Y" or "N" or null if the boolean object is null
     * @since 7.4
     */
    public static String getBoolean(final Boolean bool) {
        if (bool == null) {
            return null;
        }
        return bool ? "Y" : "N";
    }

    /**
     * Parses a DATETIME string (accepts dates with time in YYYYMMDDHHMM format) into a Calendar object.
     *
     * @param strDate string to parse
     * @return parsed date or null if the argument did not matched the expected date format
     * @since 7.4
     */
    public static Calendar getDateTime(final String strDate) {
        if ((strDate != null) && (strDate.length() == 12)) {
            return getCalendar(strDate, "yyyyMMddHHmm");
        } else {
            return null;
        }
    }

    /**
     * Parses a Calendar object into a string containing the DATETIME with YYYYMMDDHHMM format.
     *
     * @param date Calendar to parse
     * @return parsed date or null if the calendar is null
     * @since 7.4
     */
    public static String getDateTime(final Calendar date) {
        return getCalendar(date, "yyyyMMddHHmm");
    }

    /**
     * Parses a DATETIME with short year string (accepts dates with time in YYMMDDHHMM format) into a Calendar object.
     *
     * @param strDate string to parse
     * @return parsed date or null if the argument did not matched the expected date format
     * @since 7.4
     */
    public static Calendar getDateTimeShortYear(final String strDate) {
        if ((strDate != null) && (strDate.length() == 10)) {
            return getCalendar(strDate, "yyMMddHHmm");
        } else {
            return null;
        }
    }

    /**
     * Parses a Calendar object into a DATETIME with short year string in YYMMDDHHMM format.
     *
     * @param date Calendar to parse
     * @return parsed date or null if the calendar is null
     * @since 7.4
     */
    public static String getDateTimeShortYear(final Calendar date) {
        return getCalendar(date, "yyMMddHHmm");
    }

    /**
     * Parses a DAYTIME string (accepts dates with time in DDHHMM format) into a Calendar object.
     *
     * @param strDate string to parse
     * @return parsed date or null if the argument did not matched the expected date format
     * @since 7.4
     */
    public static Calendar getDayTime(final String strDate) {
        if ((strDate != null) && (strDate.length() == 6)) {
            return getCalendar(strDate, "ddHHmm");
        } else {
            return null;
        }
    }

    /**
     * Parses a Calendar object into a string containing the DAYTIME in DDHHMM format.
     *
     * @param date Calendar to parse
     * @return parsed date or null if the calendar is null
     * @since 7.4
     */
    public static String getDayTime(final Calendar date) {
        return getCalendar(date, "ddHHmm");
    }

    /**
     * Parses a MONTHDAY string (accepts dates in MMDD format) into a Calendar object.
     * <p>The year is set to the current year.
     * The implementation will log a warning and return null if 0229 is passed as argument and the current year is not
     * a leap year.
     *
     * @param strDate string to parse
     * @return parsed date or null if the argument did not matched the expected date format
     * @since 7.4
     */
    public static Calendar getMonthDay(final String strDate) {
        if ((strDate != null) && (strDate.length() == 4)) {
            String year = String.valueOf(Calendar.getInstance().get(Calendar.YEAR));
            return getCalendar(year + strDate, "yyyyMMdd");
        } else {
            return null;
        }
    }

    /**
     * Parses a Calendar object into a string containing MONTHDAY in MMDD format.
     * For February 29 it will return null if current year is not a leap year.
     *
     * @param date Calendar to parse
     * @return parsed date or null if the calendar is null
     * @since 7.4
     */
    public static String getMonthDay(final Calendar date) {
        return getCalendar(date, "MMdd");
    }

    /**
     * Parses an HOUR string (accepts time in HH format) into a Calendar object.
     *
     * @param strDate string to parse
     * @return parsed date or null if the argument did not matched the expected date format
     * @since 7.4
     */
    public static Calendar getHour(final String strDate) {
        if ((strDate != null) && (strDate.length() == 2)) {
            return getCalendar(strDate, "HH");
        } else {
            return null;
        }
    }

    /**
     * Parses a Calendar object into a string containing the HOUR in HH format.
     *
     * @param date Calendar to parse
     * @return parsed date or null if the calendar is null
     * @since 7.4
     */
    public static String getHour(final Calendar date) {
        return getCalendar(date, "HH");
    }

    /**
     * Parses a string value into a MIR object.
     *
     * @param value string containing the complete MIR value
     * @return a MIR object containing the parsed data or null if the argument is not a 28 length string with a proper MIR data
     * @see com.prowidesoftware.swift.model.MIR
     */
    public static MIR getMIR(final String value) {
        if (value != null && value.length() == 28) {
            return new MIR(value);
        } else {
            return null;
        }
    }

    /**
     * Parses a MIR object into a string containing its serialized data.
     *
     * @param mir MIR to process
     * @return serialized content of the MIR object or null if the parameter is empty or null
     * @see MIR#getMIR()
     * @since 7.4
     */
    public static String getMIR(final MIR mir) {
        if (mir != null) {
            return mir.getMIR();
        } else {
            return null;
        }
    }

    /**
     * Parses a string value into a MOR object.
     *
     * @param value string containing the complete MOR value
     * @return a MOR object containing the parsed data or null if the argument is not a 28 length string with a proper MOR data
     * @see com.prowidesoftware.swift.model.MOR
     */
    public static MOR getMOR(final String value) {
        if (value != null && value.length() == 28) {
            return new MOR(value);
        } else {
            return null;
        }
    }

    /**
     * Parses a MOR object into a string containing its serialized data.
     *
     * @param mor MOR to process
     * @return serialized content of the MOR object or null if the parameter is empty or null
     * @see MOR#getMOR()
     * @since 7.4
     */
    public static String getMOR(final MOR mor) {
        if (mor != null) {
            return mor.getMOR();
        } else {
            return null;
        }
    }

    /**
     * Return the number of decimals for a string with a swift formatted amount.
     *
     * @param amountString may be null or empty, in which case this method returns 0
     * @return the number of digits after the last , or 0 in any other case.
     * @since 7.8
     */
    public static int decimalsInAmount(final String amountString) {
        if (StringUtils.isNotEmpty(amountString)) {
            final String tail = StringUtils.trim(StringUtils.substringAfterLast(amountString, ","));
            return tail.length();
        }
        return 0;
    }

    /**
     * Return the number of decimals for the given number, which can be null, in which case this method returns zero.
     *
     * @return the number of decimal in the number or zero if there are none or the amount is null
     * @since 7.8
     */
    public static int decimalsInAmount(final BigDecimal amount) {
        if (amount != null) {
            if (amount.scale() != 0) {
                return amount.scale();
            }
        }
        return 0;
    }

    /**
     * @param address string with a LT identifier code (12 chars) composed by the
     *                BIC, LT identifier and branch.
     * @return a LT address initialized from the parameter code
     * @since 7.8.8
     */
    public static LogicalTerminalAddress getLTAddress(final String address) {
        return new LogicalTerminalAddress(address);
    }

    /**
     * Gets the code from the parameter LogicalTerminalAddress.
     * If the address is not complete, it will be filled with default values
     * using {@link LogicalTerminalAddress#getSenderLogicalTerminalAddress()}
     *
     * @param address LT address to use
     * @return the string with the full 12 characters long LT identifier
     * @since 7.8.8
     */
    public static String getLTAddress(final LogicalTerminalAddress address) {
        return address.getSenderLogicalTerminalAddress();
    }
}<|MERGE_RESOLUTION|>--- conflicted
+++ resolved
@@ -109,14 +109,9 @@
      * @since 7.8.8
      * @deprecated use Year.now().isLeap() instead
      */
-<<<<<<< HEAD
     @ProwideDeprecated(phase3 = TargetYear.SRU2022)
     public static final boolean isLeapYear() {
         DeprecationUtils.phase2(SwiftFormatUtils.class, "isLeapYear()", "use Year.now().isLeap() instead");
-=======
-    @ProwideDeprecated(phase2 = TargetYear.SRU2021)
-    public static boolean isLeapYear() {
->>>>>>> ff833efd
         return Year.now().isLeap();
     }
 
