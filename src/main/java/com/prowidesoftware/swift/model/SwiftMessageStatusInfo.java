--- conflicted
+++ resolved
@@ -20,10 +20,6 @@
 import jakarta.persistence.*;
 import java.util.Calendar;
 import java.util.Objects;
-<<<<<<< HEAD
-=======
-import javax.persistence.*;
->>>>>>> 7128536c
 
 /**
  * Status tracking record for application only usage (not part of the standard).<br>
