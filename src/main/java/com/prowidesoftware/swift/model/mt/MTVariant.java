--- conflicted
+++ resolved
@@ -15,14 +15,8 @@
  */
 package com.prowidesoftware.swift.model.mt;
 
-<<<<<<< HEAD
-=======
-import com.prowidesoftware.deprecation.ProwideDeprecated;
-import com.prowidesoftware.deprecation.TargetYear;
-
 import java.util.Optional;
 
->>>>>>> 1ffae691
 /**
  * Official variants for MT messages (not including closed user groups version of messages)
  *
