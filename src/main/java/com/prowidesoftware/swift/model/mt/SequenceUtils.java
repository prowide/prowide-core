--- conflicted
+++ resolved
@@ -361,21 +361,11 @@
         return result;
     }
 
-<<<<<<< HEAD
-    public static List<MT566.SequenceB1> resolveMT566GetSequenceB1List_sru2022(final MT566 mt) {
-        final List<MT566.SequenceB1> result = new ArrayList<>();
-        for (final SwiftTagListBlock seq : resolveNotUniqueSeparator(mt.getSequenceB(), MT566.SequenceB1.START_END_16RS)) {
-            final MT566.SequenceB1 s = MT566.SequenceB1.newInstance();
-            s.clear().append(seq);
-            result.add(s);
-        }
-=======
-    public static MT566.SequenceB1 resolveMT566GetSequenceB1_sru2021(final MT566 mt) {
+    public static MT566.SequenceB1 resolveMT566GetSequenceB1_sru2022(final MT566 mt) {
         Objects.requireNonNull(mt);
         final MT566.SequenceB1 result = MT566.SequenceB1.newInstance();
         // we just get the first subblock
         result.clear().append(mt.getSequenceB().getSubBlock(MT566.SequenceB1.START_END_16RS));
->>>>>>> d1543d06
         return result;
     }
 
