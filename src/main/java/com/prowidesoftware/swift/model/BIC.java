/*
 * Copyright 2006-2021 Prowide
 *
 * Licensed under the Apache License, Version 2.0 (the "License");
 * you may not use this file except in compliance with the License.
 * You may obtain a copy of the License at
 *
 *     http://www.apache.org/licenses/LICENSE-2.0
 *
 * Unless required by applicable law or agreed to in writing, software
 * distributed under the License is distributed on an "AS IS" BASIS,
 * WITHOUT WARRANTIES OR CONDITIONS OF ANY KIND, either express or implied.
 * See the License for the specific language governing permissions and
 * limitations under the License.
 */
package com.prowidesoftware.swift.model;

import com.prowidesoftware.swift.utils.IsoUtils;
import org.apache.commons.lang3.StringUtils;

import java.util.Objects;

/**
 * Helper class to process BIC information.
 *
 * <p>Bank Identifier Codes (also known as SWIFT-BIC, BIC, SWIFT ID or SWIFT code) is a unique identification code for
 * both financial and non-financial institutions. When assigned to a non-financial institution, the code may also be
 * known as a Business Entity Identifier or BEI.
 *
 * <p>It is composed by:
 * <ul>
 * 	<li>4 letters: institution code or bank code.
 * 	<li>2 letters: ISO 3166-1 alpha-2 country code
 * 	<li>2 letters or digits: location code
 * 	<li>3 letters: branch code
 * </ul>
 *
 * @since 3.3
 */
public class BIC {
    /**
     * Fake "test &amp; training" BIC with 8 chars for testing
     *
     * @since 7.6
     */
    public static final transient String TEST8 = "TESTARZZ";

    /**
     * Fake Logical terminal address for testing,
     * consisting of a fake "test &amp; training" BIC of 12 chars
     * (including the terminal identification)
     *
     * @see SwiftBlock1#getLogicalTerminal()
     * @since 7.6
     */
    public static final transient String TEST12 = "TESTARZZAXXX";

    /**
     * Constant value with which all partner bics start
     *
     * @since 7.8
     */
    public static final String PARTNER_PREFIX = "PTS";

    protected String branch = null;
<<<<<<< HEAD
=======

    @Deprecated
    @ProwideDeprecated(phase4 = TargetYear.SRU2021)
    private String invalidCause = null;

>>>>>>> 8ec00d38
    private String institution = null;

    private String country = null;

    private String location = null;

    private String subtype = null;

    /**
     * Constructor with a BIC8 or BIC11 code.
     *
     * <p>For BIC codes with 12 characters (meaning it includes the logical terminal identifier) use
     * {@link LogicalTerminalAddress} instead. This implementation will drop the LT identifier if a
     * 12 characters full logical terminal addess is passed as parameter.
     *
     * <p>If the code is longer than 11 characters, the remainder will be store as part of the branch code.
     *
     * @param bic the BIC code to use in this BIC (8 or 11 chars)
     */
    public BIC(final String bic) {
        super();
        parse(bic);
    }

    /**
     * Default constructor
     */
    public BIC() {
        super();
    }

    protected void parse(final String bic) {
        if (bic != null) {
            this.institution = StringUtils.trimToNull(StringUtils.substring(bic, 0, 4));
            this.country = StringUtils.trimToNull(StringUtils.substring(bic, 4, 6));
            this.location = StringUtils.trimToNull(StringUtils.substring(bic, 6, 8));
            if (bic.length() >= 12) {
                // drop LT identifier
                this.branch = StringUtils.trimToNull(StringUtils.substring(bic, 9));
            } else {
                this.branch = StringUtils.trimToNull(StringUtils.substring(bic, 8));
            }
        }
    }

    /**
     * Validates the BIC structure.
     *
     * @return true if the BIC is valid and false otherwise
     * @see #validate() for details regarding the validation checks or if you need structured details of the validation
     * problem found.
     */
    public boolean isValid() {
        return validate() == BicValidationResult.OK;
    }

    /**
     * Validates the BIC structure.
     *
     * <p>Checks the syntax of the BIC, verifying: the total length is 8, 11 or 12 (LT identifier), the country is a
     * valid ISO country code using {@link IsoUtils}, the institution is composed by upper case letters and the
     * location and branch are composed by upper case letter or digits.
     *
     * <p>This method does not validate against any BIC directory.
     *
     * @return BicValidationResult with detailed information of the validation problem found
     * @since 7.10.3
     */
    public BicValidationResult validate() {
        if (this.institution == null || this.country == null || this.location == null) {
            return BicValidationResult.INVALID_LENGTH;
        }
        if (this.institution.length() != 4) {
            BicValidationResult result = BicValidationResult.INVALID_INSTITUTION_LENGTH;
            result.setFound(this.institution);
            return result;
        }
        if (this.country.length() != 2) {
            BicValidationResult result = BicValidationResult.INVALID_COUNTRY_LENGTH;
            result.setFound(this.country);
            return result;
        }
        if (this.location.length() != 2) {
            BicValidationResult result = BicValidationResult.INVALID_LOCATION_LENGTH;
            result.setFound(this.location);
            return result;
        }
        if (this.branch != null && this.branch.length() != 3) {
            BicValidationResult result = BicValidationResult.INVALID_BRANCH_LENGTH;
            result.setFound(this.branch);
            return result;
        }
        if (!isUpperCase(this.institution)) {
            BicValidationResult result = BicValidationResult.INVALID_INSTITUTION_CHARSET;
            result.setFound(this.institution);
            return result;
        }
        if (!IsoUtils.getInstance().isValidISOCountry(this.country)) {
            BicValidationResult result = BicValidationResult.INVALID_COUNTRY;
            result.setFound(this.country);
            return result;
        }
        if (!isUpperCaseOrDigit(this.location)) {
            BicValidationResult result = BicValidationResult.INVALID_LOCATION_CHARSET;
            result.setFound(this.location);
            return result;
        }
        if (this.branch != null && !isUpperCaseOrDigit(this.branch)) {
            BicValidationResult result = BicValidationResult.INVALID_BRANCH_CHARSET;
            result.setFound(this.branch);
            return result;
        }
        return BicValidationResult.OK;
    }

    private boolean isUpperCase(final String text) {
        for (int i = 0; i < text.length(); i++) {
            if (!Character.isUpperCase(text.charAt(i))) {
                return false;
            }
        }
        return true;
    }

    private boolean isUpperCaseOrDigit(final String text) {
        for (int i = 0; i < text.length(); i++) {
            if (!Character.isUpperCase(text.charAt(i)) && !Character.isDigit(text.charAt(i))) {
                return false;
            }
        }
        return true;
    }

    /**
     * It returns the last three that conform the branch or null if branch is not present.
     *
     * @return the BIC's branch part or null if not found.
     * @since 7.8.5
     */
    public String getBranch() {
        return this.branch;
    }

    /**
     * @param branch the branch part of the BIC
     * @since 7.10.3
     */
    public void setBranch(String branch) {
        this.branch = branch;
    }

    /**
     * Returns the branch code or XXX as default
     *
     * @return
     * @since 7.10.3
     */
    public String getBranchOrDefault() {
        return this.branch != null ? this.branch : "XXX";
    }

    /**
     * Returns ths subtype code.
     * Notice this information is not part of the BIC code, it must be explicitly set with {@link #setSubtype(String)}
     *
     * @since 7.4
     */
    public String getSubtype() {
        return subtype;
    }

    /**
     * Sets a subtype code
     *
     * @since 7.4
     */
    public void setSubtype(final String subtype) {
        this.subtype = subtype;
    }

    /**
     * Returns true if the BIC is a Test &amp; Training BIC code.
     * <p>In SWIFT’s FIN messaging system, a BIC with a zero in the 8th position is a Test &amp; Training BIC, and as
     * such it cannot be used in production FIN messages.
     *
     * @return true if it is a Test &amp; Training BIC, false if is not or if the condition cannot be determined
     * @since 7.6
     */
    public boolean isTestAndTraining() {
        if (this.location != null) {
            return this.location.charAt(1) == '0';
        }
        return false;
    }

    /**
     * Returns true if the BIC is not live (not connected) on the network.
     *
     * <p>BICs can identify not only financial institutions but also non-financial ones
     * either connected or not connected to the SWIFT network.
     *
     * <p>A BIC of an institution which is <strong>not connected</strong> to the SWIFT network
     * still has a location code with the digit 1 at the end (for instance AFSEUS31).
     * BICs like that are called non-SWIFT BICs (or BIC 1).
     *
     * <p>In SWIFT’s FIN messaging system, a BIC with a one in the 8th position is a Non-Live BIC.
     *
     * <p>Note this is not the opposite of {@link #isLive()}
     *
     * @return true if it is a Non-Live BIC, false if is not or if the condition cannot be determined
     * @since 7.7
     */
    public boolean isNonLive() {
        if (this.location != null) {
            return this.location.charAt(1) == '1';
        }
        return false;
    }

    /**
     * Returns true if the BIC is live (connected and not test &amp; training) on the network.
     *
     * <p>BICs can identify not only financial institutions but also non-financial ones
     * either connected or not connected to the SWIFT network.
     *
     * <p>In SWIFT’s FIN messaging system, a BIC with a character different than zero (that would be Test &amp;
     * Training) or one (that would be non-connected) in the 8th position is a Live BIC.
     *
     * <p>Note this is not the opposite of {@link #isNonLive()}
     *
     * @return true if it is a Non-Live BIC, false if is not or if the condition cannot be determined
     * @since 7.7
     */
    public boolean isLive() {
        if (this.location != null) {
            return this.location.charAt(1) != '0' && this.location.charAt(1) != '1';
        }
        return false;
    }

    /**
     * Returns the first 8 characters of the BIC code, composed by the institution code, country and location.
     *
     * @return the bic8 or null if the BIC has less than 8 characters
     * @since 7.6
     */
    public String getBic8() {
        if (this.institution != null && this.country != null && this.location != null) {
            return this.institution + this.country + this.location;
        } else {
            return null;
        }
    }

    @Override
    public boolean equals(Object o) {
        if (this == o) return true;
        if (o == null || getClass() != o.getClass()) return false;
        BIC bic = (BIC) o;
        return Objects.equals(institution, bic.institution) &&
                Objects.equals(country, bic.country) &&
                Objects.equals(location, bic.location) &&
                Objects.equals(branch, bic.branch) &&
                Objects.equals(subtype, bic.subtype);
    }

    @Override
    public int hashCode() {
        return Objects.hash(institution, country, location, branch, subtype);
    }

    /**
     * Returns the BIC code with 11 characters composed by institution code, country, location and branch.
     * <p>If the branch is not present, then XXX will be used as default branch.
     *
     * @return the bic11 or null if the BIC has less than 8 characters
     * @since 7.6
     */
    public String getBic11() {
        final String bic8 = getBic8();
        if (bic8 != null) {
            return bic8 + getBranchOrDefault();
        }
        return null;
    }

    /**
     * Returns the Distinguished Name (DN) for this BIC.
     *
     * <p>The created DN always includes the BIC8 and "swift" and
     * if the branch is present and not "XXX" it will also be included
     * as organization unit (ou)
     *
     * @return ou=&lt;branch&gt;,o=&lt;bic8&gt;,o=swift
     * @since 7.9.3
     */
    public String distinguishedName() {
        StringBuilder result = new StringBuilder();
        if (this.branch != null && !this.branch.equals("XXX")) {
            result.append("ou=").append(StringUtils.lowerCase(this.branch)).append(",");
        }
        result.append("o=").append(StringUtils.lowerCase(getBic8())).append(",o=swift");
        return result.toString();
    }

    @Override
    public String toString() {
        return getBic11();
    }

    /**
     * @return the institution identifier part of the BIC
     * @since 7.10.3
     */
    public String getInstitution() {
        return institution;
    }

    /**
     * @param institution the institution identifier part of the BIC
     * @since 7.10.3
     */
    public void setInstitution(String institution) {
        this.institution = institution;
    }

    /**
     * @return the country part of the BIC
     * @since 7.10.3
     */
    public String getCountry() {
        return country;
    }

    /**
     * @param country the country part of the BIC
     * @since 7.10.3
     */
    public void setCountry(String country) {
        this.country = country;
    }

    /**
     * @return the location part of the BIC
     * @since 7.10.3
     */
    public String getLocation() {
        return location;
    }

    /**
     * @param location the location part of the BIC
     * @since 7.10.3
     */
    public void setLocation(String location) {
        this.location = location;
    }

    /**
     * Returns a new BIC with second character of the location set to zero.
     * If the location is invalid it is set with a default value. Also if it has more than 2 characters it is trimmed
     * to two with a zero in the second position.
     *
     * @since 9.1.3
     */
    public BIC asTestBic() {
        BIC bic = new BIC(this.getBic11());
        if (bic.getLocation() == null || bic.getLocation().isEmpty()) {
            bic.setLocation("00");
        } else {
            bic.setLocation(bic.getLocation().charAt(0) + "0");
        }
        return bic;
    }

}<|MERGE_RESOLUTION|>--- conflicted
+++ resolved
@@ -63,14 +63,7 @@
     public static final String PARTNER_PREFIX = "PTS";
 
     protected String branch = null;
-<<<<<<< HEAD
-=======
-
-    @Deprecated
-    @ProwideDeprecated(phase4 = TargetYear.SRU2021)
-    private String invalidCause = null;
-
->>>>>>> 8ec00d38
+
     private String institution = null;
 
     private String country = null;
