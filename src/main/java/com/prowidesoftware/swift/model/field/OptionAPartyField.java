--- conflicted
+++ resolved
@@ -48,11 +48,7 @@
      * @deprecated Use {@link #typesPattern()} instead
      */
     @Deprecated
-<<<<<<< HEAD
     @ProwideDeprecated(phase4 = TargetYear.SRU2024)
-=======
-    @ProwideDeprecated(phase3 = TargetYear.SRU2023)
->>>>>>> 7128536c
     public static final String COMPONENTS_PATTERN = "SSB";
 
     /**
@@ -83,11 +79,7 @@
      * Use <code>IDENTIFIER_CODE</code> instead
      */
     @Deprecated
-<<<<<<< HEAD
     @ProwideDeprecated(phase4 = TargetYear.SRU2024)
-=======
-    @ProwideDeprecated(phase3 = TargetYear.SRU2023)
->>>>>>> 7128536c
     public static final Integer BIC = 3;
 
     /**
@@ -187,11 +179,7 @@
      * @deprecated Use {@link #typesPattern()} instead
      */
     @Deprecated
-<<<<<<< HEAD
     @ProwideDeprecated(phase4 = TargetYear.SRU2024)
-=======
-    @ProwideDeprecated(phase3 = TargetYear.SRU2023)
->>>>>>> 7128536c
     @Override
     public final String componentsPattern() {
         DeprecationUtils.phase3(getClass(), "componentsPattern()", "Use typesPattern() instead.");
@@ -400,11 +388,7 @@
      * @deprecated Use {@link #getIdentifierCode()} instead
      */
     @Deprecated
-<<<<<<< HEAD
     @ProwideDeprecated(phase4 = TargetYear.SRU2024)
-=======
-    @ProwideDeprecated(phase3 = TargetYear.SRU2023)
->>>>>>> 7128536c
     public String getBIC() {
         DeprecationUtils.phase3(getClass(), "getBIC()", "Use getIdentifierCode() instead.");
         return getIdentifierCode();
@@ -414,11 +398,7 @@
      * @deprecated Use {@link #getIdentifierCodeAsBIC()} instead
      */
     @Deprecated
-<<<<<<< HEAD
     @ProwideDeprecated(phase4 = TargetYear.SRU2024)
-=======
-    @ProwideDeprecated(phase3 = TargetYear.SRU2023)
->>>>>>> 7128536c
     public com.prowidesoftware.swift.model.BIC getBICAsBIC() {
         DeprecationUtils.phase3(getClass(), "getBICAsBIC()", "Use getIdentifierCodeAsBIC() instead.");
         return getIdentifierCodeAsBIC();
