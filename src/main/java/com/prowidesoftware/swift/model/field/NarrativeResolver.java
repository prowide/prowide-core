--- conflicted
+++ resolved
@@ -65,18 +65,13 @@
             case Field46B.NAME:
             case Field47B.NAME:
             case Field49M.NAME:
-<<<<<<< HEAD
                 return 6;
-=======
-                return parseFormat6(f);
             case Field70.NAME:
-                return parseFormatField70(f);
->>>>>>> 185e932a
+                return 70;
             case Field77D.NAME:
             case Field37N.NAME:
                 return 7;
             case Field29A.NAME:
-            case Field70.NAME:
             case Field79.NAME:
             case Field61.NAME:
                 return 8;
@@ -114,6 +109,8 @@
                     return parseFormat8(f.getValue());
                 }
             }
+            case 70:
+                return parseFormatField70(f);
         }
         log.warning("Don't know how to parse structured narrative line formats for " + f.getName());
         return new Narrative();
