/*
 * Copyright 2006-2023 Prowide
 *
 * Licensed under the Apache License, Version 2.0 (the "License");
 * you may not use this file except in compliance with the License.
 * You may obtain a copy of the License at
 *
 *     http://www.apache.org/licenses/LICENSE-2.0
 *
 * Unless required by applicable law or agreed to in writing, software
 * distributed under the License is distributed on an "AS IS" BASIS,
 * WITHOUT WARRANTIES OR CONDITIONS OF ANY KIND, either express or implied.
 * See the License for the specific language governing permissions and
 * limitations under the License.
 */
package com.prowidesoftware.swift.model.field;

import com.prowidesoftware.deprecation.DeprecationUtils;
import com.prowidesoftware.deprecation.ProwideDeprecated;
import com.prowidesoftware.deprecation.TargetYear;
import com.prowidesoftware.swift.utils.ResolverUtils;
import com.prowidesoftware.swift.utils.SwiftFormatUtils;
import java.util.Currency;
import java.util.List;
import java.util.Objects;
import java.util.stream.Collectors;

public class CurrencyResolver {

    /**
     * Returns the list of Currency values (as String) given an MT Field
     *
     * If you want a list of <code>Currency</code>, use <code>currencies</code> instead
     * @param f the field
     * @return the list of currencies
     * @see #currencies(Field)
     */
    public static List<String> currencyStrings(final Field f) {

        // sanity check
        Objects.requireNonNull(f);

        return ResolverUtils.findWantedType(f.typesPattern(), 'C', f.getComponents());
    }

    /**
     * @deprecated Use {@link #currencyStrings(Field)} instead
     */
    @Deprecated
<<<<<<< HEAD
    @ProwideDeprecated(phase4 = TargetYear.SRU2024)
=======
    @ProwideDeprecated(phase3 = TargetYear.SRU2023)
>>>>>>> 7128536c
    public static List<String> resolveComponentsPattern(String pattern, List<String> components) {
        DeprecationUtils.phase3(CurrencyResolver.class, "resolveComponentsPattern", "Use currencyStrings instead");
        return ResolverUtils.findWantedType(pattern, 'C', components);
    }

    /**
     * Returns the list of Currency values (as Currency) given an MT Field.
     *
     * If you want a list of currency strings, use <code>currencyStrings</code> instead
     * @param f the field
     * @return the list of currencies
     * @see #currencyStrings(Field)
     */
    public static List<Currency> currencies(final Field f) {

        // sanity check
        Objects.requireNonNull(f);

        // find all the non-null AMOUNT components
        List<String> values = ResolverUtils.findWantedType(f.typesPattern(), 'C', f.getComponents());

        // prepare the result and convert all that match
        return values.stream().map(SwiftFormatUtils::getCurrency).collect(Collectors.toList());
    }

    public static Currency resolveCurrency(CurrencyContainer o) {
        List<Currency> currencies = o.currencies();
        return currencies != null && !currencies.isEmpty() ? currencies.get(0) : null;
    }

    public static String resolveCurrencyString(CurrencyContainer o) {
        List<String> currencies = o.currencyStrings();
        return currencies != null && !currencies.isEmpty() ? currencies.get(0) : null;
    }

    public static void resolveSetCurrency(final CurrencyContainer cc, final Currency cur) {
        resolveSetCurrency(cc, cur.toString());
    }

    public static void resolveSetCurrency(final CurrencyContainer cc, final String cur) {

        // sanity check
        if (cc instanceof Field) {

            // find the first currency component
            Field f = (Field) cc;
            List<Integer> positions = ResolverUtils.findWantedTypesPosition(f.typesPattern(), 'C');
            for (Integer position : positions) {
                f.setComponent(position, cur);
            }
        }
    }
}<|MERGE_RESOLUTION|>--- conflicted
+++ resolved
@@ -47,11 +47,7 @@
      * @deprecated Use {@link #currencyStrings(Field)} instead
      */
     @Deprecated
-<<<<<<< HEAD
     @ProwideDeprecated(phase4 = TargetYear.SRU2024)
-=======
-    @ProwideDeprecated(phase3 = TargetYear.SRU2023)
->>>>>>> 7128536c
     public static List<String> resolveComponentsPattern(String pattern, List<String> components) {
         DeprecationUtils.phase3(CurrencyResolver.class, "resolveComponentsPattern", "Use currencyStrings instead");
         return ResolverUtils.findWantedType(pattern, 'C', components);
