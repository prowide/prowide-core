/*
 * Copyright 2006-2021 Prowide
 *
 * Licensed under the Apache License, Version 2.0 (the "License");
 * you may not use this file except in compliance with the License.
 * You may obtain a copy of the License at
 *
 *     http://www.apache.org/licenses/LICENSE-2.0
 *
 * Unless required by applicable law or agreed to in writing, software
 * distributed under the License is distributed on an "AS IS" BASIS,
 * WITHOUT WARRANTIES OR CONDITIONS OF ANY KIND, either express or implied.
 * See the License for the specific language governing permissions and
 * limitations under the License.
 */
package com.prowidesoftware.swift.model.field;

import com.prowidesoftware.swift.model.Tag;
import com.prowidesoftware.Generated;
import com.prowidesoftware.deprecation.ProwideDeprecated;
import com.prowidesoftware.deprecation.TargetYear;

import java.io.Serializable;
import java.util.Locale;
import java.util.List;
import java.util.ArrayList;
import java.util.Map;
import java.util.HashMap;

import java.util.Calendar;

import com.prowidesoftware.swift.model.field.GenericField;
import com.prowidesoftware.swift.model.field.DateContainer;
import com.prowidesoftware.swift.model.field.DateResolver;

import org.apache.commons.lang3.StringUtils;

import com.prowidesoftware.swift.model.field.SwiftParseUtils;
import com.prowidesoftware.swift.model.field.Field;
import com.prowidesoftware.swift.model.*;
import com.prowidesoftware.swift.utils.SwiftFormatUtils;

import com.google.gson.JsonObject;
import com.google.gson.JsonParser;

/**
 * <strong>SWIFT MT Field 98C</strong>
 * <p>
 * Model and parser for field 98C of a SWIFT MT message.
 *
 * <p>Subfields (components) Data types
 * <ol>
 * 		<li><code>String</code></li>
 * 		<li><code>Calendar</code></li>
 * 		<li><code>Calendar</code></li>
 * </ol>
 *
 * <p>Structure definition
 * <ul>
 * 		<li>validation pattern: <code>:4!c//&lt;DATE4&gt;&lt;TIME2&gt;</code></li>
 * 		<li>parser pattern: <code>:S//&lt;DATE4&gt;&lt;TIME2&gt;</code></li>
 * 		<li>components pattern: <code>SDT</code></li>
 * </ul>
 *
 * <p>
 * This class complies with standard release <strong>SRU2021</strong>
 */
@SuppressWarnings("unused")
@Generated
public class Field98C extends Field implements Serializable, DateContainer, GenericField {
	/**
	 * Constant identifying the SRU to which this class belongs to.
	 */
	public static final int SRU = 2021;

	private static final long serialVersionUID = 1L;
	/**
	 * Constant with the field name 98C
	 */
    public static final String NAME = "98C";
    /**
     * same as NAME, intended to be clear when using static imports
     */
    public static final String F_98C = "98C";
	public static final String PARSER_PATTERN = ":S//<DATE4><TIME2>";

    /**
     * Components pattern
     *
     * Contains a description of the type for every component. This is <em>DEPRECATED</em>,
     * use TYPES_PATTERN instead, because it distinguishes between N (number) and I (BigDecimal)
     * @see #TYPES_PATTERN
     */
    @Deprecated
    @ProwideDeprecated(phase2=TargetYear.SRU2022)
	public static final String COMPONENTS_PATTERN = "SDT";

    /**
     * Types pattern
     *
     * Contains a description of the type for every component, use instead of COMPONENTS_PATTERN.
     * @since 9.2.7
     */
	public static final String TYPES_PATTERN = "SDT";

	/**
	 * Component number for the Qualifier subfield
	 */
	public static final Integer QUALIFIER = 1;

	/**
	 * Component number for the Date subfield
	 */
	public static final Integer DATE = 2;

	/**
	 * Component number for the Time subfield
	 */
	public static final Integer TIME = 3;

    /**
     * Default constructor. Creates a new field setting all components to null.
     */
    public Field98C() {
        super(3);
    }

    /**
     * Creates a new field and initializes its components with content from the parameter value.
     * @param value complete field value including separators and CRLF
     */
    public Field98C(final String value) {
        super(value);
    }

    /**
     * Creates a new field and initializes its components with content from the parameter tag.
     * The value is parsed with {@link #parse(String)}
     * @throws IllegalArgumentException if the parameter tag is null or its tagname does not match the field name
     * @since 7.8
     */
    public Field98C(final Tag tag) {
        this();
        if (tag == null) {
            throw new IllegalArgumentException("tag cannot be null.");
        }
        if (!StringUtils.equals(tag.getName(), "98C")) {
            throw new IllegalArgumentException("cannot create field 98C from tag "+tag.getName()+", tagname must match the name of the field.");
        }
        parse(tag.getValue());
    }

    /**
     * Copy constructor.<br>
     * Initializes the components list with a deep copy of the source components list.
     * @param source a field instance to copy
     * @since 7.7
     */
    public static Field98C newInstance(Field98C source) {
        Field98C cp = new Field98C();
        cp.setComponents(new ArrayList<>(source.getComponents()));
        return cp;
    }

    /**
     * Create a Tag with this field name and the given value.
     * Shorthand for <code>new Tag(NAME, value)</code>
     * @see #NAME
     * @since 7.5
     */
    public static Tag tag(final String value) {
        return new Tag(NAME, value);
    }

    /**
     * Create a Tag with this field name and an empty string as value
     * Shorthand for <code>new Tag(NAME, "")</code>
     * @see #NAME
     * @since 7.5
     */
    public static Tag emptyTag() {
        return new Tag(NAME, "");
    }


    /**
     * Parses the parameter value into the internal components structure.
     *
     * <p>Used to update all components from a full new value, as an alternative
     * to setting individual components. Previous component values are overwritten.
     *
     * @param value complete field value including separators and CRLF
     * @since 7.8
     */
    @Override
    public void parse(final String value) {
        init(3);
		setComponent1(SwiftParseUtils.getTokenFirst(value, ":", "//"));
		String toparse = SwiftParseUtils.getTokenSecondLast(value, "//");
		if (toparse != null) {
            setComponent2(StringUtils.substring(toparse, 0, 8));
            setComponent3(StringUtils.substring(toparse, 8));
<<<<<<< HEAD
=======
		}
	}
	/**
	 * Serializes the fields' components into the single string value (SWIFT format)
	 */
	@Override
	public String getValue() {
		final StringBuilder result = new StringBuilder();
		result.append(":");
		append(result, 1);
		result.append("//");
		append(result, 2);
		append(result, 3);
		return result.toString();
	}
	/**
	 * Returns a localized suitable for showing to humans string of a field component.<br>
	 *
	 * @param component number of the component to display
	 * @param locale optional locale to format date and amounts, if null, the default locale is used
	 * @return formatted component value or null if component number is invalid or not present
	 * @throws IllegalArgumentException if component number is invalid for the field
	 * @since 7.8
	 */
	@Override
	public String getValueDisplay(int component, Locale locale) {
		if (component < 1 || component > 3) {
			throw new IllegalArgumentException("invalid component number "+component+" for field 98C");
		}
		if (component == 1) {
			//default format (as is)
			return getComponent(1);
		}
		if (component == 2) {
			//date
			java.text.DateFormat f = java.text.DateFormat.getDateInstance(java.text.DateFormat.DEFAULT, notNull(locale));
			java.util.Calendar cal = getComponent2AsCalendar();
			if (cal != null) {
				return f.format(cal.getTime());
			}
>>>>>>> d6760edc
		}
    }

    /**
     * Serializes the fields' components into the single string value (SWIFT format)
     */
    @Override
    public String getValue() {
        final StringBuilder result = new StringBuilder();
        result.append(":");
        append(result, 1);
        result.append("//");
        append(result, 2);
        append(result, 3);
        return result.toString();
    }

    /**
     * Returns a localized suitable for showing to humans string of a field component.<br>
     *
     * @param component number of the component to display
     * @param locale optional locale to format date and amounts, if null, the default locale is used
     * @return formatted component value or null if component number is invalid or not present
     * @throws IllegalArgumentException if component number is invalid for the field
     * @since 7.8
     */
    @Override
    public String getValueDisplay(int component, Locale locale) {
        if (component < 1 || component > 3) {
            throw new IllegalArgumentException("invalid component number " + component + " for field 98C");
        }
        if (component == 1) {
            //default format (as is)
            return getComponent(1);
        }
        if (component == 2) {
            //date
            java.text.DateFormat f = java.text.DateFormat.getDateInstance(java.text.DateFormat.DEFAULT, notNull(locale));
            java.util.Calendar cal = getComponent2AsCalendar();
            if (cal != null) {
                return f.format(cal.getTime());
            }
        }
        if (component == 3) {
            //time with seconds
            java.text.DateFormat f = new java.text.SimpleDateFormat("HH:mm:ss", notNull(locale));
            java.util.Calendar cal = getComponent3AsCalendar();
            if (cal != null) {
                return f.format(cal.getTime());
            }
        }
        return null;
    }

    /**
     * Returns the field components pattern
     *
     * This method is <em>DEPRECATED</em>, use <code>typesPattern()</code> instead.
     * @see #typesPattern()
     * @return the static value of Field98C.COMPONENTS_PATTERN
     */
    @Override
    @Deprecated
    @ProwideDeprecated(phase2=TargetYear.SRU2022)
    public final String componentsPattern() {
        return COMPONENTS_PATTERN;
    }

    /**
     * Returns the field component types pattern
     *
     * This method returns a letter representing the type for each component in the Field. It supersedes
     * the Components Pattern because it distinguishes between N (Number) and I (BigDecimal).
     * @since 9.2.7
     * @see #TYPES_PATTERN
     * @return the static value of Field98C.TYPES_PATTERN
     */
    @Override
    public final String typesPattern() {
        return TYPES_PATTERN;
    }

    /**
     * Returns the field parser pattern
     * @return the static value of Field98C.PARSER_PATTERN
     */
    @Override
    public final String parserPattern() {
        return PARSER_PATTERN;
    }

    /**
     * Returns the field validator pattern
     */
    @Override
    public final String validatorPattern() {
        return ":4!c//<DATE4><TIME2>";
    }

    /**
     * Given a component number it returns true if the component is optional,
     * regardless of the field being mandatory in a particular message.<br>
     * Being the field's value conformed by a composition of one or several
     * internal component values, the field may be present in a message with
     * a proper value but with some of its internal components not set.
     *
     * @param component component number, first component of a field is referenced as 1
     * @return true if the component is optional for this field, false otherwise
     */
    @Override
    public boolean isOptional(int component) {
        return false;
    }

    /**
     * Returns true if the field is a GENERIC FIELD as specified by the standard.
     * @return true if the field is generic, false otherwise
     */
    @Override
    public boolean isGeneric() {
        return true;
    }

    /**
     * Returns the defined amount of components.<br>
     * This is not the amount of components present in the field instance, but the total amount of components
     * that this field accepts as defined.
     * @since 7.7
     */
    @Override
    public int componentsSize() {
        return 3;
    }

    /**
     * Returns english label for components.
     * <br>
     * The index in the list is in sync with specific field component structure.
     * @see #getComponentLabel(int)
     * @since 7.8.4
     */
    @Override
    protected List<String> getComponentLabels() {
        List<String> result = new ArrayList<>();
        result.add("Qualifier");
        result.add("Date");
        result.add("Time");
        return result;
    }

    /**
     * Returns a mapping between component numbers and their label in camel case format.
     * @since 7.10.3
     */
    @Override
    protected Map<Integer, String> getComponentMap() {
        Map<Integer, String> result = new HashMap<>();
        result.put(1, "qualifier");
        result.put(2, "date");
        result.put(3, "time");
        return result;
    }


    /**
     * Gets the component 1 (Qualifier).
     * @return the component 1
     */
    public String getComponent1() {
        return getComponent(1);
    }

    /**
     * Gets the Qualifier (component 1).
     * @return the Qualifier from component 1
     */
    public String getQualifier() {
        return getComponent1();
    }

    /**
     * Gets the component 2 (Date).
     * @return the component 2
     */
    public String getComponent2() {
        return getComponent(2);
    }

    /**
     * Get the component 2 as Calendar
     *
     * @return the component 2 converted to Calendar or null if cannot be converted
     */
    public java.util.Calendar getComponent2AsCalendar() {
        return SwiftFormatUtils.getDate4(getComponent(2));
    }

    /**
     * Gets the Date (component 2).
     * @return the Date from component 2
     */
    public String getDate() {
        return getComponent2();
    }

    /**
     * Get the Date (component 2) as Calendar
     * @return the Date from component 2 converted to Calendar or null if cannot be converted
     */
    public java.util.Calendar getDateAsCalendar() {
        return getComponent2AsCalendar();
    }

    /**
     * Gets the component 3 (Time).
     * @return the component 3
     */
    public String getComponent3() {
        return getComponent(3);
    }

    /**
     * Get the component 3 as Calendar
     *
     * @return the component 3 converted to Calendar or null if cannot be converted
     */
    public java.util.Calendar getComponent3AsCalendar() {
        return SwiftFormatUtils.getTime2(getComponent(3));
    }

    /**
     * Gets the Time (component 3).
     * @return the Time from component 3
     */
    public String getTime() {
        return getComponent3();
    }

    /**
     * Get the Time (component 3) as Calendar
     * @return the Time from component 3 converted to Calendar or null if cannot be converted
     */
    public java.util.Calendar getTimeAsCalendar() {
        return getComponent3AsCalendar();
    }

    /**
     * Set the component 1 (Qualifier).
     *
     * @param component1 the Qualifier to set
     * @return the field object to enable build pattern
     */
    public Field98C setComponent1(String component1) {
        setComponent(1, component1);
        return this;
    }

    /**
     * Set the Qualifier (component 1).
     *
     * @param component1 the Qualifier to set
     * @return the field object to enable build pattern
     */
    public Field98C setQualifier(String component1) {
        return setComponent1(component1);
    }

    /**
     * Set the component 2 (Date).
     *
     * @param component2 the Date to set
     * @return the field object to enable build pattern
     */
    public Field98C setComponent2(String component2) {
        setComponent(2, component2);
        return this;
    }

    /**
     * Set the component2 from a Calendar object.
     *
     * @param component2 the Calendar with the Date content to set
     * @return the field object to enable build pattern
     */
    public Field98C setComponent2(java.util.Calendar component2) {
        setComponent(2, SwiftFormatUtils.getDate4(component2));
        return this;
    }

    /**
     * Set the Date (component 2).
     *
     * @param component2 the Date to set
     * @return the field object to enable build pattern
     */
    public Field98C setDate(String component2) {
        return setComponent2(component2);
    }

    /**
     * Set the Date (component 2) from a Calendar object.
     *
     * @see #setComponent2(java.util.Calendar)
     *
     * @param component2 Calendar with the Date content to set
     * @return the field object to enable build pattern
     */
    public Field98C setDate(java.util.Calendar component2) {
        return setComponent2(component2);
    }

    /**
     * Set the component 3 (Time).
     *
     * @param component3 the Time to set
     * @return the field object to enable build pattern
     */
    public Field98C setComponent3(String component3) {
        setComponent(3, component3);
        return this;
    }

    /**
     * Set the component3 from a Calendar object.
     *
     * @param component3 the Calendar with the Time content to set
     * @return the field object to enable build pattern
     */
    public Field98C setComponent3(java.util.Calendar component3) {
        setComponent(3, SwiftFormatUtils.getTime2(component3));
        return this;
    }

    /**
     * Set the Time (component 3).
     *
     * @param component3 the Time to set
     * @return the field object to enable build pattern
     */
    public Field98C setTime(String component3) {
        return setComponent3(component3);
    }

    /**
     * Set the Time (component 3) from a Calendar object.
     *
     * @see #setComponent3(java.util.Calendar)
     *
     * @param component3 Calendar with the Time content to set
     * @return the field object to enable build pattern
     */
    public Field98C setTime(java.util.Calendar component3) {
        return setComponent3(component3);
    }


    /**
     * Returns all components that can be converted to a Calendar
     *
     * @return the list of converted components (a Calendar object or null)
     */
    public List<Calendar> dates() {
        return DateResolver.dates(this);
    }

    /**
     * Returns the first component that can be converted to a Calendar
     *
     * @return the converted components (a Calendar object or null)
     */
    public Calendar date() {
        return DateResolver.date(this);
    }


    /**
     * Returns the issuer code (or Data Source Scheme or DSS).
     * The DSS is only present in some generic fields, when present, is equals to component two.
     *
     * @return DSS component value or null if the DSS is not set or not available for this field.
     */
    public String getDSS() {
        return null;
    }

    /**
     * Checks if the issuer code (or Data Source Scheme or DSS) is present.
     *
     * @see #getDSS()
     * @return true if DSS is present, false otherwise.
     */
    public boolean isDSSPresent() {
        return false;
    }

    /**
     * Component number for the conditional qualifier subfield
     */
    public static final Integer CONDITIONAL_QUALIFIER = 2;

    /**
     * Gets the component with the conditional (secondary) qualifier.
     *
     * @return for generic fields returns the value of the conditional qualifier or null if not set or not applicable for this field.
     */
    public String getConditionalQualifier() {
        return getComponent(CONDITIONAL_QUALIFIER);
    }

    /**
     * Returns the field's name composed by the field number and the letter option (if any)
     * @return the static value of Field98C.NAME
     */
    @Override
    public String getName() {
        return NAME;
    }

    /**
     * Gets the first occurrence form the tag list or null if not found.
     * @return null if not found o block is null or empty
     * @param block may be null or empty
     */
    public static Field98C get(final SwiftTagListBlock block) {
        if (block == null || block.isEmpty()) {
            return null;
        }
        final Tag t = block.getTagByName(NAME);
        if (t == null) {
            return null;
        }
        return new Field98C(t) ;
    }

    /**
     * Gets the first instance of Field98C in the given message.
     * @param msg may be empty or null
     * @return null if not found or msg is empty or null
     * @see #get(SwiftTagListBlock)
     */
    public static Field98C get(final SwiftMessage msg) {
        if (msg == null || msg.getBlock4() == null || msg.getBlock4().isEmpty())
            return null;
        return get(msg.getBlock4());
    }

    /**
     * Gets a list of all occurrences of the field Field98C in the given message
     * an empty list is returned if none found.
     * @param msg may be empty or null in which case an empty list is returned
     * @see #getAll(SwiftTagListBlock)
     */
    public static List<Field98C> getAll(final SwiftMessage msg) {
        if (msg == null || msg.getBlock4() == null || msg.getBlock4().isEmpty())
            return java.util.Collections.emptyList();
        return getAll(msg.getBlock4());
    }

    /**
     * Gets a list of all occurrences of the field Field98C from the given block
     * an empty list is returned if none found.
     *
     * @param block may be empty or null in which case an empty list is returned
     */
    public static List<Field98C> getAll(final SwiftTagListBlock block) {
        if (block == null || block.isEmpty()) {
            return java.util.Collections.emptyList();
        }
        final Tag[] arr = block.getTagsByName(NAME);
        if (arr != null && arr.length > 0) {
            final List<Field98C> result = new ArrayList<>(arr.length);
            for (final Tag f : arr) {
                result.add( new Field98C(f));
            }
            return result;
        }
        return java.util.Collections.emptyList();
    }

    /**
     * This method deserializes the JSON data into a Field98C object.
     * @param json JSON structure including tuples with label and value for all field components
     * @return a new field instance with the JSON data parsed into field components or an empty field id the JSON is invalid
     * @since 7.10.3
     * @see Field#fromJson(String)
     */
    public static Field98C fromJson(final String json) {

        Field98C field = new Field98C();

        JsonParser parser = new JsonParser();
        JsonObject jsonObject = (JsonObject) parser.parse(json);

        // **** COMPONENT 1 - Qualifier

        if (jsonObject.get("qualifier") != null) {
            field.setComponent1(jsonObject.get("qualifier").getAsString());
        }

        // **** COMPONENT 2 - Date

        if (jsonObject.get("date") != null) {
            field.setComponent2(jsonObject.get("date").getAsString());
        }

        // **** COMPONENT 3 - Time

        if (jsonObject.get("time") != null) {
            field.setComponent3(jsonObject.get("time").getAsString());
        }

        return field;
    }


}<|MERGE_RESOLUTION|>--- conflicted
+++ resolved
@@ -200,10 +200,9 @@
 		if (toparse != null) {
             setComponent2(StringUtils.substring(toparse, 0, 8));
             setComponent3(StringUtils.substring(toparse, 8));
-<<<<<<< HEAD
-=======
 		}
 	}
+
 	/**
 	 * Serializes the fields' components into the single string value (SWIFT format)
 	 */
@@ -217,48 +216,6 @@
 		append(result, 3);
 		return result.toString();
 	}
-	/**
-	 * Returns a localized suitable for showing to humans string of a field component.<br>
-	 *
-	 * @param component number of the component to display
-	 * @param locale optional locale to format date and amounts, if null, the default locale is used
-	 * @return formatted component value or null if component number is invalid or not present
-	 * @throws IllegalArgumentException if component number is invalid for the field
-	 * @since 7.8
-	 */
-	@Override
-	public String getValueDisplay(int component, Locale locale) {
-		if (component < 1 || component > 3) {
-			throw new IllegalArgumentException("invalid component number "+component+" for field 98C");
-		}
-		if (component == 1) {
-			//default format (as is)
-			return getComponent(1);
-		}
-		if (component == 2) {
-			//date
-			java.text.DateFormat f = java.text.DateFormat.getDateInstance(java.text.DateFormat.DEFAULT, notNull(locale));
-			java.util.Calendar cal = getComponent2AsCalendar();
-			if (cal != null) {
-				return f.format(cal.getTime());
-			}
->>>>>>> d6760edc
-		}
-    }
-
-    /**
-     * Serializes the fields' components into the single string value (SWIFT format)
-     */
-    @Override
-    public String getValue() {
-        final StringBuilder result = new StringBuilder();
-        result.append(":");
-        append(result, 1);
-        result.append("//");
-        append(result, 2);
-        append(result, 3);
-        return result.toString();
-    }
 
     /**
      * Returns a localized suitable for showing to humans string of a field component.<br>
@@ -274,6 +231,7 @@
         if (component < 1 || component > 3) {
             throw new IllegalArgumentException("invalid component number " + component + " for field 98C");
         }
+
         if (component == 1) {
             //default format (as is)
             return getComponent(1);
