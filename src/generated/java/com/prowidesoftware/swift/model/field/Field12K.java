--- conflicted
+++ resolved
@@ -90,25 +90,15 @@
      * @deprecated Use {@link #typesPattern()} method instead.
      */
     @Deprecated
-<<<<<<< HEAD
     @ProwideDeprecated(phase3 = TargetYear.SRU2023)
-	public static final String COMPONENTS_PATTERN = "S";
-=======
-    @ProwideDeprecated(phase2 = TargetYear.SRU2022)
 	public static final String COMPONENTS_PATTERN = "N";
->>>>>>> 9d797668
 
     /**
      * @deprecated Use {@link #typesPattern()} method instead.
      */
     @Deprecated
-<<<<<<< HEAD
     @ProwideDeprecated(phase3 = TargetYear.SRU2023)
-	public static final String TYPES_PATTERN = "S";
-=======
-    @ProwideDeprecated(phase2 = TargetYear.SRU2022)
 	public static final String TYPES_PATTERN = "N";
->>>>>>> 9d797668
 
 	/**
 	 * Component number for the Number subfield.
