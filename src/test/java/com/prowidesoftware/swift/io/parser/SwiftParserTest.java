/*
<<<<<<< HEAD
 * Copyright 2006-2021 Prowide
=======
 * Copyright 2006-2023 Prowide
>>>>>>> 7128536c
 *
 * Licensed under the Apache License, Version 2.0 (the "License");
 * you may not use this file except in compliance with the License.
 * You may obtain a copy of the License at
 *
 *     http://www.apache.org/licenses/LICENSE-2.0
 *
 * Unless required by applicable law or agreed to in writing, software
 * distributed under the License is distributed on an "AS IS" BASIS,
 * WITHOUT WARRANTIES OR CONDITIONS OF ANY KIND, either express or implied.
 * See the License for the specific language governing permissions and
 * limitations under the License.
 */
package com.prowidesoftware.swift.io.parser;

import static org.junit.jupiter.api.Assertions.*;

import com.prowidesoftware.ProwideException;
import com.prowidesoftware.swift.io.writer.FINWriterVisitor;
import com.prowidesoftware.swift.model.MtSwiftMessage;
import com.prowidesoftware.swift.model.SwiftBlock2Output;
import com.prowidesoftware.swift.model.SwiftMessage;
import com.prowidesoftware.swift.model.SwiftTagListBlock;
import com.prowidesoftware.swift.model.field.Field27;
import com.prowidesoftware.swift.model.mt.mt1xx.MT103;
import com.prowidesoftware.swift.model.mt.mt7xx.MT798;
import java.io.IOException;
import java.io.StringReader;
import org.junit.jupiter.api.Assertions;
import org.junit.jupiter.api.Test;

public class SwiftParserTest {

    @Test
    public void test103_1() throws IOException {
        String messageToParse =
                "{1:F01FOOBARYYAXXX1234123456}{2:O1030803051028AAPBESMMAXXX54237368560510280803N}{3:{113:NOMF}{108:0510280086100057}{119:STP}}{4:\n"
                        + ":20:D051026EUR100057\n"
                        + ":13C:/RNCTIME/0802+0000\n"
                        + ":23B:CRED\n"
                        + ":32A:051028EUR6740,91\n"
                        + ":33B:EUR6740,91\n"
                        + ":50A:SSSSESMMXXX\n"
                        + ":53A:BBBBESMMXXX\n"
                        + ":57A:FOOBARYYXXX\n"
                        + ":59:/ES0123456789012345671234\n"
                        + "FOOOOO 1000 FOOBAR S.A.\n"
                        + ":70:REDEMPTS. TRADEDATE 2222-10-26\n"
                        + "/123123123: FOOVIMAR 2000 FOOBAR\n"
                        + ":71A:SHA\n"
                        + "-}{5:{MAC:D9D8FA56}{CHK:46E46A6460F2}}";

        SwiftMessage m = new SwiftParser(messageToParse).message();

        // get a simple value tag
        @SuppressWarnings("unused")
        String val32a = m.getBlock3().getTagValue("32A");

        // get a repeated value tag
        @SuppressWarnings("unused")
        String[] list71 = m.getBlock3().getTagValues("71F");

        assertEquals("103", m.getType());

        // check b1
        assertEquals("F01FOOBARYYAXXX1234123456", m.getBlock1().getBlockValue());
        assertEquals("F", m.getBlock1().getApplicationId());
        assertEquals("01", m.getBlock1().getServiceId());
        assertEquals("FOOBARYYAXXX", m.getBlock1().getLogicalTerminal());
        assertEquals("1234", m.getBlock1().getSessionNumber());
        assertEquals("123456", m.getBlock1().getSequenceNumber());

        // check b2
        assertEquals(
                "O1030803051028AAPBESMMAXXX54237368560510280803N", m.getBlock2().getBlockValue());
        assertEquals("103", m.getBlock2().getMessageType());
        assertEquals("0803", ((SwiftBlock2Output) m.getBlock2()).getSenderInputTime());
        assertEquals("051028", ((SwiftBlock2Output) m.getBlock2()).getMIRDate());
        assertEquals("AAPBESMMAXXX", ((SwiftBlock2Output) m.getBlock2()).getMIRLogicalTerminal());
        assertEquals("5423", ((SwiftBlock2Output) m.getBlock2()).getMIRSessionNumber());
        assertEquals("736856", ((SwiftBlock2Output) m.getBlock2()).getMIRSequenceNumber());
        assertEquals("051028AAPBESMMAXXX5423736856", ((SwiftBlock2Output) m.getBlock2()).getMIR());
        assertEquals("051028", ((SwiftBlock2Output) m.getBlock2()).getReceiverOutputDate());
        assertEquals("0803", ((SwiftBlock2Output) m.getBlock2()).getReceiverOutputTime());
        assertEquals("N", m.getBlock2().getMessagePriority());

        // check b3
        assertEquals(3, m.getBlock3().countAll());
        assertEquals("NOMF", m.getBlock3().getTagValue("113"));
        assertEquals("0510280086100057", m.getBlock3().getTagValue("108"));
        assertEquals("STP", m.getBlock3().getTagValue("119"));

        // check b4
        assertEquals(11, m.getBlock4().countAll());
        assertEquals("D051026EUR100057", m.getBlock4().getTagValue("20"));
        assertEquals("/RNCTIME/0802+0000", m.getBlock4().getTagValue("13C"));
        assertEquals("CRED", m.getBlock4().getTagValue("23B"));
        assertEquals("051028EUR6740,91", m.getBlock4().getTagValue("32A"));
        assertEquals("EUR6740,91", m.getBlock4().getTagValue("33B"));
        assertEquals("SSSSESMMXXX", m.getBlock4().getTagValue("50A"));
        assertEquals("BBBBESMMXXX", m.getBlock4().getTagValue("53A"));
        assertEquals("FOOBARYYXXX", m.getBlock4().getTagValue("57A"));
        assertEquals(
                "/ES0123456789012345671234\n" + "FOOOOO 1000 FOOBAR S.A.",
                m.getBlock4().getTagValue("59"));
        assertEquals(
                "REDEMPTS. TRADEDATE 2222-10-26\n" + "/123123123: FOOVIMAR 2000 FOOBAR",
                m.getBlock4().getTagValue("70"));
        assertEquals("SHA", m.getBlock4().getTagValue("71A"));

        // check b5
        assertEquals(2, m.getBlock5().countAll());
        assertEquals("D9D8FA56", m.getBlock5().getTagValue("MAC"));
        assertEquals("46E46A6460F2", m.getBlock5().getTagValue("CHK"));
    }

    @Test
    public void test103_2() throws IOException {
        String messageToParse =
                "{1:F01FOOBARYYAXXX1234123456}{2:O1030803051028AAPBESMMAXXX54237368560510280803N}{3:{113:NOMF}{108:0510280086100057}{119:STP}}{4:\n"
                        + ":20:D051026EUR100057\n"
                        + ":13C:/RNCTIME/0802+0000\n"
                        + ":23B:CRED\n"
                        + ":32A:051028EUR6740,91\n"
                        + ":33B:EUR6740,91\n"
                        + ":50A:SSSSESMMXXX\n"
                        + ":53A:BBBBESMMXXX\n"
                        + ":57A:FOOBARYYXXX\n"
                        + ":59:/ES0123456789012345671234\n"
                        + "FOOOOO 1000 FOOBAR S.A.\n"
                        + ":70:REDEMPTS. TRADEDATE 2222-10-26\n"
                        + "/123123123: FOOVIMAR 2000 FOOBAR\n"
                        + ":71A:SHA\n"
                        + "-}{5:{MAC:D9D8FA56}{CHK:46E46A6460F2}}";

        SwiftMessage m = SwiftMessage.parse(messageToParse);

        assertEquals("103", m.getType());

        // check b1
        assertEquals("F01FOOBARYYAXXX1234123456", m.getBlock1().getBlockValue());
        assertEquals("F", m.getBlock1().getApplicationId());
        assertEquals("01", m.getBlock1().getServiceId());
        assertEquals("FOOBARYYAXXX", m.getBlock1().getLogicalTerminal());
        assertEquals("1234", m.getBlock1().getSessionNumber());
        assertEquals("123456", m.getBlock1().getSequenceNumber());

        // check b2
        assertEquals(
                "O1030803051028AAPBESMMAXXX54237368560510280803N", m.getBlock2().getBlockValue());
        assertEquals("103", m.getBlock2().getMessageType());
        assertEquals("0803", ((SwiftBlock2Output) m.getBlock2()).getSenderInputTime());
        assertEquals("051028", ((SwiftBlock2Output) m.getBlock2()).getMIRDate());
        assertEquals("AAPBESMMAXXX", ((SwiftBlock2Output) m.getBlock2()).getMIRLogicalTerminal());
        assertEquals("5423", ((SwiftBlock2Output) m.getBlock2()).getMIRSessionNumber());
        assertEquals("736856", ((SwiftBlock2Output) m.getBlock2()).getMIRSequenceNumber());
        assertEquals("051028AAPBESMMAXXX5423736856", ((SwiftBlock2Output) m.getBlock2()).getMIR());
        assertEquals("051028", ((SwiftBlock2Output) m.getBlock2()).getReceiverOutputDate());
        assertEquals("0803", ((SwiftBlock2Output) m.getBlock2()).getReceiverOutputTime());
        assertEquals("N", m.getBlock2().getMessagePriority());

        // check b3
        assertEquals(3, m.getBlock3().countAll());
        assertEquals("NOMF", m.getBlock3().getTagValue("113"));
        assertEquals("0510280086100057", m.getBlock3().getTagValue("108"));
        assertEquals("STP", m.getBlock3().getTagValue("119"));

        // check b4
        assertEquals(11, m.getBlock4().countAll());
        assertEquals("D051026EUR100057", m.getBlock4().getTagValue("20"));
        assertEquals("/RNCTIME/0802+0000", m.getBlock4().getTagValue("13C"));
        assertEquals("CRED", m.getBlock4().getTagValue("23B"));
        assertEquals("051028EUR6740,91", m.getBlock4().getTagValue("32A"));
        assertEquals("EUR6740,91", m.getBlock4().getTagValue("33B"));
        assertEquals("SSSSESMMXXX", m.getBlock4().getTagValue("50A"));
        assertEquals("BBBBESMMXXX", m.getBlock4().getTagValue("53A"));
        assertEquals("FOOBARYYXXX", m.getBlock4().getTagValue("57A"));
        assertEquals(
                "/ES0123456789012345671234\n" + "FOOOOO 1000 FOOBAR S.A.",
                m.getBlock4().getTagValue("59"));
        assertEquals(
                "REDEMPTS. TRADEDATE 2222-10-26\n" + "/123123123: FOOVIMAR 2000 FOOBAR",
                m.getBlock4().getTagValue("70"));
        assertEquals("SHA", m.getBlock4().getTagValue("71A"));

        // check b5
        assertEquals(2, m.getBlock5().countAll());
        assertEquals("D9D8FA56", m.getBlock5().getTagValue("MAC"));
        assertEquals("46E46A6460F2", m.getBlock5().getTagValue("CHK"));
    }

    @Test
    public void testPatchWalterBirch() throws IOException {
        final String fin = "{1:F01VONTCHZZAXXX7586415286}{2:I202CHASUS33XXXXN}{3:{108:129324618/1XXXXX}}{4:"
                + FINWriterVisitor.SWIFT_EOL + ":20:129324618/1XXXXX"
                + FINWriterVisitor.SWIFT_EOL + ":21:NONREF"
                + FINWriterVisitor.SWIFT_EOL + ":32A:110705USD20079,39"
                + FINWriterVisitor.SWIFT_EOL + ":57A:CITIUS33XXX"
                + FINWriterVisitor.SWIFT_EOL + ":58A:NBSZCHZZXXX"
                + FINWriterVisitor.SWIFT_EOL + ":72:/BNF/30.05.11 10000"
                + FINWriterVisitor.SWIFT_EOL + ""
                + FINWriterVisitor.SWIFT_EOL + "-}{5:{CHK:88C7BBB37D50}}";
        final SwiftParser p = new SwiftParser(new StringReader(fin));
        final SwiftMessage msg = p.message();
        assertNotNull(msg.getBlock1());
        assertNotNull(msg.getBlock4());
        assertEquals(
                6,
                msg.getBlock4().size(),
                "Expected 6 tags but found " + msg.getBlock4().size() + ", "
                        + msg.getBlock4().tagNamesList());
    }

    @Test
    public void testAck1() throws Exception {
        final String msg =
                "{1:F21OMFNCIABAXXX6368087500}{4:{177:1511041614}{451:0}}{1:F01OMFNCIABAXXX6368087500}{2:O1031542151104BCAOSNDPAXXX22438129121511041542N}{3:{113:0030}{108:001RTGS153030005}}{4:\n"
                        + ":20:1234567890\n"
                        + ":23B:CRED\n"
                        + ":23E:SDVA\n"
                        + ":26T:001\n"
                        + ":32A:151104XOF27000000,\n"
                        + ":50K:/0020121503484101\n"
                        + "SOXNYFAYTONU VORYEAUGEIS\n"
                        + ":53A:/D/D00030901\n"
                        + "ECOCMLBA\n"
                        + ":57A:/C/A00031061\n"
                        + "OMFNCIAB\n"
                        + ":59:/010010100100014010010160\n"
                        + "FOO VOYAGES\n"
                        + ":70:TRANSFERT\n"
                        + ":71A:SHA\n"
                        + ":72:/CODTYPTR/001\n"
                        + "//REGLEMENT\n"
                        + "-}{5:{MAC:00000000}{CHK:0AF226411593}}{S:{SPD:}{SAC:}{COP:P}}";
        SwiftMessage sm = new SwiftParser(msg).message();
        assertNotNull(sm);
        assertTrue(sm.isAck());
    }

    @Test
    public void testAck2() throws Exception {
        final String msg =
                "{1:F21OMFNCIABAXXX6368087504}{4:{177:1511041718}{451:0}}{1:F01OMFNCIABAXXX6368087504}{2:O1031746151104CCEICMCXAXXX64953042471511041646N}{4:\n"
                        + ":20:1234567890\n"
                        + ":23B:CRED\n"
                        + ":32A:151104XOF14773500,\n"
                        + ":50K:/00057 03363591001 84\n"
                        + "FOO SARL \n"
                        + "AKWA, FACE ANCIEN DIRECTION NOBRA\n"
                        + "BP 1432 DOURAZLA\n"
                        + "237 CAMEROUN\n"
                        + ":57A:CBAOSNDA\n"
                        + ":59:/SN 012 01201 036169011401 63\n"
                        + "TSAEMOXU FOO INTERUNATIONALE SARL\n"
                        + "DIAMNIADO, DAKAR\n"
                        + "SENEGAL\n"
                        + ":70:/INV/TFI-ZS-15002\n"
                        + ":71A:SHA\n"
                        + "-}{5:{MAC:00000000}{CHK:50085EDF60EC}}{S:{SPD:}{SAC:}{COP:P}}";
        SwiftMessage sm = new SwiftParser(msg).message();
        assertNotNull(sm);
        assertTrue(sm.isAck());
    }

    /**
     * Extra data simple
     */
    @Test
    public void testExtraDataSimple() throws IOException {
        final String fin = "{1:F01MOSWRUMMAXXX0000000000}{2:I103COBADEFFXXXXN}{3:{108:02161OKP00130914}}{4:\n"
                + ":20:12345677890\n"
                + ":23B:CRED\n"
                + ":32A:160217EUR500,\n"
                + ":50K:/42301978502050100067\n"
                + "SHEPTUKHA VIKTORIA PAS45 15 362057\n"
                + "CCC MOSCOW MOSCOW UL. AVIACIONNAYA\n"
                + "DON. 99 KV. 123\n"
                + ":52D:BANK OF MOSCOW\n"
                + ":57A:CAIXESBBXXX\n"
                + ":59:/ES3021000122390200002631\n"
                + "FOO TRADE SL SPAIN CASTELLO D E\n"
                + "FOO PLACA JOC DE LA PILOTA , NU\n"
                + "M 1\n"
                + ":70:PAYMENT FOR NALOG ZA APARTAMENT\n"
                + ":71A:OUR\n"
                + ":72:/ACC/UR LIZO BBBB ))))))))::::::\n"
                + "-}foo";
        SwiftParser p = new SwiftParser(fin);
        SwiftMessage m = p.message();
        assertNotEquals(0, (int) m.getUnparsedTextsSize());
    }

    /**
     * Expected extra "}}}}" reported as error
     */
    @Test
    public void testExtraData() throws IOException {
        final String fin =
                "{1:F01MOSWRUMMAXXX0000000000}{2:I103COBADEFFXXXXN}{3:{108:02161OKP00130914}}{4:\n" + ":20:1234567890\n"
                        + ":23B:CRED\n"
                        + ":32A:160217EUR500,\n"
                        + ":50K:/42301978502050100067\n"
                        + "FOO VIKTORIA PAS45 15 362057\n"
                        + "CCC MOSCOW MOSCOW UL. FOO\n"
                        + "DON. 13 KV. 131\n"
                        + ":52D:BANK OF MOSCOW\n"
                        + ":57A:CAIXESBBXXX\n"
                        + ":59:/ES3021000122390200002631\n"
                        + "FOO TRADE SL SPAIN CASTELLO D E\n"
                        + "FOO PLACA JOC DE LA PILOTA , NU\n"
                        + "M 1\n"
                        + ":70:PAYMENT FOR NALOG ZA APARTAMENT\n"
                        + ":71A:OUR\n"
                        + ":72:/ACC/UR LIZO BBBB ))))))))::::::\n"
                        + "-}}}}}";
        SwiftParser p = new SwiftParser(fin);
        SwiftMessage m = p.message();
        assertNotEquals(0, (int) m.getUnparsedTextsSize());
    }

    /*
     * https://sourceforge.net/p/wife/bugs/80/
     */
    @Test
    public void testParse() throws IOException {
        final String fin = "{1:F01TESTAR00AXXX7607663781}{2:O1010824170510TESTAR00AXXX94149133901705101425N}{4:\n"
                + ":20:DG942_171206-004\n"
                + ":28D:00001/00001\n"
                + ":50H:/344110001637\n"
                + "TESTAR00AXXX\n"
                + "Utrecht\n"
                + "Netherlands\n"
                + ":30:170502\n"
                + ":21:010735904\n"
                + ":32B:CNY14,00\n"
                + ":57A:CIBKCNBJ473\n"
                + ":59:/344110000361\n"
                + "CASH CUSTOMER I\n"
                + "TESTAR00AXXX\n"
                + "Utrecht\n"
                + "Netherlands\n"
                + ":70:/RFB/C767405OCP021001\n"
                + ":71A:SHA\n"
                + "-}{5:{CHK:B3BF0D846AFD}}";
        SwiftMessage msg = new SwiftParser(fin).message();
        assertNotNull(msg);
        assertNotNull(msg.getBlock1());
        assertNotNull(msg.getBlock2());
        assertNotNull(msg.getBlock4());
        assertNotNull(msg.getBlock5());
        assertEquals("TESTAR00AXXX", msg.getBlock1().getLogicalTerminal());
        assertEquals("101", msg.getBlock2().getMessageType());
        assertEquals("DG942_171206-004", msg.getBlock4().getFieldByName("20").getValue());
    }

    @Test
    public void testEmptyLines() throws IOException {
        String fin = "{1:F01TESTARZZAXXX0000000000}{2:I199TESTARZZXXXXN}{4:\n" + ":20:1111\n"
                + "\n"
                + ":21:2222\n"
                + "\r\n"
                + ":59:3333\r\n4444\r\n"
                + ":79:5555\r6666\n"
                + ":72:7777\n\r\n\n\r\n\n"
                + "-}";
        SwiftMessage sm = SwiftMessage.parse(fin);
        assertEquals("1111\n", sm.getBlock4().getTagByName("20").getValue());
        assertEquals("2222\n", sm.getBlock4().getTagByName("21").getValue());
        assertEquals("3333\r\n4444", sm.getBlock4().getTagByName("59").getValue());
        assertEquals("5555\r6666", sm.getBlock4().getTagByName("79").getValue());
        assertEquals("7777\n\r\n\n\r\n", sm.getBlock4().getTagByName("72").getValue());
    }

    @Test
    void
            reproduce_parse_stringWithNonsenseHeadersButUsefulContentBlock_returnsNullForHeadersAndValidValuesFieldsInContent() {
        MtSwiftMessage msg = MtSwiftMessage.parse(
                "Big blue sea{4:\n" + ":20:123456789\n" + ":77E:\n" + ":15A:\n" + ":27:3/5\n" + "-}dark green forrest");
        // We simply claim that this is an MT798, and it works!
        MT798 mt798 = new MT798(msg);
        assertEquals("798", mt798.getMessageType());
        // Submessage type is null, as expected
        assertNull(mt798.getField12());
        // The content of block 4 is available
        SwiftTagListBlock contentMessage = mt798.getSwiftMessage().getBlock4().getSubBlockAfterFirst("77E", false);

        Field27 field27 = (Field27) contentMessage.getFieldByName("27");
        assertEquals(3, field27.getNumberAsLong());
        assertEquals(5, field27.getTotalAsLong());
        assertNull(contentMessage.getFieldByName("52A"));
    }

    @Test
    void testParseInvalidPayload() throws IOException {
        SwiftMessage msg = SwiftMessage.parse("foo bar");
        assertNull(msg.getBlock1());
        assertNull(msg.getBlock2());
        assertNull(msg.getBlock3());
        assertNull(msg.getBlock4());
        assertNull(msg.getBlock5());
        assertNull(msg.getUserBlocks());

        // Although we may wrap it as an MT
        MT103 mt103 = new MT103(msg);

        // thew MT content is null
        assertNull(mt103.getField20());
        assertNull(mt103.getField32A());
    }

    @Test
    void testParseEmptyContent() throws IOException {
        SwiftMessage msg = SwiftMessage.parse("");
        assertNull(msg.getBlock1());
        assertNull(msg.getBlock2());
        assertNull(msg.getBlock3());
        assertNull(msg.getBlock4());
        assertNull(msg.getBlock5());
        assertNull(msg.getUserBlocks());

        // Although we may wrap it as an MT
        MT103 mt103 = new MT103(msg);

        // thew MT content is null
        assertNull(mt103.getField20());
        assertNull(mt103.getField32A());
    }

    @Test
    void testParseInvalidHeader() throws IOException {
        SwiftMessage msg = SwiftMessage.parse(
                "Big blue sea{4:\n" + ":20:123456789\n" + ":77E:\n" + ":15A:\n" + ":27:3/5\n" + "-}dark green forrest");

        // Still cast to a specific type
        MT798 mt798 = new MT798(msg);

        assertEquals("798", mt798.getMessageType());

        // missing field is null, as expected
        assertNull(mt798.getField12());

        // The content of block 4 is still available
        assertEquals("123456789", mt798.getField20().getValue());

        SwiftTagListBlock contentMessage = mt798.getSwiftMessage().getBlock4().getSubBlockAfterFirst("77E", false);

        Field27 field27 = (Field27) contentMessage.getFieldByName("27");
        assertEquals(3, field27.getNumberAsLong());
        assertEquals(5, field27.getTotalAsLong());
        assertNull(contentMessage.getFieldByName("52A"));
    }

    @Test
    void test_parse_system_message_MT094_from_String_lenient_true() throws IOException {
        String fin_MT094 = "{1:F01AAAACNBJBXXX1010000000}{2:O0941836210827NXNXXXXX0XXX00080000012345678911S}\n"
                + "{4:{135:N}{136:X12345}{130:/01/BANK\n"
                + "/01/XXXXXYYYYYX}{134:FOOABHBX\n"
                + "ABCDFGGH N.A.\n"
                + "ABCANA}{312:SUBJECT: xxxx XXXX AAA AASX YXYXY FOR SSS YXYXYXYX-XXX YXYX\n"
                + "XXXXXX YYY YYYYYYY TO FFF WWWWW REF X00000000 ON 00\n"
                + "XXX0000 YYY XXXXX YXYXYXY CODES YXYXYX FOR IPSUM LOERM\n"
                + "S YSYSY XXXX XXXX,THE XXXXX OF THE XXXXXX IPSUM AAA\n"
                + "XXXX XXX XXX MXXXAY XXXX IN XXX AND XXXX.}}{\n"
                + // unexpected LF
                "5:{CHK:123456789123}{SYS:1234567891XXXXXX1YYXXX1234567894}}";
        SwiftParser parser = new SwiftParser(fin_MT094);
        SwiftParserConfiguration configuration = new SwiftParserConfiguration();
        configuration.setLenient(true);
        parser.setConfiguration(configuration);
        parser.message();

        String errorMessage =
                "The block \n" + "5:{CHK:123456789123}{SYS:1234567891XXXXXX1YYXXX1234567894} could not be identified";
        assertEquals(parser.getErrors().size(), 1);
        assertEquals(parser.getErrors().get(0), errorMessage);
    }

    @Test
    void test_parse_system_message_MT094_from_String_lenient_false() {
        String fin_MT094 = "{1:F01AAAACNBJBXXX1010000000}{2:O0941836210827NXNXXXXX0XXX00080000012345678911S}\n"
                + "{4:{135:N}{136:X12345}{130:/01/BANK\n"
                + "/01/XXXXXYYYYYX}{134:FOOABHBX\n"
                + "ABCDFGGH N.A.\n"
                + "ABCANA}{312:SUBJECT: xxxx XXXX AAA AASX YXYXY FOR SSS YXYXYXYX-XXX YXYX\n"
                + "XXXXXX YYY YYYYYYY TO FFF WWWWW REF X00000000 ON 00\n"
                + "XXX0000 YYY XXXXX YXYXYXY CODES YXYXYX FOR IPSUM LOERM\n"
                + "S YSYSY XXXX XXXX,THE XXXXX OF THE XXXXXX IPSUM AAA\n"
                + "XXXX XXX XXX MXXXAY XXXX IN XXX AND XXXX.}}{\n"
                + // unexpected LF
                "5:{CHK:123456789123}{SYS:1234567891XXXXXX1YYXXX1234567894}}";
        SwiftParser parser = new SwiftParser(fin_MT094);
        SwiftParserConfiguration configuration = new SwiftParserConfiguration();
        configuration.setLenient(false);
        parser.setConfiguration(configuration);

        Assertions.assertThrows(ProwideException.class, parser::message);
    }
}<|MERGE_RESOLUTION|>--- conflicted
+++ resolved
@@ -1,9 +1,5 @@
 /*
-<<<<<<< HEAD
- * Copyright 2006-2021 Prowide
-=======
  * Copyright 2006-2023 Prowide
->>>>>>> 7128536c
  *
  * Licensed under the Apache License, Version 2.0 (the "License");
  * you may not use this file except in compliance with the License.
@@ -30,10 +26,11 @@
 import com.prowidesoftware.swift.model.field.Field27;
 import com.prowidesoftware.swift.model.mt.mt1xx.MT103;
 import com.prowidesoftware.swift.model.mt.mt7xx.MT798;
+import org.junit.jupiter.api.Assertions;
+import org.junit.jupiter.api.Test;
+
 import java.io.IOException;
 import java.io.StringReader;
-import org.junit.jupiter.api.Assertions;
-import org.junit.jupiter.api.Test;
 
 public class SwiftParserTest {
 
