/*
 * Copyright 2006-2021 Prowide
 *
 * Licensed under the Apache License, Version 2.0 (the "License");
 * you may not use this file except in compliance with the License.
 * You may obtain a copy of the License at
 *
 *     http://www.apache.org/licenses/LICENSE-2.0
 *
 * Unless required by applicable law or agreed to in writing, software
 * distributed under the License is distributed on an "AS IS" BASIS,
 * WITHOUT WARRANTIES OR CONDITIONS OF ANY KIND, either express or implied.
 * See the License for the specific language governing permissions and
 * limitations under the License.
 */
package com.prowidesoftware.swift.issues;

import com.prowidesoftware.swift.model.SwiftMessageUtils;
import com.prowidesoftware.swift.model.SwiftTagListBlock;
import com.prowidesoftware.swift.model.field.Field;
import com.prowidesoftware.swift.model.mt.mt5xx.MT564;
import org.junit.jupiter.api.Test;

import java.util.List;

import static org.junit.jupiter.api.Assertions.*;

/**
 * https://github.com/prowide/prowide-core/issues/41
 */
public class Issue41 {

    @Test
    public void testMT564() {

        String fin = "{1:F01FIFRUS31AXXX0000000000}{2:I564N}{4:\n" +
                ":16R:GENL\n" +
                ":20C::CORP//DV200000168730\n" +
                ":20C::SEME//DV200000168730\n" +
                ":23G:NEWM\n" +
                ":22F::CAEV//DVCA\n" +
                ":22F::CAMV//MAND\n" +
                ":98C::PREP//20201029152301\n" +
                ":25D::PROC//COMP\n" +
                ":16S:GENL\n" +
                ":16R:USECU\n" +
                ":35B:/CUSP/12345B68\n" +
                "XXXXXXXXXXXXXXXXXXXXXXXXXXXXXX\n" +
                ":16R:FIA\n" +
                ":94B::PLIS//EXCH/XTSE\n" +
                ":16S:FIA\n" +
                ":16R:ACCTINFO\n" +
                ":97A::SAFE//NONREF\n" +
                ":16S:ACCTINFO\n" +
                ":16S:USECU\n" +
                ":16R:CADETL\n" +
                ":98A::ANOU//20201029\n" +
                ":98A::XDTE//20001127\n" +
                ":98A::RDTE//20201130\n" +
                ":22F::DIVI//REGR\n" +
                ":16S:CADETL\n" +

                // sequence E
                ":16R:CAOPTN\n" +
                ":13A::CAON//001\n" +
                ":22F::CAOP//CASH\n" +
                ":17B::DFLT//Y\n" +
                ":92H::GRSS//USD0,12345657/ACTU\n" +

                // sequence E2
                ":16R:CASHMOVE\n" +
                ":22H::CRDB//CRED\n" +
                ":98A::PAYD//20201231\n" +
                ":92J::GRSS//INCO/USD0,1234567/ACTU\n" +
                ":16S:CASHMOVE\n" +

                ":70E::TAXE//US UNITED STATES\n" +
                ":16S:CAOPTN\n" +

                "-}";
        MT564 mt = MT564.parse(fin);

        // this returns all field 92a in the message
<<<<<<< HEAD
        List<? extends Field> fields = mt.getSwiftMessage().getBlock4().getFieldsByNumber(92);
        assertEquals(2, fields.size());
=======
        assertEquals(2, mt.getSwiftMessage().getBlock4().getFieldsByNumber(92).size());
>>>>>>> ff833efd

        MT564.SequenceE sequenceE = mt.getSequenceEList().get(0);

        // this returns all fields 92a in sequence E and ALSO in any subsequence such as the occurrence in the inner E2
<<<<<<< HEAD
        fields = sequenceE.getFieldsByNumber(92);
        assertEquals(2, fields.size());

        // this returns all fields 92a in sequence E only, not occurrence in subsequences
        SwiftTagListBlock trimmedSequenceE = SwiftMessageUtils.removeInnerSequences(mt.getSequenceEList().get(0));
        fields = trimmedSequenceE.getFieldsByNumber(92);
=======
        assertEquals(2, sequenceE.getFieldsByNumber(92).size());

        // this returns all fields 92a in sequence E only, not occurrence in subsequences
        SwiftTagListBlock trimmedSequenceE = SwiftMessageUtils.removeInnerSequences(mt.getSequenceEList().get(0));
        List<? extends Field> fields = trimmedSequenceE.getFieldsByNumber(92);
>>>>>>> ff833efd
        assertEquals(1, fields.size());
        assertEquals(":GRSS//USD0,12345657/ACTU", fields.get(0).getValue());

        assertEquals(trimmedSequenceE.getFieldsByName("92H").length, 1);
        assertEquals(trimmedSequenceE.getFieldsByName("92J").length, 0);

        assertNull(trimmedSequenceE.getFieldByName("92J"));
        assertNotNull(trimmedSequenceE.getFieldByName("92H"));

        // this returns all fields 92a in sequence E2
        SwiftTagListBlock sequenceE2 = SwiftMessageUtils.removeInnerSequences(mt.getSequenceE2List().get(0));
        fields = sequenceE2.getFieldsByNumber(92);
        assertEquals(1, fields.size());
        assertEquals(":GRSS//INCO/USD0,1234567/ACTU", fields.get(0).getValue());
    }

}<|MERGE_RESOLUTION|>--- conflicted
+++ resolved
@@ -81,30 +81,16 @@
         MT564 mt = MT564.parse(fin);
 
         // this returns all field 92a in the message
-<<<<<<< HEAD
-        List<? extends Field> fields = mt.getSwiftMessage().getBlock4().getFieldsByNumber(92);
-        assertEquals(2, fields.size());
-=======
         assertEquals(2, mt.getSwiftMessage().getBlock4().getFieldsByNumber(92).size());
->>>>>>> ff833efd
 
         MT564.SequenceE sequenceE = mt.getSequenceEList().get(0);
 
         // this returns all fields 92a in sequence E and ALSO in any subsequence such as the occurrence in the inner E2
-<<<<<<< HEAD
-        fields = sequenceE.getFieldsByNumber(92);
-        assertEquals(2, fields.size());
-
-        // this returns all fields 92a in sequence E only, not occurrence in subsequences
-        SwiftTagListBlock trimmedSequenceE = SwiftMessageUtils.removeInnerSequences(mt.getSequenceEList().get(0));
-        fields = trimmedSequenceE.getFieldsByNumber(92);
-=======
         assertEquals(2, sequenceE.getFieldsByNumber(92).size());
 
         // this returns all fields 92a in sequence E only, not occurrence in subsequences
         SwiftTagListBlock trimmedSequenceE = SwiftMessageUtils.removeInnerSequences(mt.getSequenceEList().get(0));
         List<? extends Field> fields = trimmedSequenceE.getFieldsByNumber(92);
->>>>>>> ff833efd
         assertEquals(1, fields.size());
         assertEquals(":GRSS//USD0,12345657/ACTU", fields.get(0).getValue());
 
