/*
<<<<<<< HEAD
 * Copyright 2006-2021 Prowide
=======
 * Copyright 2006-2023 Prowide
>>>>>>> 7128536c
 *
 * Licensed under the Apache License, Version 2.0 (the "License");
 * you may not use this file except in compliance with the License.
 * You may obtain a copy of the License at
 *
 *     http://www.apache.org/licenses/LICENSE-2.0
 *
 * Unless required by applicable law or agreed to in writing, software
 * distributed under the License is distributed on an "AS IS" BASIS,
 * WITHOUT WARRANTIES OR CONDITIONS OF ANY KIND, either express or implied.
 * See the License for the specific language governing permissions and
 * limitations under the License.
 */
package com.prowidesoftware.swift.model;

import static org.junit.jupiter.api.Assertions.*;

import com.prowidesoftware.swift.io.ConversionService;
import com.prowidesoftware.swift.model.field.*;
import java.util.Iterator;
import java.util.List;
import java.util.Map;
import org.junit.jupiter.api.Assertions;
import org.junit.jupiter.api.BeforeEach;
import org.junit.jupiter.api.Test;

public class SwiftTagListBlockTest {

    private SwiftTagListBlock b;
    private Tag t;

    @BeforeEach
    public void setUp() {
        this.b = new SwiftBlock3();
        this.t = new Tag("n:v");
    }

    @Test
    public void testContainsTag() {
        b.append(t);
        assertTrue(b.containsTag("n"));
    }

    @Test
    public void testCountStartsWith() {
        b.append(new Tag("1", "FOO"));
        b.append(new Tag("1", "BAR"));
        b.append(new Tag("1", "FOO2"));
        b.append(new Tag("1", "FOO"));

        b.append(new Tag("2", "FOO"));
        b.append(new Tag("2", "BAR"));
        b.append(new Tag("2", "FOO2"));
        b.append(new Tag("2", "FOO"));

        b.append(new Tag("1", "FOO"));
        b.append(new Tag("1", "BAR"));
        b.append(new Tag("1", "FOO2"));
        b.append(new Tag("1", "FOO"));

        assertEquals(6, b.countTagsStarsWith("1", "FOO"));
        assertEquals(2, b.countTagsStarsWith("1", "FOO2"));
    }

    @Test
    public void testContainsAll() {
        b.append(t);
        b.append(new Tag("1", "val"));
        assertTrue(b.containsAllOf(t.getName(), "1"));
        assertFalse(b.containsAllOf(t.getName(), "2"));
    }

    @Test
    public void testGetTagValue() {
        b.append(t);
        assertEquals("v", b.getTagValue("n"));
    }

    @Test
    public void testGetTagByName() {
        b.append(t);
        Tag found = b.getTagByName("n");
        assertEquals(t, found);
    }

    @Test
    public void testIsEmpty() {
        assertTrue(b.isEmpty());
        b.append(t);
        assertFalse(b.isEmpty());
    }

    @Test
    public void testSize() {
        assertEquals(0, b.size());
        b.append(t);
        assertEquals(1, b.size());
    }

    @Test
    public void testGetTagCount() {
        assertEquals(0, b.countAll());
        b.append(t);
        assertEquals(1, b.countAll());
    }

    @Test
    public void testGetTagCountString() {
        b.append(t);
        b.append(t);
        b.append(t);
        assertEquals(3, b.countByName("n"));
    }

    @Test
    public void testGetTagValues() {
        Tag t = new Tag("1:val1");
        b.append(t);

        String[] vals = b.getTagValues("foo");
        assertNotNull(vals);
        assertEquals(0, vals.length);
    }

    @Test
    public void testGetTagMap() {
        Map<String, String> m = b.getTagMap();
        assertTrue(m.isEmpty());

        b.append(t);
        m = b.getTagMap();

        assertEquals(1, m.size());
        assertTrue(m.containsKey("n"));
        assertTrue(m.containsValue("v"));
    }

    @Test
    public void testRemoveTag() {
        b.removeTag("");
        assertTrue(b.isEmpty());
        b.append(t);
        assertFalse(b.isEmpty());
        b.removeTag("n");
        assertTrue(b.isEmpty());
    }

    @Test
    public void testTagIterator() {
        b.getTags().clear();
        Iterator<Tag> it = b.tagIterator();
        assertFalse(it.hasNext());

        b.append(t);
        assertEquals(t, b.tagIterator().next());
    }

    @Test
    public void testIsTagBlock() {
        assertTrue(b.isTagBlock());
    }

    @Test
    public void testGetTagValuesEmpty2() {
        String[] vals = b.getTagValues("foo");
        assertNotNull(vals);
        assertEquals(0, vals.length);
    }

    @Test
    public void testGetTagValues1() {
        Tag t = new Tag("1:val1");
        b.append(t);

        String[] vals = b.getTagValues("1");
        assertNotNull(vals);
        assertEquals(1, vals.length);
        assertEquals("val1", vals[0]);
    }

    @Test
    public void testGetTagValues2() {
        b.append(new Tag("1:val1"));
        b.append(new Tag("1:val2"));

        String[] vals = b.getTagValues("1");
        assertNotNull(vals);
        assertEquals(2, vals.length);
        assertEquals("val1", vals[0]);
        assertEquals("val2", vals[1]);
    }

    @Test
    public void testRemoveAll1() {
        b.append(new Tag("1:val1"));
        b.append(new Tag("1:val2"));

        int vals = b.removeAll("1");
        assertEquals(2, vals);
    }

    @Test
    public void testRemoveAll2() {
        b.append(new Tag("a:val1"));
        b.append(new Tag("1:val1"));
        b.append(new Tag("b:val1"));
        b.append(new Tag("1:val1"));
        b.append(new Tag("c:val2"));

        int vals = b.removeAll("1");
        assertEquals(2, vals);
    }

    @Test
    public void testgetTagsByName() {
        b.append(new Tag("a:val1"));
        b.append(new Tag("1:val1"));
        b.append(new Tag("b:val1"));
        b.append(new Tag("1:val2"));
        b.append(new Tag("c:val3"));

        Tag[] tags = b.getTagsByName("1");
        assertEquals(2, tags.length);
        assertEquals("val1", tags[0].getValue());
        assertEquals("val2", tags[1].getValue());
    }

    @Test
    public void testgetTagsByValue() {
        b.append(new Tag("a:val1"));
        b.append(new Tag("1:val1"));
        b.append(new Tag("1:val2"));
        b.append(new Tag("c:val3"));
        b.append(new Tag("b:val1"));
        List<Tag> tags = b.getTagsByValue("val1");

        assertEquals(3, tags.size());
        assertEquals("a", tags.get(0).getName());
        assertEquals("1", tags.get(1).getName());
        assertEquals("b", tags.get(2).getName());
    }

    @Test
    public void testgetTagsByContent() {
        b.append(new Tag("a:val1aaa"));
        b.append(new Tag("1:dddval1"));
        b.append(new Tag("1:val2"));
        b.append(new Tag("c:val3"));
        b.append(new Tag("b:ffval1gg"));
        List<Tag> tags = b.getTagsByContent("val1");

        assertEquals(3, tags.size());
        assertEquals("a", tags.get(0).getName());
        assertEquals("1", tags.get(1).getName());
        assertEquals("b", tags.get(2).getName());
    }

    /**
     * Normal test with starting and ending tag
     */
    @Test
    public void testgetSubBlock01() {
        b.append(new Tag("1:val1"));
        b.append(new Tag("2:val2"));
        b.append(new Tag("3:val3"));
        b.append(new Tag("4:val4"));
        b.append(new Tag("5:val5"));

        SwiftTagListBlock sb = b.getSubBlock(new Tag("2:val2"), new Tag("4:val4"));

        assertEquals(3, sb.size());
        assertEquals("2", sb.getTag(0).getName());
        assertEquals("3", sb.getTag(1).getName());
        assertEquals("4", sb.getTag(2).getName());
        assertEquals("val2", sb.getTag(0).getValue());
        assertEquals("val3", sb.getTag(1).getValue());
        assertEquals("val4", sb.getTag(2).getValue());
    }

    /**
     * Normal test with no ending tag
     */
    @Test
    public void testgetSubBlock02() {
        b.append(new Tag("1:val1"));
        b.append(new Tag("2:val2"));
        b.append(new Tag("3:val3"));
        b.append(new Tag("4:val4"));
        b.append(new Tag("5:val5"));

        SwiftTagListBlock sb = b.getSubBlock(new Tag("2:val2"), null);

        assertEquals(4, sb.size());
        assertEquals("2", sb.getTag(0).getName());
        assertEquals("3", sb.getTag(1).getName());
        assertEquals("4", sb.getTag(2).getName());
        assertEquals("5", sb.getTag(3).getName());
        assertEquals("val2", sb.getTag(0).getValue());
        assertEquals("val3", sb.getTag(1).getValue());
        assertEquals("val4", sb.getTag(2).getValue());
        assertEquals("val5", sb.getTag(3).getValue());
    }

    /**
     * Normal test using block names
     */
    @Test
    public void testgetSubBlock03() {
        b.append(new Tag("1:val1"));
        b.append(new Tag("16R:foo"));
        b.append(new Tag("3:val3"));
        b.append(new Tag("16S:foo"));
        b.append(new Tag("5:val5"));

        SwiftTagListBlock sb = b.getSubBlock("foo");

        assertEquals(3, sb.size());
        assertEquals("16R", sb.getTag(0).getName());
        assertEquals("3", sb.getTag(1).getName());
        assertEquals("16S", sb.getTag(2).getName());
        assertEquals("foo", sb.getTag(0).getValue());
        assertEquals("val3", sb.getTag(1).getValue());
        assertEquals("foo", sb.getTag(2).getValue());
    }

    /**
     * Test using block name, with nested sub blocks
     */
    @Test
    public void testgetSubBlock04() {
        b.append(new Tag("1:val1"));
        b.append(new Tag("16R:foo"));
        b.append(new Tag("3:val3"));
        b.append(new Tag("16R:aaa"));
        b.append(new Tag("3:val3"));
        b.append(new Tag("16S:aaa"));
        b.append(new Tag("16S:foo"));
        b.append(new Tag("5:val5"));

        SwiftTagListBlock sb = b.getSubBlock("foo");

        assertEquals(6, sb.size());

        assertEquals("16R", sb.getTag(0).getName());
        assertEquals("foo", sb.getTag(0).getValue());

        assertEquals("3", sb.getTag(1).getName());
        assertEquals("val3", sb.getTag(1).getValue());

        assertEquals("16R", sb.getTag(2).getName());
        assertEquals("aaa", sb.getTag(2).getValue());

        assertEquals("3", sb.getTag(3).getName());
        assertEquals("val3", sb.getTag(3).getValue());

        assertEquals("16S", sb.getTag(4).getName());
        assertEquals("aaa", sb.getTag(4).getValue());

        assertEquals("16S", sb.getTag(5).getName());
        assertEquals("foo", sb.getTag(5).getValue());
    }

    /**
     * Ending tag precedes starting tag
     */
    @Test
    public void testgetSubBlock05() {
        b.append(new Tag("1:val1"));
        b.append(new Tag("4:val4"));
        b.append(new Tag("3:val3"));
        b.append(new Tag("2:val2"));
        b.append(new Tag("5:val5"));

        SwiftTagListBlock sb = b.getSubBlock(new Tag("2:val2"), new Tag("4:val4"));

        assertEquals(2, sb.size());
        assertEquals("2", sb.getTag(0).getName());
        assertEquals("val2", sb.getTag(0).getValue());
        assertEquals("5", sb.getTag(1).getName());
        assertEquals("val5", sb.getTag(1).getValue());
    }

    /**
     * Normal test with starting and ending tag and multiple sub blocks
     */
    @Test
    public void testgetSubBlock06() {
        b.append(new Tag("99:foo"));
        b.append(new Tag("1:start"));
        b.append(new Tag("2:val2"));
        b.append(new Tag("3:end"));
        b.append(new Tag("88:foo"));
        b.append(new Tag("1:start"));
        b.append(new Tag("4:val4"));
        b.append(new Tag("3:end"));
        b.append(new Tag("77:foo"));

        List<SwiftTagListBlock> sbs = b.getSubBlocks(new Tag("1:start"), new Tag("3:end"));

        assertEquals(2, sbs.size());

        SwiftTagListBlock sb = sbs.get(0);
        assertEquals(3, sb.size());
        assertEquals("1", sb.getTag(0).getName());
        assertEquals("start", sb.getTag(0).getValue());
        assertEquals("2", sb.getTag(1).getName());
        assertEquals("val2", sb.getTag(1).getValue());
        assertEquals("3", sb.getTag(2).getName());
        assertEquals("end", sb.getTag(2).getValue());

        SwiftTagListBlock sb2 = sbs.get(1);
        assertEquals(3, sb2.size());
        assertEquals("1", sb2.getTag(0).getName());
        assertEquals("start", sb2.getTag(0).getValue());
        assertEquals("4", sb2.getTag(1).getName());
        assertEquals("val4", sb2.getTag(1).getValue());
        assertEquals("3", sb2.getTag(2).getName());
        assertEquals("end", sb2.getTag(2).getValue());
    }

    @Test
    public void testSplit() {
        b.append(new Tag("99:foo"));

        b.append(new Tag("1:start"));
        b.append(new Tag("2:val2"));
        b.append(new Tag("3:end"));
        b.append(new Tag("88:foo"));

        b.append(new Tag("1:start"));
        b.append(new Tag("4:val4"));
        b.append(new Tag("3:end"));
        b.append(new Tag("77:foo"));
        b.append(new Tag("77:foo"));

        List<SwiftTagListBlock> sbs = b.splitByTagName("1");

        assertEquals(3, sbs.size());

        SwiftTagListBlock sb = sbs.get(0);
        assertEquals(1, sb.size());
        assertEquals("99", sb.getTag(0).getName());

        SwiftTagListBlock sb2 = sbs.get(1);
        assertEquals(4, sb2.size());

        SwiftTagListBlock sb3 = sbs.get(2);
        assertEquals(5, sb3.size());
    }

    @Test
    public void testSplitByNonexisting() {
        b.append(new Tag("99:foo"));
        b.append(new Tag("1:start"));
        b.append(new Tag("2:val2"));
        b.append(new Tag("3:end"));
        b.append(new Tag("88:foo"));

        List<SwiftTagListBlock> sbs = b.splitByTagName("XX");

        assertEquals(1, sbs.size());
        assertEquals(5, sbs.get(0).size());
    }

    /**
     * Normal test using block name and multiple sub blocks
     */
    @Test
    public void testgetSubBlock07() {
        b.append(new Tag("99:foo"));
        b.append(new Tag("16R:blockname"));
        b.append(new Tag("2:val2"));
        b.append(new Tag("16S:blockname"));
        b.append(new Tag("88:foo"));
        b.append(new Tag("16R:blockname"));
        b.append(new Tag("4:val4"));
        b.append(new Tag("16S:blockname"));
        b.append(new Tag("77:foo"));

        List<SwiftTagListBlock> sbs = b.getSubBlocks("blockname");

        assertEquals(2, sbs.size());

        SwiftTagListBlock sb = sbs.get(0);
        assertEquals(3, sb.size());
        assertEquals("16R", sb.getTag(0).getName());
        assertEquals("blockname", sb.getTag(0).getValue());
        assertEquals("2", sb.getTag(1).getName());
        assertEquals("val2", sb.getTag(1).getValue());
        assertEquals("16S", sb.getTag(2).getName());
        assertEquals("blockname", sb.getTag(2).getValue());

        SwiftTagListBlock sb2 = sbs.get(1);
        assertEquals(3, sb2.size());
        assertEquals("16R", sb2.getTag(0).getName());
        assertEquals("blockname", sb2.getTag(0).getValue());
        assertEquals("4", sb2.getTag(1).getName());
        assertEquals("val4", sb2.getTag(1).getValue());
        assertEquals("16S", sb2.getTag(2).getName());
        assertEquals("blockname", sb2.getTag(2).getValue());
    }

    /**
     * Test using block name and multiple sub blocks, with nested sub blocks
     */
    @Test
    public void testgetSubBlock08() {
        b.append(new Tag("99:foo"));
        b.append(new Tag("16R:blockname"));
        b.append(new Tag("2:val2"));
        b.append(new Tag("16S:blockname"));
        b.append(new Tag("88:foo"));
        b.append(new Tag("16R:blockname"));
        b.append(new Tag("4:val4"));
        b.append(new Tag("16R:foo"));
        b.append(new Tag("66:foo"));
        b.append(new Tag("16S:foo"));
        b.append(new Tag("16S:blockname"));
        b.append(new Tag("77:foo"));

        List<SwiftTagListBlock> sbs = b.getSubBlocks("blockname");

        assertEquals(2, sbs.size());

        SwiftTagListBlock sb = sbs.get(0);
        assertEquals(3, sb.size());
        assertEquals("16R", sb.getTag(0).getName());
        assertEquals("blockname", sb.getTag(0).getValue());
        assertEquals("2", sb.getTag(1).getName());
        assertEquals("val2", sb.getTag(1).getValue());
        assertEquals("16S", sb.getTag(2).getName());
        assertEquals("blockname", sb.getTag(2).getValue());

        SwiftTagListBlock sb2 = sbs.get(1);
        assertEquals(6, sb2.size());
        assertEquals("16R", sb2.getTag(0).getName());
        assertEquals("blockname", sb2.getTag(0).getValue());
        assertEquals("4", sb2.getTag(1).getName());
        assertEquals("val4", sb2.getTag(1).getValue());
        assertEquals("16R", sb2.getTag(2).getName());
        assertEquals("foo", sb2.getTag(2).getValue());
        assertEquals("66", sb2.getTag(3).getName());
        assertEquals("foo", sb2.getTag(3).getValue());
        assertEquals("16S", sb2.getTag(4).getName());
        assertEquals("foo", sb2.getTag(4).getValue());
        assertEquals("16S", sb2.getTag(5).getName());
        assertEquals("blockname", sb2.getTag(5).getValue());
    }

    /**
     * Test using block name and multiple sub blocks, with nested sub blocks and missing ending tag
     */
    @Test
    public void testgetSubBlock09() {
        b.append(new Tag("99:foo"));
        b.append(new Tag("16R:blockname"));
        b.append(new Tag("2:val2"));
        b.append(new Tag("16S:blockname"));
        b.append(new Tag("88:foo"));
        b.append(new Tag("16R:blockname"));
        b.append(new Tag("4:val4"));
        b.append(new Tag("16R:foo"));
        b.append(new Tag("66:foo"));
        b.append(new Tag("16S:foo"));
        b.append(new Tag("77:foo"));

        List<SwiftTagListBlock> sbs = b.getSubBlocks("blockname");

        assertEquals(2, sbs.size());

        SwiftTagListBlock sb = sbs.get(0);
        assertEquals(3, sb.size());
        assertEquals("16R", sb.getTag(0).getName());
        assertEquals("blockname", sb.getTag(0).getValue());
        assertEquals("2", sb.getTag(1).getName());
        assertEquals("val2", sb.getTag(1).getValue());
        assertEquals("16S", sb.getTag(2).getName());
        assertEquals("blockname", sb.getTag(2).getValue());

        SwiftTagListBlock sb2 = sbs.get(1);
        assertEquals(6, sb2.size());
        assertEquals("16R", sb2.getTag(0).getName());
        assertEquals("blockname", sb2.getTag(0).getValue());
        assertEquals("4", sb2.getTag(1).getName());
        assertEquals("val4", sb2.getTag(1).getValue());
        assertEquals("16R", sb2.getTag(2).getName());
        assertEquals("foo", sb2.getTag(2).getValue());
        assertEquals("66", sb2.getTag(3).getName());
        assertEquals("foo", sb2.getTag(3).getValue());
        assertEquals("16S", sb2.getTag(4).getName());
        assertEquals("foo", sb2.getTag(4).getValue());
        assertEquals("77", sb2.getTag(5).getName());
        assertEquals("foo", sb2.getTag(5).getValue());
    }

    /**
     * Normal test with starting and ending tag names and multiple sub blocks
     */
    @Test
    public void testgetSubBlock10() {
        b.append(new Tag("99:foo"));
        b.append(new Tag("1:start"));
        b.append(new Tag("2:val2"));
        b.append(new Tag("3:end"));
        b.append(new Tag("88:foo"));
        b.append(new Tag("1:start"));
        b.append(new Tag("4:val4"));
        b.append(new Tag("3:end"));
        b.append(new Tag("77:foo"));

        List<SwiftTagListBlock> sbs = b.getSubBlocks("1", "3");

        assertEquals(2, sbs.size());

        SwiftTagListBlock sb = sbs.get(0);
        assertEquals(3, sb.size());
        assertEquals("1", sb.getTag(0).getName());
        assertEquals("start", sb.getTag(0).getValue());
        assertEquals("2", sb.getTag(1).getName());
        assertEquals("val2", sb.getTag(1).getValue());
        assertEquals("3", sb.getTag(2).getName());
        assertEquals("end", sb.getTag(2).getValue());

        SwiftTagListBlock sb2 = sbs.get(1);
        assertEquals(3, sb2.size());
        assertEquals("1", sb2.getTag(0).getName());
        assertEquals("start", sb2.getTag(0).getValue());
        assertEquals("4", sb2.getTag(1).getName());
        assertEquals("val4", sb2.getTag(1).getValue());
        assertEquals("3", sb2.getTag(2).getName());
        assertEquals("end", sb2.getTag(2).getValue());
    }

    /**
     * Normal test with starting and ending tag names and multiple sub blocks
     * using tag number for end boundary (regardless of letter option)
     */
    @Test
    public void testgetSubBlock10b() {
        b.append(new Tag("99:foo"));
        b.append(new Tag("1:start"));
        b.append(new Tag("2:val2"));
        b.append(new Tag("3A:end"));
        b.append(new Tag("88:foo"));
        b.append(new Tag("1:start"));
        b.append(new Tag("4:val4"));
        b.append(new Tag("3B:end"));
        b.append(new Tag("77:foo"));

        List<SwiftTagListBlock> sbs = b.getSubBlocks("1", 3);

        assertEquals(2, sbs.size());

        SwiftTagListBlock sb = sbs.get(0);
        assertEquals(3, sb.size());
        assertEquals("1", sb.getTag(0).getName());
        assertEquals("start", sb.getTag(0).getValue());
        assertEquals("2", sb.getTag(1).getName());
        assertEquals("val2", sb.getTag(1).getValue());
        assertEquals("3A", sb.getTag(2).getName());
        assertEquals("end", sb.getTag(2).getValue());

        SwiftTagListBlock sb2 = sbs.get(1);
        assertEquals(3, sb2.size());
        assertEquals("1", sb2.getTag(0).getName());
        assertEquals("start", sb2.getTag(0).getValue());
        assertEquals("4", sb2.getTag(1).getName());
        assertEquals("val4", sb2.getTag(1).getValue());
        assertEquals("3B", sb2.getTag(2).getName());
        assertEquals("end", sb2.getTag(2).getValue());
    }

    /**
     * Not found
     */
    @Test
    public void testgetSubBlock11() {
        b.append(new Tag("1:val1"));
        b.append(new Tag("2:val2"));
        b.append(new Tag("3:val3"));
        b.append(new Tag("4:val4"));
        b.append(new Tag("5:val5"));

        SwiftTagListBlock sb = b.getSubBlock(new Tag("7:val7"), new Tag("8:val8"));

        assertEquals(0, sb.size());
    }

    /**
     * Not found
     */
    @Test
    public void testContainTag() {
        b.append(new Tag("1:val1"));
        b.append(new Tag("2:val2"));
        b.append(new Tag("3:val3"));
        b.append(new Tag("4:val4"));
        b.append(new Tag("5:val5"));
        assertTrue(b.containsTag(new Tag("4:val4")));
        assertFalse(b.containsTag(new Tag("4:foo")));
        assertFalse(b.containsTag(new Tag("foo:val4")));
    }

    @Test
    public void testContainsField() {
        b.append(new Tag("21E:"));
        b.append(new Tag("50B:"));
        assertTrue(b.containsField("50B"));
        assertTrue(b.containsField("50a"));
        assertTrue(b.containsField("21E"));
        assertTrue(b.containsField("21a"));
    }

    @Test
    public void testFieldsByNameEmptyResult() {
        // empty result
        b.append(new Tag("1", "foo"));
        Field[] fieldsByName = b.getFieldsByName("2");
        assertEquals(0, fieldsByName.length);

        // empty result with empty set
        Field[] o = new SwiftTagListBlock().getFieldsByName("");
        assertEquals(0, o.length);

        o = new SwiftTagListBlock().getFieldsByName("1");
        assertEquals(0, o.length);
    }

    @Test
    public void testFieldsByNameWildcards() {
        b.append(new Tag("95C", "foo"));
        Field[] fieldsByName = b.getFieldsByName("95a");
        assertEquals(1, fieldsByName.length);

        b.append(new Tag("93", "bar"));
        fieldsByName = b.getFieldsByName("95a");
        assertEquals(1, fieldsByName.length);

        b.append(new Tag("95C", "foo2"));
        fieldsByName = b.getFieldsByName("95a");
        assertEquals(2, fieldsByName.length);
    }

    @Test
    public void testFieldsByNameBeing() {
        b.append(new Tag("95C", "foo"));
        assertEquals(1, b.getFieldsByName("95a", "foo").size());

        b.append(new Tag("93", "bar"));
        assertEquals(1, b.getFieldsByName("95a", "foo").size());

        b.append(new Tag("95C", "foo"));
        b.append(new Tag("95C", "foo2"));
        b.append(new Tag("95C", "foo2"));
        b.append(new Tag("95C", "foo2"));
        assertEquals(2, b.getFieldsByName("95a", "foo").size());
        assertEquals(3, b.getFieldsByName("95a", "foo2").size());
    }

    @Test
    public void testTagsByNameBeing() {
        b.append(new Tag("95C", "foo"));
        assertEquals(1, b.getTagsByName("95a", "foo").size());

        b.append(new Tag("93", "bar"));
        assertEquals(1, b.getTagsByName("95a", "foo").size());

        b.append(new Tag("95C", "foo"));
        b.append(new Tag("95C", "foo2"));
        b.append(new Tag("95C", "foo2"));
        b.append(new Tag("95C", "foo2"));
        assertEquals(2, b.getTagsByName("95a", "foo").size());
        assertEquals(3, b.getTagsByName("95a", "foo2").size());
    }

    @Test
    public void testGetTagIndex() {
        b.append(new Tag("1:val1"));
        b.append(new Tag("2:val2"));
        b.append(new Tag("3K:val3"));
        b.append(new Tag("4:val4"));
        b.append(new Tag("5:val5"));

        assertEquals(0, (int) b.getTagIndex("1", null));
        assertEquals(2, (int) b.getTagIndex("3", new String[] {"A", "B", "K"}));
        assertEquals(3, (int) b.getTagIndex("4", new String[] {"A", "B", "K", ""}));
    }

    @Test
    public void testGetSubBlockAfterFirst() {
        b.append(new Tag("1:val1"));
        b.append(new Tag("2:val2"));
        b.append(new Tag("3K:val3"));
        b.append(new Tag("4:val4"));
        b.append(new Tag("5:val5"));
        SwiftTagListBlock sb = b.getSubBlockAfterFirst("2", true);
        assertEquals(4, sb.size());
        assertEquals("val2", sb.getTag(0).getValue());
        assertEquals("val5", sb.getTag(3).getValue());
    }

    @Test
    public void testGetSubBlockAfterFirst2() {
        b.append(new Tag("1:val1"));
        b.append(new Tag("2:val2"));
        b.append(new Tag("3K:val3"));
        b.append(new Tag("4:val4"));
        b.append(new Tag("5:val5"));
        SwiftTagListBlock sb = b.getSubBlockAfterFirst("3K", true);
        assertEquals(3, sb.size());
        assertEquals("val3", sb.getTag(0).getValue());
        assertEquals("val5", sb.getTag(2).getValue());
    }

    @Test
    public void testGetSubBlockAfterFirst3() {
        b.append(new Tag("1:val1"));
        b.append(new Tag("2:val2"));
        b.append(new Tag("3K:val3"));
        b.append(new Tag("4:val4"));
        b.append(new Tag("5:val5"));
        b.append(new Tag("3K:val6"));
        b.append(new Tag("7:val7"));
        b.append(new Tag("8:val8"));
        SwiftTagListBlock sb = b.getSubBlockAfterFirst("3K", false);
        assertEquals(5, sb.size());
        assertEquals("val4", sb.getTag(0).getValue());
        assertEquals("val8", sb.getTag(4).getValue());
    }

    @Test
    public void testGetSubBlockAfterFirstLimit() {
        b.append(new Tag("1:val1"));
        b.append(new Tag("2:val2"));
        b.append(new Tag("3K:val3"));
        b.append(new Tag("4:val4"));
        b.append(new Tag("5:val5"));
        b.append(new Tag("3K:val6"));
        b.append(new Tag("7:val7"));
        b.append(new Tag("8:val8"));
        SwiftTagListBlock sb = b.getSubBlockAfterFirst("8", false);
        assertEquals(0, sb.size());
    }

    @Test
    public void testGetSubBlockAfterFirstLimit2() {
        b.append(new Tag("1:val1"));
        b.append(new Tag("2:val2"));
        b.append(new Tag("3K:val3"));
        b.append(new Tag("4:val4"));
        b.append(new Tag("5:val5"));
        b.append(new Tag("3K:val6"));
        b.append(new Tag("7:val7"));
        b.append(new Tag("8:val8"));
        SwiftTagListBlock sb = b.getSubBlockAfterFirst("1", false);
        assertEquals(7, sb.size());
    }

    @Test
    public void testGetSubBlockAfterFirstNotFound() {
        b.append(new Tag("1:val1"));
        b.append(new Tag("2:val2"));
        b.append(new Tag("3K:val3"));
        b.append(new Tag("4:val4"));
        b.append(new Tag("5:val5"));
        b.append(new Tag("3K:val6"));
        b.append(new Tag("7:val7"));
        b.append(new Tag("8:val8"));
        SwiftTagListBlock sb = b.getSubBlockAfterFirst("99", false);
        assertEquals(0, sb.size());
    }

    @Test
    public void testGetSubBlockAfterFirstTag() {
        b.append(new Tag("1:val1"));
        b.append(new Tag("2:val2"));
        b.append(new Tag("3K:val3"));
        b.append(new Tag("4:val4"));
        b.append(new Tag("5:val5"));
        b.append(new Tag("3K:val6"));
        b.append(new Tag("7:val7"));
        b.append(new Tag("8:val8"));
        SwiftTagListBlock sb = b.getSubBlockAfterFirst(new Tag("3K:val3"), false);
        assertEquals(5, sb.size());
        assertEquals("val4", sb.getTag(0).getValue());
        assertEquals("val8", sb.getTag(4).getValue());
    }

    @Test
    public void testGetSubBlockBeforeFirst() {
        b.append(new Tag("1:val1"));
        b.append(new Tag("2:val2"));
        b.append(new Tag("3K:val3"));
        b.append(new Tag("4:val4"));
        b.append(new Tag("5:val5"));
        SwiftTagListBlock sb = b.getSubBlockBeforeFirst("2", false);
        assertEquals(1, sb.size());
        assertEquals("val1", sb.getTag(0).getValue());
    }

    @Test
    public void testGetSubBlockBeforeLast() {
        b.append(new Tag("1:val1"));
        b.append(new Tag("2:val2"));
        b.append(new Tag("3K:val3"));
        b.append(new Tag("2:val2"));
        b.append(new Tag("5:val5"));
        SwiftTagListBlock sb = b.getSubBlockBeforeLast("2", false);
        assertEquals(3, sb.size());
        assertEquals("val3", sb.getTag(2).getValue());

        sb = b.getSubBlockBeforeLast("2", true);
        assertEquals(4, sb.size());
        assertEquals("val2", sb.getTag(3).getValue());
    }

    @Test
    public void testIndexOfLast() {
        b.append(new Tag("1:val1"));
        b.append(new Tag("2:val2"));
        b.append(new Tag("3K:val3"));
        b.append(new Tag("2:val2"));
        b.append(new Tag("5:val5"));

        assertEquals(3, b.indexOfLast("2"));

        assertEquals(0, b.indexOfLast("1"));

        assertEquals(4, b.indexOfLast("5"));
    }

    @Test
    public void testGetSubBlockAfterLast() {
        b.append(new Tag("1:val1"));
        b.append(new Tag("2:val2"));
        b.append(new Tag("3K:val3"));
        b.append(new Tag("2:val2"));
        b.append(new Tag("5:val5"));
        SwiftTagListBlock sb = b.getSubBlockAfterLast("2", false);
        assertEquals(1, sb.size());
        assertEquals("val5", sb.getTag(0).getValue());

        sb = b.getSubBlockAfterLast("2", true);
        assertEquals(2, sb.size());
        assertEquals("val5", sb.getTag(1).getValue());
    }

    @Test
    public void testGetSubBlockBeforeFirst2() {
        b.append(new Tag("1:val1"));
        b.append(new Tag("2:val2"));
        b.append(new Tag("3K:val3"));
        b.append(new Tag("4:val4"));
        b.append(new Tag("5:val5"));
        SwiftTagListBlock sb = b.getSubBlockBeforeFirst("2", true);
        assertEquals(2, sb.size());
        assertEquals("val1", sb.getTag(0).getValue());
        assertEquals("val2", sb.getTag(1).getValue());
    }

    @Test
    public void testGetSubBlockBeforeFirst3() {
        b.append(new Tag("1:val1"));
        b.append(new Tag("2:val2"));
        b.append(new Tag("3K:val3"));
        b.append(new Tag("4:val4"));
        b.append(new Tag("5:val5"));
        SwiftTagListBlock sb = b.getSubBlockBeforeFirst("3K", true);
        assertEquals(3, sb.size());
        assertEquals("val1", sb.getTag(0).getValue());
        assertEquals("val2", sb.getTag(1).getValue());
        assertEquals("val3", sb.getTag(2).getValue());
    }

    @Test
    public void testGetSubBlockBeforeFirstFirst2() {
        b.append(new Tag("1:val1"));
        b.append(new Tag("2:val2"));
        b.append(new Tag("3K:val3"));
        b.append(new Tag("4:val4"));
        b.append(new Tag("5:val5"));
        b.append(new Tag("3K:val6"));
        b.append(new Tag("7:val7"));
        b.append(new Tag("8:val8"));
        SwiftTagListBlock sb = b.getSubBlockBeforeFirst("3K", false);
        assertEquals(2, sb.size());
        assertEquals("val1", sb.getTag(0).getValue());
        assertEquals("val2", sb.getTag(1).getValue());
    }

    @Test
    public void testGetSubBlockBeforeFirstLimit() {
        b.append(new Tag("1:val1"));
        b.append(new Tag("2:val2"));
        b.append(new Tag("3K:val3"));
        b.append(new Tag("4:val4"));
        b.append(new Tag("5:val5"));
        b.append(new Tag("3K:val6"));
        b.append(new Tag("7:val7"));
        b.append(new Tag("8:val8"));
        SwiftTagListBlock sb = b.getSubBlockBeforeFirst("1", false);
        assertEquals(0, sb.size());
    }

    @Test
    public void testGetSubBlockBeforeFirstLimit2() {
        b.append(new Tag("1:val1"));
        b.append(new Tag("2:val2"));
        b.append(new Tag("3K:val3"));
        b.append(new Tag("4:val4"));
        b.append(new Tag("5:val5"));
        b.append(new Tag("3K:val6"));
        b.append(new Tag("7:val7"));
        b.append(new Tag("8:val8"));
        SwiftTagListBlock sb = b.getSubBlockBeforeFirst("8", false);
        assertEquals(7, sb.size());
    }

    @Test
    public void testGetSubBlockBeforeFirstNotFound() {
        b.append(new Tag("1:val1"));
        b.append(new Tag("2:val2"));
        b.append(new Tag("3K:val3"));
        b.append(new Tag("4:val4"));
        b.append(new Tag("5:val5"));
        b.append(new Tag("3K:val6"));
        b.append(new Tag("7:val7"));
        b.append(new Tag("8:val8"));
        SwiftTagListBlock sb = b.getSubBlockBeforeFirst("99", false);
        assertEquals(8, sb.size());
    }

    @Test
    public void testRemove() {
        b.append(new Tag("1:val1"));
        b.append(new Tag("2:val2"));
        b.append(new Tag("3K:val3"));
        b.append(new Tag("4:val4"));
        b.append(new Tag("5:val5"));
        String sb = b.removeTag("3K");
        assertEquals("val3", sb);
        assertEquals(4, b.size());
    }

    /**
     * Test for subblocks API with real case message
     */
    @Test
    public void testGetSubBlockMT564() {
        final String msg =
                "{1:F01MTGSUS6SAXXX3206837054}{2:O5641435070316CHASGB2LDGST07128160300703160735N}{3:{108:000255CQ8272245}}{4:\n"
                        + ":16R:GENL\n"
                        + ":20C::CORP//D455103\n"
                        + ":20C::SEME//029206016\n"
                        + ":23G:NEWM\n"
                        + ":22F::CAEV//DVCA\n"
                        + ":22F::CAMV//MAND\n"
                        + ":98C::PREP//20070316143348\n"
                        + ":25D::PROC//COMP\n"
                        + ":16S:GENL\n"
                        + ":16R:USECU\n"
                        + ":35B:ISIN CH0011075394\n"
                        + "/XX/5983816\n"
                        + "ZURICH FIN SVS GRP\n"
                        + "CHF0.10\n"
                        + ":16R:ACCTINFO\n"
                        + ":97A::SAFE//760043140\n"
                        + ":94F::SAFE//CUST/UBSWCHZH80A\n"
                        + ":93B::ELIG//UNIT/7000,\n"
                        + ":16S:ACCTINFO\n"
                        + ":16S:USECU\n"
                        + ":16R:CADETL\n"
                        + ":98A::XDTE//20111111\n"
                        + ":98A::PAYD//20111111\n"
                        + ":98A::RDTE//20111111\n"
                        + ":92A::WITF//35,\n"
                        + ":92A::GRSS//0,000001000\n"
                        + ":16S:CADETL\n"
                        + ":16R:CAOPTN\n"
                        + ":13A::CAON//001\n"
                        + ":22F::CAOP//CASH\n"
                        + ":11A::OPTN//CHF\n"
                        + ":17B::DFLT//Y\n"
                        + ":98A::XDTE//20111111\n"
                        + ":98A::PAYD//20111111\n"
                        + ":98A::RDTE//20111111\n"
                        + ":92A::GRSS//0,000001000\n"
                        + ":16R:CASHMOVE\n"
                        + ":22H::CRDB//CRED\n"
                        + ":19B::ENTL//CHF0,01\n"
                        + ":19B::GRSS//CHF0,01\n"
                        + ":19B::NETT//CHF0,01\n"
                        + ":98A::PAYD//20111111\n"
                        + ":98A::VALU//20111111\n"
                        + ":16S:CASHMOVE\n"
                        + ":16S:CAOPTN\n"
                        + "-}";
        // parse text message into SWIFT message object
        SwiftMessage o = new ConversionService().getMessageFromFIN(msg);
        List<SwiftTagListBlock> sequencesB2 = o.getBlock4().getSubBlocks("ACCTINFO");
        List<SwiftTagListBlock> sequencesC = o.getBlock4().getSubBlocks("INTSEC");

        for (SwiftTagListBlock seq : sequencesB2) {
            Field[] fields = seq.getFieldsByName("93B");
            assertEquals(1, fields.length);
            Field93B f = (Field93B) fields[0];
            assertEquals(":ELIG//UNIT/7000,", f.getValue());
        }

        assertTrue(sequencesC.isEmpty());
    }

    @Test
    public void testFilterByName() {
        b.append(new Tag("1:val1"));
        b.append(new Tag("2:val2"));
        b.append(new Tag("3K:val3"));
        b.append(new Tag("4:val4"));
        b.append(new Tag("5:val5"));
        b.append(new Tag("3K:val6"));
        b.append(new Tag("7:val7"));
        b.append(new Tag("8:val8"));
        SwiftTagListBlock sb = b.filterByName(true, "1", "4", "7");
        assertEquals(3, sb.size());
        assertEquals("val7", sb.getTag(2).getValue());
        sb = b.filterByName(false, "1", "4", "7");
        assertEquals(5, sb.size());
    }

    @Test
    public void testFilterByName2() {
        SwiftTagListBlock sb = b.filterByName(true, "1", "4", "7");
        assertEquals(0, sb.size());

        b.append(new Tag("1:val1"));
        b.append(new Tag("2:val2"));
        b.append(new Tag("3K:val3"));
        b.append(new Tag("4:val4"));
        b.append(new Tag("5:val5"));
        b.append(new Tag("3K:val6"));
        b.append(new Tag("7:val7"));
        b.append(new Tag("8:val8"));

        sb = b.filterByName(false);
        assertEquals(8, sb.size());
    }

    @Test
    public void testFilterByNameOrdered() {
        b.append(new Tag("1:val1"));
        b.append(new Tag("2:val2"));
        b.append(new Tag("3K:val3"));
        b.append(new Tag("4:val4"));
        b.append(new Tag("5:val5"));
        b.append(new Tag("3K:val6"));
        b.append(new Tag("7:val7"));
        b.append(new Tag("8:val8"));
        SwiftTagListBlock sb = b.filterByNameOrdered("1", "2", "4");
        assertEquals(2, sb.size());
        assertEquals("val1", sb.getTag(0).getValue());
        assertEquals("val2", sb.getTag(1).getValue());
    }

    @Test
    public void testGetOptionalList() {

        b.append(new Tag("1:val1")); // entra, en primera fila de permitidos
        b.append(new Tag("2:val2")); // entra en la tercera
        b.append(new Tag("3:val3")); // no entra, de la tercera ya se consumui el priero, y de cada fila se acepta uno
        b.append(new Tag("4:val4"));
        b.append(new Tag("5:val5"));
        b.append(new Tag("6:val6"));
        b.append(new Tag("7:val7"));
        b.append(new Tag("8:val8"));

        SwiftTagListBlock result = b.getOptionalList(new String[][] {{"1a", "1b", "1"}, {"2e", "2c"}, {"2", "3"}});

        assertEquals(2, result.size());
        assertEquals("val1", result.getTag(0).getValue());
        assertEquals("val2", result.getTag(1).getValue());
    }

    @Test
    public void testGetOptionalLists() {
        appends(b, 1, 8);
        appends(b, 1, 8);

        List<SwiftTagListBlock> result =
                b.getOptionalLists(new String[][] {{"1a", "1b", "1"}, {"2e", "2c"}, {"2", "3"}});

        assertNotNull(result);
        assertEquals(2, result.size());
    }

    @Test
    public void testGetSubBlockDelimitedWithOptionalTail() {
        appends(b, 1, 8);

        String[] start = {"1"};
        String[] end = {"5c", "5b", "5"};
        String[] tail = {};
        SwiftTagListBlock result = b.getSubBlockDelimitedWithOptionalTail(start, end, tail);
        assertEquals(result.getTag(0).getValue(), "val1");
        assertEquals(result.getTag(1).getValue(), "val2");
        assertEquals(result.getTag(2).getValue(), "val3");
        assertEquals(result.getTag(3).getValue(), "val4");
        assertEquals(result.getTag(4).getValue(), "val5");
        assertEquals(5, result.size(), "" + result.tagNamesList());
    }

    @Test
    public void testGetSubBlockDelimitedWithOptionalTail_02() {
        appends(b, 1, 9);

        String[] start = {"1"};
        String[] end = {"3"};
        String[] tail = {"6", "7"};
        SwiftTagListBlock result = b.getSubBlockDelimitedWithOptionalTail(start, end, tail);

        assertNotNull(result);
        assertEquals(result.getTag(0).getValue(), "val1");
        assertEquals(result.getTag(1).getValue(), "val2");
        assertEquals(result.getTag(2).getValue(), "val3");
        assertEquals(3, result.size(), "returned: " + result.tagNamesList());
    }

    @Test
    public void testGetSubBlockDelimitedWithOptionalTail_03() {
        appends(b, 1, 4);

        String[] start = {"1"};
        String[] end = {"2"};
        String[] tail = {"3", "4"};
        SwiftTagListBlock result = b.getSubBlockDelimitedWithOptionalTail(start, end, tail);

        assertNotNull(result);
        assertEquals(result.getTag(0).getValue(), "val1");
        assertEquals(result.getTag(1).getValue(), "val2");
        assertEquals(result.getTag(2).getValue(), "val3");
        assertEquals(result.getTag(3).getValue(), "val4");
        assertEquals(4, result.size());
    }

    @Test
    public void testGetSubBlockDelimitedWithOptionalTail_04() {
        appends(b, 1, 8);

        String[] start = {"3"};
        String[] end = {"5c", "5b", "5"};
        String[] tail = {};
        SwiftTagListBlock result = b.getSubBlockDelimitedWithOptionalTail(start, end, tail);
        assertEquals(result.getTag(0).getValue(), "val3");
        assertEquals(result.getTag(1).getValue(), "val4");
        assertEquals(result.getTag(2).getValue(), "val5");
        assertEquals(3, result.size(), "" + result.tagNamesList());
    }

    @Test
    public void testGetSubBlockDelimitedWithOptionalTail_05() {
        appends(b, 1, 8);

        String[] start = {"3"};
        String[] end = {"5c", "5b", "5"};
        String[] tail = {"6", "7"};
        SwiftTagListBlock result = b.getSubBlockDelimitedWithOptionalTail(start, end, tail);
        assertEquals(result.getTag(0).getValue(), "val3");
        assertEquals(result.getTag(1).getValue(), "val4");
        assertEquals(result.getTag(2).getValue(), "val5");
        assertEquals(result.getTag(3).getValue(), "val6");
        assertEquals(result.getTag(4).getValue(), "val7");
        assertEquals(5, result.size(), "" + result.tagNamesList());
    }

    @Test
    public void testGetSubBlockDelimitedWithOptionalTail_06() {
        appends(b, 1, 9);

        String[] start = {"2"};
        String[] end = {"4"};
        String[] tail = {"6", "7"};
        SwiftTagListBlock result = b.getSubBlockDelimitedWithOptionalTail(start, end, tail);

        assertNotNull(result);
        assertEquals(result.getTag(0).getValue(), "val2");
        assertEquals(result.getTag(1).getValue(), "val3");
        assertEquals(result.getTag(2).getValue(), "val4");
        assertEquals(3, result.size(), "returned: " + result.tagNamesList());
    }

    @Test
    public void testGetSubBlocksDelimitedWithOptionalTail() {
        appends(b, 1, 8);
        appends(b, 1, 8);

        String[] start = {"1"};
        String[] end = {"5c", "5b", "5"};
        String[] tail = {};
        List<SwiftTagListBlock> result = b.getSubBlocksDelimitedWithOptionalTail(start, end, tail);

        assertEquals(2, result.size());
        assertEquals(5, result.get(0).size());
        assertEquals(5, result.get(1).size());

        tail = new String[] {"6a", "6"};
        result = b.getSubBlocksDelimitedWithOptionalTail(start, end, tail);
        assertEquals(2, result.size());
        assertEquals(6, result.get(0).size());
        assertEquals(6, result.get(1).size());
    }

    /*
     * The getSubBlock includes the starting element in the result but excludes the ending one
     */
    @Test
    public void testGetSubBlock() {
        b.append(new Tag("1:val1"));
        b.append(new Tag("2:val2"));
        b.append(new Tag("3K:val3"));
        b.append(new Tag("2:val2"));
        b.append(new Tag("5:val5"));
        SwiftTagListBlock sb = b.getSubBlock(1, 2);
        assertEquals(1, sb.size());
        assertEquals("val2", sb.getTag(0).getValue());

        sb = b.getSubBlock(1, 1 + 4);
        assertEquals(4, sb.size());
        assertEquals("val3", sb.getTag(1).getValue());

        sb = b.getSubBlock(null, 1);
        assertEquals(1, sb.size());
        assertEquals("val1", sb.getTag(0).getValue());

        sb = b.getSubBlock(4, null);
        assertEquals(1, sb.size());
        assertEquals("val5", sb.getTag(0).getValue());

        sb = b.getSubBlock(0, 100);
        assertEquals(5, sb.size());
    }

    /*
     * The sublist method includes both the starting and ending elements in the result
     */
    @Test
    public void testSublist() {
        appends(b, 1, 10);

        SwiftTagListBlock sl = b.sublist(0, 1);
        assertEquals(2, sl.size());

        sl = b.sublist(null, null);
        assertEquals(b.size(), sl.size());
    }

    private void appends(SwiftTagListBlock block, int from, int to) {
        for (int i = from; i <= to; i++) {
            block.append(new Tag("" + i, "val" + i));
        }
    }

    @Test
    public void testRemoveSubBlock() {
        b.append(new Tag("1:val1"));
        b.append(new Tag("2:val2"));
        b.append(new Tag("3K:val3"));
        b.append(new Tag("4:val4"));
        b.append(new Tag("5:val5"));
        SwiftTagListBlock sb = b.removeSubBlock("TEST");
        assertEquals(5, sb.size());
        assertEquals("val1", sb.getTag(0).getValue());
        assertEquals("val2", sb.getTag(1).getValue());
        assertEquals("val3", sb.getTag(2).getValue());
        assertEquals("val4", sb.getTag(3).getValue());
        assertEquals("val5", sb.getTag(4).getValue());
    }

    @Test
    public void testRemoveSubBlock_2() {
        b.append(new Tag("1:val1"));
        b.append(new Tag("2:val2"));
        b.append(new Tag("3K:val3"));
        b.append(new Tag("16S:TEST"));
        b.append(new Tag("5:val5"));
        SwiftTagListBlock sb = b.removeSubBlock("TEST");
        assertEquals(5, sb.size());
        assertEquals("val1", sb.getTag(0).getValue());
        assertEquals("val2", sb.getTag(1).getValue());
        assertEquals("val3", sb.getTag(2).getValue());
        assertEquals("TEST", sb.getTag(3).getValue());
        assertEquals("val5", sb.getTag(4).getValue());
    }

    @Test
    public void testRemoveSubBlock_3() {
        b.append(new Tag("1:val1"));
        b.append(new Tag("16R:HELLO"));
        b.append(new Tag("3K:val3"));
        b.append(new Tag("16S:TEST"));
        b.append(new Tag("5:val5"));
        SwiftTagListBlock sb = b.removeSubBlock("TEST");
        assertEquals(5, sb.size());
        assertEquals("val1", sb.getTag(0).getValue());
        assertEquals("HELLO", sb.getTag(1).getValue());
        assertEquals("val3", sb.getTag(2).getValue());
        assertEquals("TEST", sb.getTag(3).getValue());
        assertEquals("val5", sb.getTag(4).getValue());
    }

    @Test
    public void testRemoveSubBlock_4() {
        b.append(new Tag("1:val1"));
        b.append(new Tag("16R:TEST"));
        b.append(new Tag("3K:val3"));
        b.append(new Tag("16S:TEST"));
        b.append(new Tag("5:val5"));
        SwiftTagListBlock sb = b.removeSubBlock("TEST");
        assertEquals(2, sb.size());
        assertEquals("val1", sb.getTag(0).getValue());
        assertEquals("val5", sb.getTag(1).getValue());
    }

    @Test
    public void testRemoveSubBlock_5() {
        b.append(new Tag("1:val1"));
        b.append(new Tag("16R:TEST"));
        b.append(new Tag("3K:val3"));
        b.append(new Tag("16S:FOO"));
        b.append(new Tag("5:val5"));
        SwiftTagListBlock sb = b.removeSubBlock("TEST");
        assertEquals(1, sb.size());
        assertEquals("val1", sb.getTag(0).getValue());
    }

    @Test
    public void testRemoveSubBlock_6() {
        b.append(new Tag("1:val1"));
        b.append(new Tag("16R:TEST"));
        b.append(new Tag("3K:val3"));
        b.append(new Tag("4:FOO"));
        b.append(new Tag("5:val5"));
        SwiftTagListBlock sb = b.removeSubBlock("TEST");
        assertEquals(1, sb.size());
        assertEquals("val1", sb.getTag(0).getValue());
    }

    /*
     * https://github.com/prowide/prowide-core/issues/13
     */
    @Test
    public void testRemoveSubBlock_7() {
        b.append(Field20.tag("before"));

        // first sub-block
        b.append(Field16R.tag("SUBBAL"));
        b.append(Field20.tag("first block"));
        b.append(Field16S.tag("SUBBAL"));
        // second sub-block
        b.append(Field16R.tag("SUBBAL"));
        b.append(Field20.tag("second block"));
        b.append(Field16S.tag("SUBBAL"));

        b.append(Field20.tag("after"));

        SwiftTagListBlock sb = b.removeSubBlock("SUBBAL");
        assertEquals("before", sb.getTag(0).getValue());
        assertEquals("SUBBAL", sb.getTag(1).getValue());
        assertEquals("second block", sb.getTag(2).getValue());
        assertEquals("SUBBAL", sb.getTag(3).getValue());
        assertEquals("after", sb.getTag(4).getValue());
        assertEquals(5, sb.size());
    }

    /*
     * https://github.com/prowide/prowide-core/issues/13
     */
    @Test
    public void testRemoveSubBlocks() {
        b.append(Field20.tag("before"));

        // first sub-block
        b.append(Field16R.tag("SUBBAL"));
        b.append(Field20.tag("first block"));
        b.append(Field16S.tag("SUBBAL"));
        // second sub-block
        b.append(Field16R.tag("SUBBAL"));
        b.append(Field20.tag("second block"));
        b.append(Field16S.tag("SUBBAL"));

        b.append(Field20.tag("after"));

        // remove all subblocks
        SwiftTagListBlock sb = b.removeSubBlocks("SUBBAL");
        assertEquals("before", sb.getTag(0).getValue());
        assertEquals("after", sb.getTag(1).getValue());
        assertEquals(2, sb.size());
    }

    @Test
    public void testEmptyArrayReturn() {
        Field[] arr = new SwiftTagListBlock().getFieldsByName("nn");
        assertNotNull(arr);
        assertEquals(0, arr.length);
    }

    @Test
    public void testGetFieldByName19A() {
        b.append(Field19A.tag(":SETT"));
        assertNotNull(b.getFieldByName(Field19A.NAME, "SETT"));
    }

    /**
     * @since 7.8.5
     */
    @Test
    public void testGetSubBlockByTagNames() {
        /*
         * empty search and empty block
         */
        SwiftTagListBlock result = b.getSubBlockByTagNames(0);
        assertNotNull(result);
        assertTrue(result.isEmpty());

        appends(b, 1, 9);

        /*
         * filled block, empty search
         */
        result = b.getSubBlockByTagNames(0);
        assertNotNull(result);
        assertTrue(result.isEmpty());

        /*
         * single match on first tag
         */
        result = b.getSubBlockByTagNames(0, "1");
        assertNotNull(result);
        assertEquals(1, result.size());
        assertEquals("1", result.getTag(0).getName());

        /*
         * single match on second tag
         */
        result = b.getSubBlockByTagNames(0, "2");
        assertNotNull(result);
        assertEquals(1, result.size());
        assertEquals("2", result.getTag(0).getName());

        /*
         * the same with index above match
         */
        result = b.getSubBlockByTagNames(8, "2");
        assertNotNull(result);
        assertTrue(result.isEmpty());

        /*
         * same with index before match
         */
        result = b.getSubBlockByTagNames(1, "2");
        assertNotNull(result);
        assertEquals(1, result.size());
        assertEquals("2", result.getTag(0).getName());

        /*
         * double match on consecutive tags
         */
        result = b.getSubBlockByTagNames(0, "2", "3");
        assertNotNull(result);
        assertEquals(2, result.size());
        assertEquals("2", result.getTag(0).getName());
        assertEquals("3", result.getTag(1).getName());

        /*
         * double match on non-consecutive tags
         */
        result = b.getSubBlockByTagNames(0, "2", "5");
        assertNotNull(result);
        assertEquals(2, result.size());
        assertEquals("2", result.getTag(0).getName());
        assertEquals("5", result.getTag(1).getName());

        /*
         * single match because unordered search tags
         */
        result = b.getSubBlockByTagNames(0, "5", "2");
        assertNotNull(result);
        assertEquals(1, result.size());
        assertEquals("2", result.getTag(0).getName());
    }

    /**
     * @since 7.8.5
     */
    @Test
    public void testGetSubBlockByTagNames_repetition() {
        b.append(new Tag("1", "1"));
        b.append(new Tag("2", "2"));
        b.append(new Tag("2", "2"));
        b.append(new Tag("2", "2"));
        b.append(new Tag("3", "3"));
        b.append(new Tag("4", "4"));

        /*
         * simple case with repetition on block
         */
        SwiftTagListBlock result = b.getSubBlockByTagNames(0, "2");
        assertNotNull(result);
        assertEquals(3, result.size());
        assertEquals("2", result.getTag(0).getName());
        assertEquals("2", result.getTag(1).getName());
        assertEquals("2", result.getTag(2).getName());

        /*
         * same as above with other unmatched tags
         */
        result = b.getSubBlockByTagNames(0, "foo", "2", "99");
        assertNotNull(result);
        assertEquals(3, result.size());
        assertEquals("2", result.getTag(0).getName());
        assertEquals("2", result.getTag(1).getName());
        assertEquals("2", result.getTag(2).getName());

        /*
         * repetition on search tags does not produce any difference
         */
        result = b.getSubBlockByTagNames(0, "2", "2", "2");
        assertNotNull(result);
        assertEquals(3, result.size());
        assertEquals("2", result.getTag(0).getName());
        assertEquals("2", result.getTag(1).getName());
        assertEquals("2", result.getTag(2).getName());
    }

    /**
     * similar to {@link #testGetSubBlockByTagNames()} but getting
     * multiple block instances
     *
     * @since 7.8.5
     */
    @Test
    public void testGetSubBlocksByTagNames() {
        /*
         * empty search and empty block
         */
        List<SwiftTagListBlock> result = b.getSubBlocksByTagNames(0);
        assertNotNull(result);
        assertTrue(result.isEmpty());

        appends(b, 1, 9);

        /*
         * filled block, empty search
         */
        result = b.getSubBlocksByTagNames(0);
        assertNotNull(result);
        assertTrue(result.isEmpty());

        /*
         * single match on first tag
         */
        result = b.getSubBlocksByTagNames(0, "1");
        assertNotNull(result);
        assertEquals(1, result.size());
        assertEquals(1, result.get(0).size());
        assertEquals("1", result.get(0).getTag(0).getName());

        /*
         * single match on second tag
         */
        result = b.getSubBlocksByTagNames(0, "2");
        assertNotNull(result);
        assertEquals(1, result.size());
        assertEquals(1, result.get(0).size());
        assertEquals("2", result.get(0).getTag(0).getName());

        /*
         * the same with index above match
         */
        result = b.getSubBlocksByTagNames(8, "2");
        assertNotNull(result);
        assertTrue(result.isEmpty());

        /*
         * same with index before match
         */
        result = b.getSubBlocksByTagNames(1, "2");
        assertNotNull(result);
        assertEquals(1, result.size());
        assertEquals(1, result.get(0).size());
        assertEquals("2", result.get(0).getTag(0).getName());

        /*
         * double match on consecutive tags
         */
        result = b.getSubBlocksByTagNames(0, "2", "3");
        assertNotNull(result);
        assertEquals(1, result.size());
        assertEquals(2, result.get(0).size());
        assertEquals("2", result.get(0).getTag(0).getName());
        assertEquals("3", result.get(0).getTag(1).getName());

        /*
         * double match on non-consecutive tags
         */
        result = b.getSubBlocksByTagNames(0, "2", "5");
        assertNotNull(result);
        assertEquals(1, result.size());
        assertEquals(2, result.get(0).size());
        assertEquals("2", result.get(0).getTag(0).getName());
        assertEquals("5", result.get(0).getTag(1).getName());

        /*
         * single match because unordered search tags
         */
        result = b.getSubBlocksByTagNames(0, "5", "2");
        assertNotNull(result);
        assertEquals(2, result.size());
        // first pass will find 2
        assertEquals(1, result.get(0).size());
        assertEquals("2", result.get(0).getTag(0).getName());
        // second pass will find 5
        assertEquals(1, result.get(1).size());
        assertEquals("5", result.get(1).getTag(0).getName());
    }

    @Test
    public void testAdd_1() {
        b.append(new Tag("1:val1"));
        b.append(new Tag("2:val2"));
        b.append(new Tag("3:val3"));

        b.addTag(2, new Tag("4:val4"));

        assertEquals(4, b.getTags().size());
        assertEquals("val1", b.getTag(0).getValue());
        assertEquals("val2", b.getTag(1).getValue());
        assertEquals("val4", b.getTag(2).getValue());
        assertEquals("val3", b.getTag(3).getValue());

        assertEquals(2, (int) b.getTagIndex("4", null));
        assertEquals(3, (int) b.getTagIndex("3", null));
    }

    @Test
    public void testAdd_2() {
        b.addTag(0, new Tag("1:val1"));
        b.addTag(1, new Tag("2:val2"));
        b.addTag(2, new Tag("3:val3"));

        assertEquals(3, b.getTags().size());
        assertEquals("val1", b.getTag(0).getValue());
        assertEquals("val2", b.getTag(1).getValue());
        assertEquals("val3", b.getTag(2).getValue());
    }

    @Test
    public void testAdd_3() {
        Assertions.assertThrows(IndexOutOfBoundsException.class, () -> b.addTag(1, new Tag("1:val1")));
    }

    @Test
    public void testSet() {
        b.append(new Tag("1:val1"));
        b.append(new Tag("2:val2"));
        b.append(new Tag("3:val3"));
        b.setTag(2, new Tag("15", "15"));
        assertEquals(2, (int) b.getTagIndex("15", null));
        assertNull(b.getTagIndex("3", null));
    }

    @Test
    public void testFieldByQualifiers() {
        // conditional qualifier is component 3
        b.append(new Tag("22F", ":AAAA//BBBB"));
        assertNotNull(b.getFieldByQualifiers("22F", "AAAA", "BBBB"));

        // DSS is ignored
        b.append(new Tag("22F", ":AAAA/DSS/CCCC"));
        assertNotNull(b.getFieldByQualifiers("22F", "AAAA", "CCCC"));

        // conditional qualifier is component 2
        b.append(new Tag("12C", ":AAAA//BBBB"));
        assertNotNull(b.getFieldByQualifiers("12C", "AAAA", "BBBB"));

        // not generic field
        b.append(new Tag("22K", "AAAA/BBBB"));
        assertNull(b.getFieldByQualifiers("22K", "AAAA", "BBBB"));
    }

    @Test
    public void testSplitByTagName() {
        b.append(new Tag("20:foo"));
        b.append(new Tag("21:foo"));
        assertTrue(b.splitByTagName(22, null).isEmpty());
        assertTrue(b.splitByTagName(22, "L").isEmpty());

        b.append(new Tag("22L:foo"));
        assertTrue(b.splitByTagName(22, "M").isEmpty());
        assertEquals(1, b.splitByTagName(22, null).size());
        assertEquals(1, b.splitByTagName(22, "L").size());

        b.append(new Tag("32A:foo"));
        b.append(new Tag("22L:foo"));
        assertEquals(2, b.splitByTagName(22, null).size());
        assertEquals(2, b.splitByTagName(22, "L").size());

        b.append(new Tag("22M:foo"));
        b.append(new Tag("95P:foo"));
        assertEquals(3, b.splitByTagName(22, null).size());
        assertEquals(2, b.splitByTagName(22, "L").size());

        List<SwiftTagListBlock> list1 = b.splitByTagName(22, null);
        assertEquals("22L", list1.get(0).getTag(0).getName());
        assertEquals("32A", list1.get(0).getTag(1).getName());
        assertEquals("22L", list1.get(1).getTag(0).getName());
        assertEquals("22M", list1.get(2).getTag(0).getName());
        assertEquals("95P", list1.get(2).getTag(1).getName());

        List<SwiftTagListBlock> list2 = b.splitByTagName(22, "L");
        assertEquals("22L", list2.get(0).getTag(0).getName());
        assertEquals("32A", list2.get(0).getTag(1).getName());
        assertEquals("22L", list2.get(1).getTag(0).getName());
        assertEquals("22M", list2.get(1).getTag(1).getName());
        assertEquals("95P", list2.get(1).getTag(2).getName());
    }
}<|MERGE_RESOLUTION|>--- conflicted
+++ resolved
@@ -1,9 +1,5 @@
 /*
-<<<<<<< HEAD
- * Copyright 2006-2021 Prowide
-=======
  * Copyright 2006-2023 Prowide
->>>>>>> 7128536c
  *
  * Licensed under the Apache License, Version 2.0 (the "License");
  * you may not use this file except in compliance with the License.
